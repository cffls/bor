// Copyright 2014 The go-ethereum Authors
// This file is part of the go-ethereum library.
//
// The go-ethereum library is free software: you can redistribute it and/or modify
// it under the terms of the GNU Lesser General Public License as published by
// the Free Software Foundation, either version 3 of the License, or
// (at your option) any later version.
//
// The go-ethereum library is distributed in the hope that it will be useful,
// but WITHOUT ANY WARRANTY; without even the implied warranty of
// MERCHANTABILITY or FITNESS FOR A PARTICULAR PURPOSE. See the
// GNU Lesser General Public License for more details.
//
// You should have received a copy of the GNU Lesser General Public License
// along with the go-ethereum library. If not, see <http://www.gnu.org/licenses/>.

// Package trie implements Merkle Patricia Tries.
package trie

import (
	"bytes"
	"errors"
	"fmt"
	"sync"

	"github.com/ethereum/go-ethereum/common"
	"github.com/ethereum/go-ethereum/core/types"
	"github.com/ethereum/go-ethereum/log"
	"github.com/ethereum/go-ethereum/trie/trienode"
	"github.com/ethereum/go-ethereum/triedb/database"
)

// Trie is a Merkle Patricia Trie. Use New to create a trie that sits on
// top of a database. Whenever trie performs a commit operation, the generated
// nodes will be gathered and returned in a set. Once the trie is committed,
// it's not usable anymore. Callers have to re-create the trie with new root
// based on the updated trie database.
//
// Trie is not safe for concurrent use.
type Trie struct {
	root  node
	owner common.Hash

	// Flag whether the commit operation is already performed. If so the
	// trie is not usable(latest states is invisible).
	committed bool

	// Keep track of the number leaves which have been inserted since the last
	// hashing operation. This number will not directly map to the number of
	// actually unhashed nodes.
	unhashed int

	// reader is the handler trie can retrieve nodes from.
	reader *trieReader

	// tracer is the tool to track the trie changes.
<<<<<<< HEAD
	// It will be reset after each commit operation.
	tracer      *tracer
	tracerMutex sync.Mutex
=======
	tracer *tracer
>>>>>>> aadddf3a
}

// newFlag returns the cache flag value for a newly created node.
func (t *Trie) newFlag() nodeFlag {
	return nodeFlag{dirty: true}
}

// Copy returns a copy of Trie.
func (t *Trie) Copy() *Trie {
	t.tracerMutex.Lock()
	defer t.tracerMutex.Unlock()

	return &Trie{
		root:      t.root,
		owner:     t.owner,
		committed: t.committed,
		unhashed:  t.unhashed,
		reader:    t.reader,
		tracer:    t.tracer.copy(),
	}
}

// New creates the trie instance with provided trie id and the read-only
// database. The state specified by trie id must be available, otherwise
// an error will be returned. The trie root specified by trie id can be
// zero hash or the sha3 hash of an empty string, then trie is initially
// empty, otherwise, the root node must be present in database or returns
// a MissingNodeError if not.
func New(id *ID, db database.Database) (*Trie, error) {
	reader, err := newTrieReader(id.StateRoot, id.Owner, db)
	if err != nil {
		return nil, err
	}

	trie := &Trie{
		owner:  id.Owner,
		reader: reader,
		tracer: newTracer(),
	}

	if id.Root != (common.Hash{}) && id.Root != types.EmptyRootHash {
		rootnode, err := trie.resolveAndTrack(id.Root[:], nil)
		if err != nil {
			return nil, err
		}

		trie.root = rootnode
	}

	return trie, nil
}

// NewEmpty is a shortcut to create empty tree. It's mostly used in tests.
func NewEmpty(db database.Database) *Trie {
	tr, _ := New(TrieID(types.EmptyRootHash), db)
	return tr
}

// MustNodeIterator is a wrapper of NodeIterator and will omit any encountered
// error but just print out an error message.
func (t *Trie) MustNodeIterator(start []byte) NodeIterator {
	it, err := t.NodeIterator(start)
	if err != nil {
		log.Error("Unhandled trie error in Trie.NodeIterator", "err", err)
	}
	return it
}

// NodeIterator returns an iterator that returns nodes of the trie. Iteration starts at
// the key after the given start key.
func (t *Trie) NodeIterator(start []byte) (NodeIterator, error) {
	// Short circuit if the trie is already committed and not usable.
	if t.committed {
		return nil, ErrCommitted
	}
	return newNodeIterator(t, start), nil
}

// MustGet is a wrapper of Get and will omit any encountered error but just
// print out an error message.
func (t *Trie) MustGet(key []byte) []byte {
	res, err := t.Get(key)
	if err != nil {
		log.Error("Unhandled trie error in Trie.Get", "err", err)
	}

	return res
}

// Get returns the value for key stored in the trie.
// The value bytes must not be modified by the caller.
//
// If the requested node is not present in trie, no error will be returned.
// If the trie is corrupted, a MissingNodeError is returned.
func (t *Trie) Get(key []byte) ([]byte, error) {
	// Short circuit if the trie is already committed and not usable.
	if t.committed {
		return nil, ErrCommitted
	}
	value, newroot, didResolve, err := t.get(t.root, keybytesToHex(key), 0)
	if err == nil && didResolve {
		t.root = newroot
	}

	return value, err
}

func (t *Trie) get(origNode node, key []byte, pos int) (value []byte, newnode node, didResolve bool, err error) {
	switch n := (origNode).(type) {
	case nil:
		return nil, nil, false, nil
	case valueNode:
		return n, n, false, nil
	case *shortNode:
		if len(key)-pos < len(n.Key) || !bytes.Equal(n.Key, key[pos:pos+len(n.Key)]) {
			// key not found in trie
			return nil, n, false, nil
		}

		value, newnode, didResolve, err = t.get(n.Val, key, pos+len(n.Key))
		if err == nil && didResolve {
			n = n.copy()
			n.Val = newnode
		}

		return value, n, didResolve, err
	case *fullNode:
		value, newnode, didResolve, err = t.get(n.Children[key[pos]], key, pos+1)
		if err == nil && didResolve {
			n = n.copy()
			n.Children[key[pos]] = newnode
		}

		return value, n, didResolve, err
	case hashNode:
		child, err := t.resolveAndTrack(n, key[:pos])
		if err != nil {
			return nil, n, true, err
		}

		value, newnode, _, err := t.get(child, key, pos)

		return value, newnode, true, err
	default:
		panic(fmt.Sprintf("%T: invalid node: %v", origNode, origNode))
	}
}

// MustGetNode is a wrapper of GetNode and will omit any encountered error but
// just print out an error message.
func (t *Trie) MustGetNode(path []byte) ([]byte, int) {
	item, resolved, err := t.GetNode(path)
	if err != nil {
		log.Error("Unhandled trie error in Trie.GetNode", "err", err)
	}

	return item, resolved
}

// GetNode retrieves a trie node by compact-encoded path. It is not possible
// to use keybyte-encoding as the path might contain odd nibbles.
//
// If the requested node is not present in trie, no error will be returned.
// If the trie is corrupted, a MissingNodeError is returned.
func (t *Trie) GetNode(path []byte) ([]byte, int, error) {
	// Short circuit if the trie is already committed and not usable.
	if t.committed {
		return nil, 0, ErrCommitted
	}
	item, newroot, resolved, err := t.getNode(t.root, compactToHex(path), 0)
	if err != nil {
		return nil, resolved, err
	}

	if resolved > 0 {
		t.root = newroot
	}

	if item == nil {
		return nil, resolved, nil
	}

	return item, resolved, nil
}

func (t *Trie) getNode(origNode node, path []byte, pos int) (item []byte, newnode node, resolved int, err error) {
	// If non-existent path requested, abort
	if origNode == nil {
		return nil, nil, 0, nil
	}
	// If we reached the requested path, return the current node
	if pos >= len(path) {
		// Although we most probably have the original node expanded, encoding
		// that into consensus form can be nasty (needs to cascade down) and
		// time consuming. Instead, just pull the hash up from disk directly.
		var hash hashNode
		if node, ok := origNode.(hashNode); ok {
			hash = node
		} else {
			hash, _ = origNode.cache()
		}

		if hash == nil {
			return nil, origNode, 0, errors.New("non-consensus node")
		}
		blob, err := t.reader.node(path, common.BytesToHash(hash))
		return blob, origNode, 1, err
	}
	// Path still needs to be traversed, descend into children
	switch n := (origNode).(type) {
	case valueNode:
		// Path prematurely ended, abort
		return nil, nil, 0, nil

	case *shortNode:
		if len(path)-pos < len(n.Key) || !bytes.Equal(n.Key, path[pos:pos+len(n.Key)]) {
			// Path branches off from short node
			return nil, n, 0, nil
		}

		item, newnode, resolved, err = t.getNode(n.Val, path, pos+len(n.Key))
		if err == nil && resolved > 0 {
			n = n.copy()
			n.Val = newnode
		}

		return item, n, resolved, err

	case *fullNode:
		item, newnode, resolved, err = t.getNode(n.Children[path[pos]], path, pos+1)
		if err == nil && resolved > 0 {
			n = n.copy()
			n.Children[path[pos]] = newnode
		}

		return item, n, resolved, err

	case hashNode:
		child, err := t.resolveAndTrack(n, path[:pos])
		if err != nil {
			return nil, n, 1, err
		}

		item, newnode, resolved, err := t.getNode(child, path, pos)

		return item, newnode, resolved + 1, err

	default:
		panic(fmt.Sprintf("%T: invalid node: %v", origNode, origNode))
	}
}

// MustUpdate is a wrapper of Update and will omit any encountered error but
// just print out an error message.
func (t *Trie) MustUpdate(key, value []byte) {
	if err := t.Update(key, value); err != nil {
		log.Error("Unhandled trie error in Trie.Update", "err", err)
	}
}

// Update associates key with value in the trie. Subsequent calls to
// Get will return value. If value has length zero, any existing value
// is deleted from the trie and calls to Get will return nil.
//
// The value bytes must not be modified by the caller while they are
// stored in the trie.
//
// If the requested node is not present in trie, no error will be returned.
// If the trie is corrupted, a MissingNodeError is returned.
func (t *Trie) Update(key, value []byte) error {
	// Short circuit if the trie is already committed and not usable.
	if t.committed {
		return ErrCommitted
	}
	return t.update(key, value)
}

func (t *Trie) update(key, value []byte) error {
	t.unhashed++

	k := keybytesToHex(key)
	if len(value) != 0 {
		_, n, err := t.insert(t.root, nil, k, valueNode(value))
		if err != nil {
			return err
		}

		t.root = n
	} else {
		_, n, err := t.delete(t.root, nil, k)
		if err != nil {
			return err
		}

		t.root = n
	}

	return nil
}

func (t *Trie) insert(n node, prefix, key []byte, value node) (bool, node, error) {
	if len(key) == 0 {
		if v, ok := n.(valueNode); ok {
			return !bytes.Equal(v, value.(valueNode)), value, nil
		}

		return true, value, nil
	}

	switch n := n.(type) {
	case *shortNode:
		matchlen := prefixLen(key, n.Key)
		// If the whole key matches, keep this short node as is
		// and only update the value.
		if matchlen == len(n.Key) {
			dirty, nn, err := t.insert(n.Val, append(prefix, key[:matchlen]...), key[matchlen:], value)
			if !dirty || err != nil {
				return false, n, err
			}

			return true, &shortNode{n.Key, nn, t.newFlag()}, nil
		}
		// Otherwise branch out at the index where they differ.
		branch := &fullNode{flags: t.newFlag()}

		var err error

		_, branch.Children[n.Key[matchlen]], err = t.insert(nil, append(prefix, n.Key[:matchlen+1]...), n.Key[matchlen+1:], n.Val)
		if err != nil {
			return false, nil, err
		}

		_, branch.Children[key[matchlen]], err = t.insert(nil, append(prefix, key[:matchlen+1]...), key[matchlen+1:], value)
		if err != nil {
			return false, nil, err
		}
		// Replace this shortNode with the branch if it occurs at index 0.
		if matchlen == 0 {
			return true, branch, nil
		}
		// New branch node is created as a child of the original short node.
		// Track the newly inserted node in the tracer. The node identifier
		// passed is the path from the root node.
		t.tracerMutex.Lock()
		t.tracer.onInsert(append(prefix, key[:matchlen]...))
		t.tracerMutex.Unlock()

		// Replace it with a short node leading up to the branch.
		return true, &shortNode{key[:matchlen], branch, t.newFlag()}, nil

	case *fullNode:
		dirty, nn, err := t.insert(n.Children[key[0]], append(prefix, key[0]), key[1:], value)
		if !dirty || err != nil {
			return false, n, err
		}

		n = n.copy()
		n.flags = t.newFlag()
		n.Children[key[0]] = nn

		return true, n, nil

	case nil:
		// New short node is created and track it in the tracer. The node identifier
		// passed is the path from the root node. Note the valueNode won't be tracked
		// since it's always embedded in its parent.
		t.tracerMutex.Lock()
		t.tracer.onInsert(prefix)
		t.tracerMutex.Unlock()

		return true, &shortNode{key, value, t.newFlag()}, nil

	case hashNode:
		// We've hit a part of the trie that isn't loaded yet. Load
		// the node and insert into it. This leaves all child nodes on
		// the path to the value in the trie.
		rn, err := t.resolveAndTrack(n, prefix)
		if err != nil {
			return false, nil, err
		}

		dirty, nn, err := t.insert(rn, prefix, key, value)
		if !dirty || err != nil {
			return false, rn, err
		}

		return true, nn, nil

	default:
		panic(fmt.Sprintf("%T: invalid node: %v", n, n))
	}
}

// MustDelete is a wrapper of Delete and will omit any encountered error but
// just print out an error message.
func (t *Trie) MustDelete(key []byte) {
	if err := t.Delete(key); err != nil {
		log.Error("Unhandled trie error in Trie.Delete", "err", err)
	}
}

// Delete removes any existing value for key from the trie.
//
// If the requested node is not present in trie, no error will be returned.
// If the trie is corrupted, a MissingNodeError is returned.
func (t *Trie) Delete(key []byte) error {
	// Short circuit if the trie is already committed and not usable.
	if t.committed {
		return ErrCommitted
	}
	t.unhashed++
	k := keybytesToHex(key)

	_, n, err := t.delete(t.root, nil, k)
	if err != nil {
		return err
	}

	t.root = n

	return nil
}

// delete returns the new root of the trie with key deleted.
// It reduces the trie to minimal form by simplifying
// nodes on the way up after deleting recursively.
func (t *Trie) delete(n node, prefix, key []byte) (bool, node, error) {
	switch n := n.(type) {
	case *shortNode:
		matchlen := prefixLen(key, n.Key)
		if matchlen < len(n.Key) {
			return false, n, nil // don't replace n on mismatch
		}

		if matchlen == len(key) {
			// The matched short node is deleted entirely and track
			// it in the deletion set. The same the valueNode doesn't
			// need to be tracked at all since it's always embedded.
			t.tracerMutex.Lock()
			t.tracer.onDelete(prefix)
			t.tracerMutex.Unlock()

			return true, nil, nil // remove n entirely for whole matches
		}
		// The key is longer than n.Key. Remove the remaining suffix
		// from the subtrie. Child can never be nil here since the
		// subtrie must contain at least two other values with keys
		// longer than n.Key.
		dirty, child, err := t.delete(n.Val, append(prefix, key[:len(n.Key)]...), key[len(n.Key):])
		if !dirty || err != nil {
			return false, n, err
		}

		switch child := child.(type) {
		case *shortNode:
			// The child shortNode is merged into its parent, track
			// is deleted as well.
			t.tracerMutex.Lock()
			t.tracer.onDelete(append(prefix, n.Key...))
			t.tracerMutex.Unlock()

			// Deleting from the subtrie reduced it to another
			// short node. Merge the nodes to avoid creating a
			// shortNode{..., shortNode{...}}. Use concat (which
			// always creates a new slice) instead of append to
			// avoid modifying n.Key since it might be shared with
			// other nodes.
			return true, &shortNode{concat(n.Key, child.Key...), child.Val, t.newFlag()}, nil
		default:
			return true, &shortNode{n.Key, child, t.newFlag()}, nil
		}

	case *fullNode:
		dirty, nn, err := t.delete(n.Children[key[0]], append(prefix, key[0]), key[1:])
		if !dirty || err != nil {
			return false, n, err
		}

		n = n.copy()
		n.flags = t.newFlag()
		n.Children[key[0]] = nn

		// Because n is a full node, it must've contained at least two children
		// before the delete operation. If the new child value is non-nil, n still
		// has at least two children after the deletion, and cannot be reduced to
		// a short node.
		if nn != nil {
			return true, n, nil
		}
		// Reduction:
		// Check how many non-nil entries are left after deleting and
		// reduce the full node to a short node if only one entry is
		// left. Since n must've contained at least two children
		// before deletion (otherwise it would not be a full node) n
		// can never be reduced to nil.
		//
		// When the loop is done, pos contains the index of the single
		// value that is left in n or -2 if n contains at least two
		// values.
		pos := -1

		for i, cld := range &n.Children {
			if cld != nil {
				if pos == -1 {
					pos = i
				} else {
					pos = -2
					break
				}
			}
		}

		if pos >= 0 {
			if pos != 16 {
				// If the remaining entry is a short node, it replaces
				// n and its key gets the missing nibble tacked to the
				// front. This avoids creating an invalid
				// shortNode{..., shortNode{...}}.  Since the entry
				// might not be loaded yet, resolve it just for this
				// check.
				cnode, err := t.resolve(n.Children[pos], append(prefix, byte(pos)))
				if err != nil {
					return false, nil, err
				}

				if cnode, ok := cnode.(*shortNode); ok {
					// Replace the entire full node with the short node.
					// Mark the original short node as deleted since the
					// value is embedded into the parent now.
					t.tracerMutex.Lock()
					t.tracer.onDelete(append(prefix, byte(pos)))
					t.tracerMutex.Unlock()

					k := append([]byte{byte(pos)}, cnode.Key...)

					return true, &shortNode{k, cnode.Val, t.newFlag()}, nil
				}
			}
			// Otherwise, n is replaced by a one-nibble short node
			// containing the child.
			return true, &shortNode{[]byte{byte(pos)}, n.Children[pos], t.newFlag()}, nil
		}
		// n still contains at least two values and cannot be reduced.
		return true, n, nil

	case valueNode:
		return true, nil, nil

	case nil:
		return false, nil, nil

	case hashNode:
		// We've hit a part of the trie that isn't loaded yet. Load
		// the node and delete from it. This leaves all child nodes on
		// the path to the value in the trie.
		rn, err := t.resolveAndTrack(n, prefix)
		if err != nil {
			return false, nil, err
		}

		dirty, nn, err := t.delete(rn, prefix, key)
		if !dirty || err != nil {
			return false, rn, err
		}

		return true, nn, nil

	default:
		panic(fmt.Sprintf("%T: invalid node: %v (%v)", n, n, key))
	}
}

func concat(s1 []byte, s2 ...byte) []byte {
	r := make([]byte, len(s1)+len(s2))
	copy(r, s1)
	copy(r[len(s1):], s2)

	return r
}

func (t *Trie) resolve(n node, prefix []byte) (node, error) {
	if n, ok := n.(hashNode); ok {
		return t.resolveAndTrack(n, prefix)
	}

	return n, nil
}

// resolveAndTrack loads node from the underlying store with the given node hash
// and path prefix and also tracks the loaded node blob in tracer treated as the
// node's original value. The rlp-encoded blob is preferred to be loaded from
// database because it's easy to decode node while complex to encode node to blob.
func (t *Trie) resolveAndTrack(n hashNode, prefix []byte) (node, error) {
	blob, err := t.reader.node(prefix, common.BytesToHash(n))
	if err != nil {
		return nil, err
	}

	t.tracerMutex.Lock()
	t.tracer.onRead(prefix, blob)
	t.tracerMutex.Unlock()

	return mustDecodeNode(n, blob), nil
}

// Hash returns the root hash of the trie. It does not write to the
// database and can be used even if the trie doesn't have one.
func (t *Trie) Hash() common.Hash {
	hash, cached := t.hashRoot()
	t.root = cached

	return common.BytesToHash(hash.(hashNode))
}

// Commit collects all dirty nodes in the trie and replaces them with the
// corresponding node hash. All collected nodes (including dirty leaves if
// collectLeaf is true) will be encapsulated into a nodeset for return.
// The returned nodeset can be nil if the trie is clean (nothing to commit).
// Once the trie is committed, it's not usable anymore. A new trie must
// be created with new root and updated trie database for following usage
<<<<<<< HEAD
func (t *Trie) Commit(collectLeaf bool) (common.Hash, *trienode.NodeSet, error) {
	t.tracerMutex.Lock()
	defer t.tracerMutex.Unlock()

	defer t.tracer.reset()
=======
func (t *Trie) Commit(collectLeaf bool) (common.Hash, *trienode.NodeSet) {
>>>>>>> aadddf3a
	defer func() {
		t.committed = true
	}()
	// Trie is empty and can be classified into two types of situations:
	// (a) The trie was empty and no update happens => return nil
	// (b) The trie was non-empty and all nodes are dropped => return
	//     the node set includes all deleted nodes
	if t.root == nil {
		paths := t.tracer.deletedNodes()
		if len(paths) == 0 {
			return types.EmptyRootHash, nil // case (a)
		}
		nodes := trienode.NewNodeSet(t.owner)
		for _, path := range paths {
			nodes.AddNode([]byte(path), trienode.NewDeleted())
		}
		return types.EmptyRootHash, nodes // case (b)
	}
	// Derive the hash for all dirty nodes first. We hold the assumption
	// in the following procedure that all nodes are hashed.
	rootHash := t.Hash()

	// Do a quick check if we really need to commit. This can happen e.g.
	// if we load a trie for reading storage values, but don't write to it.
	if hashedNode, dirty := t.root.cache(); !dirty {
		// Replace the root node with the origin hash in order to
		// ensure all resolved nodes are dropped after the commit.
		t.root = hashedNode
		return rootHash, nil
	}
	nodes := trienode.NewNodeSet(t.owner)
	for _, path := range t.tracer.deletedNodes() {
		nodes.AddNode([]byte(path), trienode.NewDeleted())
	}
	t.root = newCommitter(nodes, t.tracer, collectLeaf).Commit(t.root)
	return rootHash, nodes
}

// hashRoot calculates the root hash of the given trie
func (t *Trie) hashRoot() (node, node) {
	if t.root == nil {
		return hashNode(types.EmptyRootHash.Bytes()), nil
	}
	// If the number of changes is below 100, we let one thread handle it
	h := newHasher(t.unhashed >= 100)
	defer func() {
		returnHasherToPool(h)

		t.unhashed = 0
	}()

	hashed, cached := h.hash(t.root, true)

	return hashed, cached
}

// Witness returns a set containing all trie nodes that have been accessed.
func (t *Trie) Witness() map[string]struct{} {
	if len(t.tracer.accessList) == 0 {
		return nil
	}
	witness := make(map[string]struct{})
	for _, node := range t.tracer.accessList {
		witness[string(node)] = struct{}{}
	}
	return witness
}

// Reset drops the referenced root node and cleans all internal state.
func (t *Trie) Reset() {
	t.root = nil
	t.owner = common.Hash{}
	t.unhashed = 0

	t.tracerMutex.Lock()
	t.tracer.reset()
	t.committed = false
	t.tracerMutex.Unlock()
}<|MERGE_RESOLUTION|>--- conflicted
+++ resolved
@@ -54,13 +54,9 @@
 	reader *trieReader
 
 	// tracer is the tool to track the trie changes.
-<<<<<<< HEAD
 	// It will be reset after each commit operation.
 	tracer      *tracer
 	tracerMutex sync.Mutex
-=======
-	tracer *tracer
->>>>>>> aadddf3a
 }
 
 // newFlag returns the cache flag value for a newly created node.
@@ -681,15 +677,7 @@
 // The returned nodeset can be nil if the trie is clean (nothing to commit).
 // Once the trie is committed, it's not usable anymore. A new trie must
 // be created with new root and updated trie database for following usage
-<<<<<<< HEAD
-func (t *Trie) Commit(collectLeaf bool) (common.Hash, *trienode.NodeSet, error) {
-	t.tracerMutex.Lock()
-	defer t.tracerMutex.Unlock()
-
-	defer t.tracer.reset()
-=======
 func (t *Trie) Commit(collectLeaf bool) (common.Hash, *trienode.NodeSet) {
->>>>>>> aadddf3a
 	defer func() {
 		t.committed = true
 	}()
