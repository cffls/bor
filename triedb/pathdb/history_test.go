--- conflicted
+++ resolved
@@ -102,12 +102,7 @@
 	}
 }
 
-<<<<<<< HEAD
-func checkHistory(t *testing.T, db ethdb.KeyValueReader, freezer *rawdb.ResettableFreezer, id uint64, root common.Hash, exist bool) {
-	t.Helper()
-=======
 func checkHistory(t *testing.T, db ethdb.KeyValueReader, freezer ethdb.AncientReader, id uint64, root common.Hash, exist bool) {
->>>>>>> aadddf3a
 	blob := rawdb.ReadStateHistoryMeta(freezer, id)
 	if exist && len(blob) == 0 {
 		t.Fatalf("Failed to load trie history, %d", id)
@@ -123,12 +118,7 @@
 	}
 }
 
-<<<<<<< HEAD
-func checkHistoriesInRange(t *testing.T, db ethdb.KeyValueReader, freezer *rawdb.ResettableFreezer, from, to uint64, roots []common.Hash, exist bool) {
-	t.Helper()
-=======
 func checkHistoriesInRange(t *testing.T, db ethdb.KeyValueReader, freezer ethdb.AncientReader, from, to uint64, roots []common.Hash, exist bool) {
->>>>>>> aadddf3a
 	for i, j := from, 0; i <= to; i, j = i+1, j+1 {
 		checkHistory(t, db, freezer, i, roots[j], exist)
 	}
