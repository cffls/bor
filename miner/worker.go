--- conflicted
+++ resolved
@@ -605,11 +605,7 @@
 			}
 
 		case req := <-w.getWorkCh:
-<<<<<<< HEAD
 			req.result <- w.generateWork(req.params, false)
-=======
-			req.result <- w.generateWork(req.params)
->>>>>>> 2d2dbcc3
 
 		case ev := <-w.txsCh:
 			// Apply transactions to the pending state if we're not sealing
@@ -794,29 +790,11 @@
 					*log = *taskLog
 					log.BlockHash = hash
 				}
-<<<<<<< HEAD
-				// Commit block and state to database.
-				tracing.Exec(ctx, "", "resultLoop.WriteBlockAndSetHead", func(ctx context.Context, span trace.Span) {
-					_, err = w.chain.WriteBlockAndSetHead(block, receipts, logs, task.state, true)
-				})
-
-				tracing.SetAttributes(
-					span,
-					attribute.String("hash", hash.String()),
-					attribute.Int("number", int(block.Number().Uint64())),
-					attribute.Int("txns", block.Transactions().Len()),
-					attribute.Int("gas used", int(block.GasUsed())),
-					attribute.Int("elapsed", int(time.Since(task.createdAt).Milliseconds())),
-					attribute.Bool("error", err != nil),
-				)
-			})
-=======
 
 				logs = append(logs, receipt.Logs...)
 			}
 			// Commit block and state to database.
 			_, err = w.chain.WriteBlockAndSetHead(block, receipts, logs, task.state, true)
->>>>>>> 2d2dbcc3
 
 			if err != nil {
 				log.Error("Failed writing block to chain", "err", err)
@@ -1390,13 +1368,8 @@
 }
 
 // generateWork generates a sealing block based on the given parameters.
-<<<<<<< HEAD
 func (w *worker) generateWork(params *generateParams, witness bool) *newPayloadResult {
 	work, err := w.prepareWork(params, witness)
-=======
-func (w *worker) generateWork(params *generateParams) *newPayloadResult {
-	work, err := w.prepareWork(params)
->>>>>>> 2d2dbcc3
 	if err != nil {
 		return &newPayloadResult{err: err}
 	}
@@ -1411,11 +1384,7 @@
 		})
 		defer timer.Stop()
 
-<<<<<<< HEAD
-		err := w.fillTransactions(context.Background(), interrupt, work, interruptCtx)
-=======
 		err := w.fillTransactions(interrupt, work)
->>>>>>> 2d2dbcc3
 		if errors.Is(err, errBlockInterruptedByTimeout) {
 			log.Warn("Block building is interrupted", "allowance", common.PrettyDuration(w.newpayloadTimeout))
 		}
@@ -1471,17 +1440,11 @@
 		}
 	}
 
-<<<<<<< HEAD
-		work, err = w.prepareWork(&generateParams{
-			timestamp: uint64(timestamp),
-			coinbase:  coinbase,
-		}, false)
-=======
 	work, err = w.prepareWork(&generateParams{
 		timestamp: uint64(timestamp),
 		coinbase:  coinbase,
->>>>>>> 2d2dbcc3
-	})
+	}, false)
+
 	if err != nil {
 		return
 	}
