--- conflicted
+++ resolved
@@ -992,7 +992,6 @@
 	}
 	if parent == nil {
 		return nil, fmt.Errorf("missing parent")
-<<<<<<< HEAD
 	}
 	// Sanity check the timestamp correctness, recap the timestamp
 	// to parent+1 if the mutation is allowed.
@@ -1003,18 +1002,6 @@
 		}
 		timestamp = parent.Time() + 1
 	}
-=======
-	}
-	// Sanity check the timestamp correctness, recap the timestamp
-	// to parent+1 if the mutation is allowed.
-	timestamp := genParams.timestamp
-	if parent.Time() >= timestamp {
-		if genParams.forceTime {
-			return nil, fmt.Errorf("invalid timestamp, parent %d given %d", parent.Time(), timestamp)
-		}
-		timestamp = parent.Time() + 1
-	}
->>>>>>> 783f93b1
 	// Construct the sealing block header, set the extra field if it's allowed
 	num := parent.Number()
 	header := &types.Header{
