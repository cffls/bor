// Copyright 2022 The go-ethereum Authors
// This file is part of the go-ethereum library.
//
// The go-ethereum library is free software: you can redistribute it and/or modify
// it under the terms of the GNU Lesser General Public License as published by
// the Free Software Foundation, either version 3 of the License, or
// (at your option) any later version.
//
// The go-ethereum library is distributed in the hope that it will be useful,
// but WITHOUT ANY WARRANTY; without even the implied warranty of
// MERCHANTABILITY or FITNESS FOR A PARTICULAR PURPOSE. See the
// GNU Lesser General Public License for more details.
//
// You should have received a copy of the GNU Lesser General Public License
// along with the go-ethereum library. If not, see <http://www.gnu.org/licenses/>

package miner

import (
	"math/big"
	"reflect"
	"testing"
	"time"

	"github.com/ethereum/go-ethereum/accounts"
	"github.com/ethereum/go-ethereum/beacon/engine"
	"github.com/ethereum/go-ethereum/common"
	"github.com/ethereum/go-ethereum/consensus"
	"github.com/ethereum/go-ethereum/consensus/clique"
	"github.com/ethereum/go-ethereum/consensus/ethash"
	"github.com/ethereum/go-ethereum/core"
	"github.com/ethereum/go-ethereum/core/rawdb"
	"github.com/ethereum/go-ethereum/core/txpool"
	"github.com/ethereum/go-ethereum/core/txpool/legacypool"
	"github.com/ethereum/go-ethereum/core/types"
	"github.com/ethereum/go-ethereum/core/vm"
	"github.com/ethereum/go-ethereum/crypto"
	"github.com/ethereum/go-ethereum/ethdb"
	"github.com/ethereum/go-ethereum/params"
)

<<<<<<< HEAD
// nolint : paralleltest
=======
var (
	// Test chain configurations
	testTxPoolConfig  legacypool.Config
	ethashChainConfig *params.ChainConfig
	cliqueChainConfig *params.ChainConfig

	// Test accounts
	testBankKey, _  = crypto.GenerateKey()
	testBankAddress = crypto.PubkeyToAddress(testBankKey.PublicKey)
	testBankFunds   = big.NewInt(1000000000000000000)

	testUserKey, _  = crypto.GenerateKey()
	testUserAddress = crypto.PubkeyToAddress(testUserKey.PublicKey)

	// Test transactions
	pendingTxs []*types.Transaction
	newTxs     []*types.Transaction

	testConfig = Config{
		PendingFeeRecipient: testBankAddress,
		Recommit:            time.Second,
		GasCeil:             params.GenesisGasLimit,
	}
)

func init() {
	testTxPoolConfig = legacypool.DefaultConfig
	testTxPoolConfig.Journal = ""
	ethashChainConfig = new(params.ChainConfig)
	*ethashChainConfig = *params.TestChainConfig
	cliqueChainConfig = new(params.ChainConfig)
	*cliqueChainConfig = *params.TestChainConfig
	cliqueChainConfig.Clique = &params.CliqueConfig{
		Period: 10,
		Epoch:  30000,
	}

	signer := types.LatestSigner(params.TestChainConfig)
	tx1 := types.MustSignNewTx(testBankKey, signer, &types.AccessListTx{
		ChainID:  params.TestChainConfig.ChainID,
		Nonce:    0,
		To:       &testUserAddress,
		Value:    big.NewInt(1000),
		Gas:      params.TxGas,
		GasPrice: big.NewInt(params.InitialBaseFee),
	})
	pendingTxs = append(pendingTxs, tx1)

	tx2 := types.MustSignNewTx(testBankKey, signer, &types.LegacyTx{
		Nonce:    1,
		To:       &testUserAddress,
		Value:    big.NewInt(1000),
		Gas:      params.TxGas,
		GasPrice: big.NewInt(params.InitialBaseFee),
	})
	newTxs = append(newTxs, tx2)
}

// testWorkerBackend implements worker.Backend interfaces and wraps all information needed during the testing.
type testWorkerBackend struct {
	db      ethdb.Database
	txPool  *txpool.TxPool
	chain   *core.BlockChain
	genesis *core.Genesis
}

func newTestWorkerBackend(t *testing.T, chainConfig *params.ChainConfig, engine consensus.Engine, db ethdb.Database, n int) *testWorkerBackend {
	var gspec = &core.Genesis{
		Config: chainConfig,
		Alloc:  types.GenesisAlloc{testBankAddress: {Balance: testBankFunds}},
	}
	switch e := engine.(type) {
	case *clique.Clique:
		gspec.ExtraData = make([]byte, 32+common.AddressLength+crypto.SignatureLength)
		copy(gspec.ExtraData[32:32+common.AddressLength], testBankAddress.Bytes())
		e.Authorize(testBankAddress, func(account accounts.Account, s string, data []byte) ([]byte, error) {
			return crypto.Sign(crypto.Keccak256(data), testBankKey)
		})
	case *ethash.Ethash:
	default:
		t.Fatalf("unexpected consensus engine type: %T", engine)
	}
	chain, err := core.NewBlockChain(db, &core.CacheConfig{TrieDirtyDisabled: true}, gspec, nil, engine, vm.Config{}, nil, nil)
	if err != nil {
		t.Fatalf("core.NewBlockChain failed: %v", err)
	}
	pool := legacypool.New(testTxPoolConfig, chain)
	txpool, _ := txpool.New(testTxPoolConfig.PriceLimit, chain, []txpool.SubPool{pool})

	return &testWorkerBackend{
		db:      db,
		chain:   chain,
		txPool:  txpool,
		genesis: gspec,
	}
}

func (b *testWorkerBackend) BlockChain() *core.BlockChain { return b.chain }
func (b *testWorkerBackend) TxPool() *txpool.TxPool       { return b.txPool }

func newTestWorker(t *testing.T, chainConfig *params.ChainConfig, engine consensus.Engine, db ethdb.Database, blocks int) (*Miner, *testWorkerBackend) {
	backend := newTestWorkerBackend(t, chainConfig, engine, db, blocks)
	backend.txPool.Add(pendingTxs, true, true)
	w := New(backend, testConfig, engine)
	return w, backend
}

>>>>>>> aadddf3a
func TestBuildPayload(t *testing.T) {
	var (
		db        = rawdb.NewMemoryDatabase()
		recipient = common.HexToAddress("0xdeadbeef")
	)
<<<<<<< HEAD

	w, b, _ := newTestWorker(t, params.TestChainConfig, ethash.NewFaker(), db, false, 0, 0)
	defer w.close()
=======
	w, b := newTestWorker(t, params.TestChainConfig, ethash.NewFaker(), db, 0)
>>>>>>> aadddf3a

	timestamp := uint64(time.Now().Unix())
	args := &BuildPayloadArgs{
		Parent:       b.chain.CurrentBlock().Hash(),
		Timestamp:    timestamp,
		Random:       common.Hash{},
		FeeRecipient: recipient,
	}

	payload, err := w.buildPayload(args)
	if err != nil {
		t.Fatalf("Failed to build payload %v", err)
	}

	verify := func(outer *engine.ExecutionPayloadEnvelope, txs int) {
		payload := outer.ExecutionPayload
		if payload.ParentHash != b.chain.CurrentBlock().Hash() {
			t.Fatal("Unexpected parent hash")
		}

		if payload.Random != (common.Hash{}) {
			t.Fatal("Unexpected random value")
		}

		if payload.Timestamp != timestamp {
			t.Fatal("Unexpected timestamp")
		}

		if payload.FeeRecipient != recipient {
			t.Fatal("Unexpected fee recipient")
		}

		if len(payload.Transactions) != txs {
			t.Fatal("Unexpected transaction set")
		}
	}
	empty := payload.ResolveEmpty()
	verify(empty, 0)

	full := payload.ResolveFull()
	verify(full, len(pendingTxs))

	// Ensure resolve can be called multiple times and the
	// result should be unchanged
	dataOne := payload.Resolve()
	dataTwo := payload.Resolve()

	if !reflect.DeepEqual(dataOne, dataTwo) {
		t.Fatal("Unexpected payload data")
	}
}

func TestPayloadId(t *testing.T) {
	t.Parallel()
	ids := make(map[string]int)

	for i, tt := range []*BuildPayloadArgs{
		{
			Parent:       common.Hash{1},
			Timestamp:    1,
			Random:       common.Hash{0x1},
			FeeRecipient: common.Address{0x1},
		},
		// Different parent
		{
			Parent:       common.Hash{2},
			Timestamp:    1,
			Random:       common.Hash{0x1},
			FeeRecipient: common.Address{0x1},
		},
		// Different timestamp
		{
			Parent:       common.Hash{2},
			Timestamp:    2,
			Random:       common.Hash{0x1},
			FeeRecipient: common.Address{0x1},
		},
		// Different Random
		{
			Parent:       common.Hash{2},
			Timestamp:    2,
			Random:       common.Hash{0x2},
			FeeRecipient: common.Address{0x1},
		},
		// Different fee-recipient
		{
			Parent:       common.Hash{2},
			Timestamp:    2,
			Random:       common.Hash{0x2},
			FeeRecipient: common.Address{0x2},
		},
		// Different withdrawals (non-empty)
		{
			Parent:       common.Hash{2},
			Timestamp:    2,
			Random:       common.Hash{0x2},
			FeeRecipient: common.Address{0x2},
			Withdrawals: []*types.Withdrawal{
				{
					Index:     0,
					Validator: 0,
					Address:   common.Address{},
					Amount:    0,
				},
			},
		},
		// Different withdrawals (non-empty)
		{
			Parent:       common.Hash{2},
			Timestamp:    2,
			Random:       common.Hash{0x2},
			FeeRecipient: common.Address{0x2},
			Withdrawals: []*types.Withdrawal{
				{
					Index:     2,
					Validator: 0,
					Address:   common.Address{},
					Amount:    0,
				},
			},
		},
	} {
		id := tt.Id().String()
		if prev, exists := ids[id]; exists {
			t.Errorf("ID collision, case %d and case %d: id %v", prev, i, id)
		}

		ids[id] = i
	}
}<|MERGE_RESOLUTION|>--- conflicted
+++ resolved
@@ -22,49 +22,13 @@
 	"testing"
 	"time"
 
-	"github.com/ethereum/go-ethereum/accounts"
 	"github.com/ethereum/go-ethereum/beacon/engine"
 	"github.com/ethereum/go-ethereum/common"
-	"github.com/ethereum/go-ethereum/consensus"
-	"github.com/ethereum/go-ethereum/consensus/clique"
 	"github.com/ethereum/go-ethereum/consensus/ethash"
-	"github.com/ethereum/go-ethereum/core"
 	"github.com/ethereum/go-ethereum/core/rawdb"
-	"github.com/ethereum/go-ethereum/core/txpool"
 	"github.com/ethereum/go-ethereum/core/txpool/legacypool"
 	"github.com/ethereum/go-ethereum/core/types"
-	"github.com/ethereum/go-ethereum/core/vm"
-	"github.com/ethereum/go-ethereum/crypto"
-	"github.com/ethereum/go-ethereum/ethdb"
 	"github.com/ethereum/go-ethereum/params"
-)
-
-<<<<<<< HEAD
-// nolint : paralleltest
-=======
-var (
-	// Test chain configurations
-	testTxPoolConfig  legacypool.Config
-	ethashChainConfig *params.ChainConfig
-	cliqueChainConfig *params.ChainConfig
-
-	// Test accounts
-	testBankKey, _  = crypto.GenerateKey()
-	testBankAddress = crypto.PubkeyToAddress(testBankKey.PublicKey)
-	testBankFunds   = big.NewInt(1000000000000000000)
-
-	testUserKey, _  = crypto.GenerateKey()
-	testUserAddress = crypto.PubkeyToAddress(testUserKey.PublicKey)
-
-	// Test transactions
-	pendingTxs []*types.Transaction
-	newTxs     []*types.Transaction
-
-	testConfig = Config{
-		PendingFeeRecipient: testBankAddress,
-		Recommit:            time.Second,
-		GasCeil:             params.GenesisGasLimit,
-	}
 )
 
 func init() {
@@ -100,68 +64,14 @@
 	newTxs = append(newTxs, tx2)
 }
 
-// testWorkerBackend implements worker.Backend interfaces and wraps all information needed during the testing.
-type testWorkerBackend struct {
-	db      ethdb.Database
-	txPool  *txpool.TxPool
-	chain   *core.BlockChain
-	genesis *core.Genesis
-}
-
-func newTestWorkerBackend(t *testing.T, chainConfig *params.ChainConfig, engine consensus.Engine, db ethdb.Database, n int) *testWorkerBackend {
-	var gspec = &core.Genesis{
-		Config: chainConfig,
-		Alloc:  types.GenesisAlloc{testBankAddress: {Balance: testBankFunds}},
-	}
-	switch e := engine.(type) {
-	case *clique.Clique:
-		gspec.ExtraData = make([]byte, 32+common.AddressLength+crypto.SignatureLength)
-		copy(gspec.ExtraData[32:32+common.AddressLength], testBankAddress.Bytes())
-		e.Authorize(testBankAddress, func(account accounts.Account, s string, data []byte) ([]byte, error) {
-			return crypto.Sign(crypto.Keccak256(data), testBankKey)
-		})
-	case *ethash.Ethash:
-	default:
-		t.Fatalf("unexpected consensus engine type: %T", engine)
-	}
-	chain, err := core.NewBlockChain(db, &core.CacheConfig{TrieDirtyDisabled: true}, gspec, nil, engine, vm.Config{}, nil, nil)
-	if err != nil {
-		t.Fatalf("core.NewBlockChain failed: %v", err)
-	}
-	pool := legacypool.New(testTxPoolConfig, chain)
-	txpool, _ := txpool.New(testTxPoolConfig.PriceLimit, chain, []txpool.SubPool{pool})
-
-	return &testWorkerBackend{
-		db:      db,
-		chain:   chain,
-		txPool:  txpool,
-		genesis: gspec,
-	}
-}
-
-func (b *testWorkerBackend) BlockChain() *core.BlockChain { return b.chain }
-func (b *testWorkerBackend) TxPool() *txpool.TxPool       { return b.txPool }
-
-func newTestWorker(t *testing.T, chainConfig *params.ChainConfig, engine consensus.Engine, db ethdb.Database, blocks int) (*Miner, *testWorkerBackend) {
-	backend := newTestWorkerBackend(t, chainConfig, engine, db, blocks)
-	backend.txPool.Add(pendingTxs, true, true)
-	w := New(backend, testConfig, engine)
-	return w, backend
-}
-
->>>>>>> aadddf3a
 func TestBuildPayload(t *testing.T) {
 	var (
 		db        = rawdb.NewMemoryDatabase()
 		recipient = common.HexToAddress("0xdeadbeef")
 	)
-<<<<<<< HEAD
 
 	w, b, _ := newTestWorker(t, params.TestChainConfig, ethash.NewFaker(), db, false, 0, 0)
 	defer w.close()
-=======
-	w, b := newTestWorker(t, params.TestChainConfig, ethash.NewFaker(), db, 0)
->>>>>>> aadddf3a
 
 	timestamp := uint64(time.Now().Unix())
 	args := &BuildPayloadArgs{
