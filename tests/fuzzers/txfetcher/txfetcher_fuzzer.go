--- conflicted
+++ resolved
@@ -86,12 +86,8 @@
 			return make([]error, len(txs))
 		},
 		func(string, []common.Hash) error { return nil },
-<<<<<<< HEAD
-		clock, rand, 500*time.Millisecond,
-=======
 		nil,
 		clock, rand,
->>>>>>> 916d6a44
 	)
 	f.Start()
 	defer f.Stop()
@@ -146,12 +142,7 @@
 			if verbose {
 				fmt.Println("Notify", peer, announceIdxs)
 			}
-<<<<<<< HEAD
-
-			if err := f.Notify(peer, announces); err != nil {
-=======
 			if err := f.Notify(peer, types, sizes, announces); err != nil {
->>>>>>> 916d6a44
 				panic(err)
 			}
 
