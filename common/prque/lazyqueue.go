// Copyright 2019 The go-ethereum Authors
// This file is part of the go-ethereum library.
//
// The go-ethereum library is free software: you can redistribute it and/or modify
// it under the terms of the GNU Lesser General Public License as published by
// the Free Software Foundation, either version 3 of the License, or
// (at your option) any later version.
//
// The go-ethereum library is distributed in the hope that it will be useful,
// but WITHOUT ANY WARRANTY; without even the implied warranty of
// MERCHANTABILITY or FITNESS FOR A PARTICULAR PURPOSE. See the
// GNU Lesser General Public License for more details.
//
// You should have received a copy of the GNU Lesser General Public License
// along with the go-ethereum library. If not, see <http://www.gnu.org/licenses/>.

package prque

import (
	"cmp"
	"container/heap"
	"time"

<<<<<<< HEAD
	"golang.org/x/exp/constraints"

=======
>>>>>>> aadddf3a
	"github.com/ethereum/go-ethereum/common/mclock"
)

// LazyQueue is a priority queue data structure where priorities can change over
// time and are only evaluated on demand.
// Two callbacks are required:
//   - priority evaluates the actual priority of an item
//   - maxPriority gives an upper estimate for the priority in any moment between
//     now and the given absolute time
//
// If the upper estimate is exceeded then Update should be called for that item.
// A global Refresh function should also be called periodically.
type LazyQueue[P cmp.Ordered, V any] struct {
	clock mclock.Clock
	// Items are stored in one of two internal queues ordered by estimated max
	// priority until the next and the next-after-next refresh. Update and Refresh
	// always places items in queue[1].
	queue                      [2]*sstack[P, V]
	popQueue                   *sstack[P, V]
	period                     time.Duration
	maxUntil                   mclock.AbsTime
	indexOffset                int
	setIndex                   SetIndexCallback[V]
	priority                   PriorityCallback[P, V]
	maxPriority                MaxPriorityCallback[P, V]
	lastRefresh1, lastRefresh2 mclock.AbsTime
}

type (
	PriorityCallback[P cmp.Ordered, V any]    func(data V) P                       // actual priority callback
	MaxPriorityCallback[P cmp.Ordered, V any] func(data V, until mclock.AbsTime) P // estimated maximum priority callback
)

// NewLazyQueue creates a new lazy queue
func NewLazyQueue[P cmp.Ordered, V any](setIndex SetIndexCallback[V], priority PriorityCallback[P, V], maxPriority MaxPriorityCallback[P, V], clock mclock.Clock, refreshPeriod time.Duration) *LazyQueue[P, V] {
	q := &LazyQueue[P, V]{
		popQueue:     newSstack[P, V](nil),
		setIndex:     setIndex,
		priority:     priority,
		maxPriority:  maxPriority,
		clock:        clock,
		period:       refreshPeriod,
		lastRefresh1: clock.Now(),
		lastRefresh2: clock.Now(),
	}
	q.Reset()
	q.refresh(clock.Now())

	return q
}

// Reset clears the contents of the queue
func (q *LazyQueue[P, V]) Reset() {
	q.queue[0] = newSstack[P, V](q.setIndex0)
	q.queue[1] = newSstack[P, V](q.setIndex1)
}

// Refresh performs queue re-evaluation if necessary
func (q *LazyQueue[P, V]) Refresh() {
	now := q.clock.Now()
	for time.Duration(now-q.lastRefresh2) >= q.period*2 {
		q.refresh(now)
		q.lastRefresh2 = q.lastRefresh1
		q.lastRefresh1 = now
	}
}

// refresh re-evaluates items in the older queue and swaps the two queues
func (q *LazyQueue[P, V]) refresh(now mclock.AbsTime) {
	q.maxUntil = now.Add(q.period)
	for q.queue[0].Len() != 0 {
		q.Push(heap.Pop(q.queue[0]).(*item[P, V]).value)
	}

	q.queue[0], q.queue[1] = q.queue[1], q.queue[0]
	q.indexOffset = 1 - q.indexOffset
	q.maxUntil = q.maxUntil.Add(q.period)
}

// Push adds an item to the queue
func (q *LazyQueue[P, V]) Push(data V) {
	heap.Push(q.queue[1], &item[P, V]{data, q.maxPriority(data, q.maxUntil)})
}

// Update updates the upper priority estimate for the item with the given queue index
func (q *LazyQueue[P, V]) Update(index int) {
	q.Push(q.Remove(index))
}

// Pop removes and returns the item with the greatest actual priority
func (q *LazyQueue[P, V]) Pop() (V, P) {
	var (
		resData V
		resPri  P
	)

	q.MultiPop(func(data V, priority P) bool {
		resData = data
		resPri = priority

		return false
	})

	return resData, resPri
}

// peekIndex returns the index of the internal queue where the item with the
// highest estimated priority is or -1 if both are empty
func (q *LazyQueue[P, V]) peekIndex() int {
	if q.queue[0].Len() != 0 {
		if q.queue[1].Len() != 0 && q.queue[1].blocks[0][0].priority > q.queue[0].blocks[0][0].priority {
			return 1
		}

		return 0
	}

	if q.queue[1].Len() != 0 {
		return 1
	}

	return -1
}

// MultiPop pops multiple items from the queue and is more efficient than calling
// Pop multiple times. Popped items are passed to the callback. MultiPop returns
// when the callback returns false or there are no more items to pop.
func (q *LazyQueue[P, V]) MultiPop(callback func(data V, priority P) bool) {
	nextIndex := q.peekIndex()
	for nextIndex != -1 {
		data := heap.Pop(q.queue[nextIndex]).(*item[P, V]).value
		heap.Push(q.popQueue, &item[P, V]{data, q.priority(data)})

		nextIndex = q.peekIndex()
		for q.popQueue.Len() != 0 && (nextIndex == -1 || q.queue[nextIndex].blocks[0][0].priority < q.popQueue.blocks[0][0].priority) {
			i := heap.Pop(q.popQueue).(*item[P, V])
			if !callback(i.value, i.priority) {
				for q.popQueue.Len() != 0 {
					q.Push(heap.Pop(q.popQueue).(*item[P, V]).value)
				}

				return
			}

			nextIndex = q.peekIndex() // re-check because callback is allowed to push items back
		}
	}
}

// PopItem pops the item from the queue only, dropping the associated priority value.
func (q *LazyQueue[P, V]) PopItem() V {
	i, _ := q.Pop()
	return i
}

// Remove removes the item with the given index.
func (q *LazyQueue[P, V]) Remove(index int) V {
	return heap.Remove(q.queue[index&1^q.indexOffset], index>>1).(*item[P, V]).value
}

// Empty checks whether the priority queue is empty.
func (q *LazyQueue[P, V]) Empty() bool {
	return q.queue[0].Len() == 0 && q.queue[1].Len() == 0
}

// Size returns the number of items in the priority queue.
func (q *LazyQueue[P, V]) Size() int {
	return q.queue[0].Len() + q.queue[1].Len()
}

// setIndex0 translates internal queue item index to the virtual index space of LazyQueue
func (q *LazyQueue[P, V]) setIndex0(data V, index int) {
	if index == -1 {
		q.setIndex(data, -1)
	} else {
		q.setIndex(data, index+index)
	}
}

// setIndex1 translates internal queue item index to the virtual index space of LazyQueue
func (q *LazyQueue[P, V]) setIndex1(data V, index int) {
	q.setIndex(data, index+index+1)
}<|MERGE_RESOLUTION|>--- conflicted
+++ resolved
@@ -21,11 +21,6 @@
 	"container/heap"
 	"time"
 
-<<<<<<< HEAD
-	"golang.org/x/exp/constraints"
-
-=======
->>>>>>> aadddf3a
 	"github.com/ethereum/go-ethereum/common/mclock"
 )
 
