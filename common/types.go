// Copyright 2015 The go-ethereum Authors
// This file is part of the go-ethereum library.
//
// The go-ethereum library is free software: you can redistribute it and/or modify
// it under the terms of the GNU Lesser General Public License as published by
// the Free Software Foundation, either version 3 of the License, or
// (at your option) any later version.
//
// The go-ethereum library is distributed in the hope that it will be useful,
// but WITHOUT ANY WARRANTY; without even the implied warranty of
// MERCHANTABILITY or FITNESS FOR A PARTICULAR PURPOSE. See the
// GNU Lesser General Public License for more details.
//
// You should have received a copy of the GNU Lesser General Public License
// along with the go-ethereum library. If not, see <http://www.gnu.org/licenses/>.

package common

import (
	"bytes"
	"database/sql/driver"
	"encoding/hex"
	"encoding/json"
	"errors"
	"fmt"
	"math/big"
	"math/rand"
	"reflect"
	"strconv"
	"strings"

	"golang.org/x/crypto/sha3"

	"github.com/ethereum/go-ethereum/common/hexutil"
)

// Lengths of hashes and addresses in bytes.
const (
	// HashLength is the expected length of the hash
	HashLength = 32
	// AddressLength is the expected length of the address
	AddressLength = 20
)

var (
	hashT    = reflect.TypeOf(Hash{})
	addressT = reflect.TypeOf(Address{})

	// MaxAddress represents the maximum possible address value.
	MaxAddress = HexToAddress("0xffffffffffffffffffffffffffffffffffffffff")

	// MaxHash represents the maximum possible hash value.
	MaxHash = HexToHash("0xffffffffffffffffffffffffffffffffffffffffffffffffffffffffffffffff")
)

// Hash represents the 32 byte Keccak256 hash of arbitrary data.
type Hash [HashLength]byte

// BytesToHash sets b to hash.
// If b is larger than len(h), b will be cropped from the left.
func BytesToHash(b []byte) Hash {
	var h Hash

	h.SetBytes(b)

	return h
}

// BigToHash sets byte representation of b to hash.
// If b is larger than len(h), b will be cropped from the left.
func BigToHash(b *big.Int) Hash { return BytesToHash(b.Bytes()) }

// HexToHash sets byte representation of s to hash.
// If b is larger than len(h), b will be cropped from the left.
func HexToHash(s string) Hash { return BytesToHash(FromHex(s)) }

<<<<<<< HEAD
func HexToRefHash(s string) *Hash {
	v := BytesToHash(FromHex(s))

	return &v
}

=======
>>>>>>> 916d6a44
// Cmp compares two hashes.
func (h Hash) Cmp(other Hash) int {
	return bytes.Compare(h[:], other[:])
}

// Bytes gets the byte representation of the underlying hash.
func (h Hash) Bytes() []byte { return h[:] }

// Big converts a hash to a big integer.
func (h Hash) Big() *big.Int { return new(big.Int).SetBytes(h[:]) }

// Hex converts a hash to a hex string.
func (h Hash) Hex() string { return hexutil.Encode(h[:]) }

// TerminalString implements log.TerminalStringer, formatting a string for console
// output during logging.
func (h Hash) TerminalString() string {
	return fmt.Sprintf("%x..%x", h[:3], h[29:])
}

// String implements the stringer interface and is used also by the logger when
// doing full logging into a file.
func (h Hash) String() string {
	return h.Hex()
}

// Format implements fmt.Formatter.
// Hash supports the %v, %s, %q, %x, %X and %d format verbs.
func (h Hash) Format(s fmt.State, c rune) {
	hexb := make([]byte, 2+len(h)*2)
	copy(hexb, "0x")
	hex.Encode(hexb[2:], h[:])

	switch c {
	case 'x', 'X':
		if !s.Flag('#') {
			hexb = hexb[2:]
		}

		if c == 'X' {
			hexb = bytes.ToUpper(hexb)
		}

		fallthrough
	case 'v', 's':
		s.Write(hexb)
	case 'q':
		q := []byte{'"'}
		s.Write(q)
		s.Write(hexb)
		s.Write(q)
	case 'd':
		fmt.Fprint(s, ([len(h)]byte)(h))
	default:
		fmt.Fprintf(s, "%%!%c(hash=%x)", c, h)
	}
}

// UnmarshalText parses a hash in hex syntax.
func (h *Hash) UnmarshalText(input []byte) error {
	return hexutil.UnmarshalFixedText("Hash", input, h[:])
}

// UnmarshalJSON parses a hash in hex syntax.
func (h *Hash) UnmarshalJSON(input []byte) error {
	return hexutil.UnmarshalFixedJSON(hashT, input, h[:])
}

// MarshalText returns the hex representation of h.
func (h Hash) MarshalText() ([]byte, error) {
	return hexutil.Bytes(h[:]).MarshalText()
}

// SetBytes sets the hash to the value of b.
// If b is larger than len(h), b will be cropped from the left.
func (h *Hash) SetBytes(b []byte) {
	if len(b) > len(h) {
		b = b[len(b)-HashLength:]
	}

	copy(h[HashLength-len(b):], b)
}

// Generate implements testing/quick.Generator.
func (h Hash) Generate(rand *rand.Rand, size int) reflect.Value {
	m := rand.Intn(len(h))
	for i := len(h) - 1; i > m; i-- {
		h[i] = byte(rand.Uint32())
	}

	return reflect.ValueOf(h)
}

// Scan implements Scanner for database/sql.
func (h *Hash) Scan(src interface{}) error {
	srcB, ok := src.([]byte)
	if !ok {
		return fmt.Errorf("can't scan %T into Hash", src)
	}

	if len(srcB) != HashLength {
		return fmt.Errorf("can't scan []byte of len %d into Hash, want %d", len(srcB), HashLength)
	}

	copy(h[:], srcB)

	return nil
}

// Value implements valuer for database/sql.
func (h Hash) Value() (driver.Value, error) {
	return h[:], nil
}

// ImplementsGraphQLType returns true if Hash implements the specified GraphQL type.
func (Hash) ImplementsGraphQLType(name string) bool { return name == "Bytes32" }

// UnmarshalGraphQL unmarshals the provided GraphQL query data.
func (h *Hash) UnmarshalGraphQL(input interface{}) error {
	var err error
	switch input := input.(type) {
	case string:
		err = h.UnmarshalText([]byte(input))
	default:
		err = fmt.Errorf("unexpected type %T for Hash", input)
	}

	return err
}

// UnprefixedHash allows marshaling a Hash without 0x prefix.
type UnprefixedHash Hash

// UnmarshalText decodes the hash from hex. The 0x prefix is optional.
func (h *UnprefixedHash) UnmarshalText(input []byte) error {
	return hexutil.UnmarshalFixedUnprefixedText("UnprefixedHash", input, h[:])
}

// MarshalText encodes the hash as hex.
func (h UnprefixedHash) MarshalText() ([]byte, error) {
	return []byte(hex.EncodeToString(h[:])), nil
}

/////////// Address

// Address represents the 20 byte address of an Ethereum account.
type Address [AddressLength]byte

// BytesToAddress returns Address with value b.
// If b is larger than len(h), b will be cropped from the left.
func BytesToAddress(b []byte) Address {
	var a Address

	a.SetBytes(b)

	return a
}

// BigToAddress returns Address with byte values of b.
// If b is larger than len(h), b will be cropped from the left.
func BigToAddress(b *big.Int) Address { return BytesToAddress(b.Bytes()) }

// HexToAddress returns Address with byte values of s.
// If s is larger than len(h), s will be cropped from the left.
func HexToAddress(s string) Address { return BytesToAddress(FromHex(s)) }

// IsHexAddress verifies whether a string can represent a valid hex-encoded
// Ethereum address or not.
func IsHexAddress(s string) bool {
	if has0xPrefix(s) {
		s = s[2:]
	}

	return len(s) == 2*AddressLength && isHex(s)
}

// Cmp compares two addresses.
func (a Address) Cmp(other Address) int {
	return bytes.Compare(a[:], other[:])
}

// Bytes gets the string representation of the underlying address.
func (a Address) Bytes() []byte { return a[:] }

// Big converts an address to a big integer.
func (a Address) Big() *big.Int { return new(big.Int).SetBytes(a[:]) }

// Hex returns an EIP55-compliant hex string representation of the address.
func (a Address) Hex() string {
	return string(a.checksumHex())
}

// String implements fmt.Stringer.
func (a Address) String() string {
	return a.Hex()
}

func (a *Address) checksumHex() []byte {
	buf := a.hex()

	// compute checksum
	sha := sha3.NewLegacyKeccak256()
	sha.Write(buf[2:])

	hash := sha.Sum(nil)
	for i := 2; i < len(buf); i++ {
		hashByte := hash[(i-2)/2]
		if i%2 == 0 {
			hashByte = hashByte >> 4
		} else {
			hashByte &= 0xf
		}

		if buf[i] > '9' && hashByte > 7 {
			buf[i] -= 32
		}
	}

	return buf[:]
}

func (a Address) hex() []byte {
	var buf [len(a)*2 + 2]byte

	copy(buf[:2], "0x")
	hex.Encode(buf[2:], a[:])

	return buf[:]
}

// Format implements fmt.Formatter.
// Address supports the %v, %s, %q, %x, %X and %d format verbs.
func (a Address) Format(s fmt.State, c rune) {
	switch c {
	case 'v', 's':
		s.Write(a.checksumHex())
	case 'q':
		q := []byte{'"'}
		s.Write(q)
		s.Write(a.checksumHex())
		s.Write(q)
	case 'x', 'X':
		// %x disables the checksum.
		hex := a.hex()
		if !s.Flag('#') {
			hex = hex[2:]
		}

		if c == 'X' {
			hex = bytes.ToUpper(hex)
		}

		s.Write(hex)
	case 'd':
		fmt.Fprint(s, ([len(a)]byte)(a))
	default:
		fmt.Fprintf(s, "%%!%c(address=%x)", c, a)
	}
}

// SetBytes sets the address to the value of b.
// If b is larger than len(a), b will be cropped from the left.
func (a *Address) SetBytes(b []byte) {
	if len(b) > len(a) {
		b = b[len(b)-AddressLength:]
	}

	copy(a[AddressLength-len(b):], b)
}

// MarshalText returns the hex representation of a.
func (a Address) MarshalText() ([]byte, error) {
	return hexutil.Bytes(a[:]).MarshalText()
}

// UnmarshalText parses a hash in hex syntax.
func (a *Address) UnmarshalText(input []byte) error {
	return hexutil.UnmarshalFixedText("Address", input, a[:])
}

// UnmarshalJSON parses a hash in hex syntax.
func (a *Address) UnmarshalJSON(input []byte) error {
	return hexutil.UnmarshalFixedJSON(addressT, input, a[:])
}

// Scan implements Scanner for database/sql.
func (a *Address) Scan(src interface{}) error {
	srcB, ok := src.([]byte)
	if !ok {
		return fmt.Errorf("can't scan %T into Address", src)
	}

	if len(srcB) != AddressLength {
		return fmt.Errorf("can't scan []byte of len %d into Address, want %d", len(srcB), AddressLength)
	}

	copy(a[:], srcB)

	return nil
}

// Value implements valuer for database/sql.
func (a Address) Value() (driver.Value, error) {
	return a[:], nil
}

// ImplementsGraphQLType returns true if Hash implements the specified GraphQL type.
func (a Address) ImplementsGraphQLType(name string) bool { return name == "Address" }

// UnmarshalGraphQL unmarshals the provided GraphQL query data.
func (a *Address) UnmarshalGraphQL(input interface{}) error {
	var err error
	switch input := input.(type) {
	case string:
		err = a.UnmarshalText([]byte(input))
	default:
		err = fmt.Errorf("unexpected type %T for Address", input)
	}

	return err
}

// UnprefixedAddress allows marshaling an Address without 0x prefix.
type UnprefixedAddress Address

// UnmarshalText decodes the address from hex. The 0x prefix is optional.
func (a *UnprefixedAddress) UnmarshalText(input []byte) error {
	return hexutil.UnmarshalFixedUnprefixedText("UnprefixedAddress", input, a[:])
}

// MarshalText encodes the address as hex.
func (a UnprefixedAddress) MarshalText() ([]byte, error) {
	return []byte(hex.EncodeToString(a[:])), nil
}

// MixedcaseAddress retains the original string, which may or may not be
// correctly checksummed
type MixedcaseAddress struct {
	addr     Address
	original string
}

// NewMixedcaseAddress constructor (mainly for testing)
func NewMixedcaseAddress(addr Address) MixedcaseAddress {
	return MixedcaseAddress{addr: addr, original: addr.Hex()}
}

// NewMixedcaseAddressFromString is mainly meant for unit-testing
func NewMixedcaseAddressFromString(hexaddr string) (*MixedcaseAddress, error) {
	if !IsHexAddress(hexaddr) {
		return nil, errors.New("invalid address")
	}

	a := FromHex(hexaddr)

	return &MixedcaseAddress{addr: BytesToAddress(a), original: hexaddr}, nil
}

// UnmarshalJSON parses MixedcaseAddress
func (ma *MixedcaseAddress) UnmarshalJSON(input []byte) error {
	if err := hexutil.UnmarshalFixedJSON(addressT, input, ma.addr[:]); err != nil {
		return err
	}

	return json.Unmarshal(input, &ma.original)
}

// MarshalJSON marshals the original value
func (ma MixedcaseAddress) MarshalJSON() ([]byte, error) {
	if strings.HasPrefix(ma.original, "0x") || strings.HasPrefix(ma.original, "0X") {
		return json.Marshal(fmt.Sprintf("0x%s", ma.original[2:]))
	}

	return json.Marshal(fmt.Sprintf("0x%s", ma.original))
}

// Address returns the address
func (ma *MixedcaseAddress) Address() Address {
	return ma.addr
}

// String implements fmt.Stringer
func (ma *MixedcaseAddress) String() string {
	if ma.ValidChecksum() {
		return fmt.Sprintf("%s [chksum ok]", ma.original)
	}

	return fmt.Sprintf("%s [chksum INVALID]", ma.original)
}

// ValidChecksum returns true if the address has valid checksum
func (ma *MixedcaseAddress) ValidChecksum() bool {
	return ma.original == ma.addr.Hex()
}

// Original returns the mixed-case input string
func (ma *MixedcaseAddress) Original() string {
	return ma.original
}

// AddressEIP55 is an alias of Address with a customized json marshaller
type AddressEIP55 Address

// String returns the hex representation of the address in the manner of EIP55.
func (addr AddressEIP55) String() string {
	return Address(addr).Hex()
}

// MarshalJSON marshals the address in the manner of EIP55.
func (addr AddressEIP55) MarshalJSON() ([]byte, error) {
	return json.Marshal(addr.String())
}

type Decimal uint64

func isString(input []byte) bool {
	return len(input) >= 2 && input[0] == '"' && input[len(input)-1] == '"'
}

// UnmarshalJSON parses a hash in hex syntax.
func (d *Decimal) UnmarshalJSON(input []byte) error {
	if !isString(input) {
		return &json.UnmarshalTypeError{Value: "non-string", Type: reflect.TypeOf(uint64(0))}
	}
	if i, err := strconv.ParseInt(string(input[1:len(input)-1]), 10, 64); err == nil {
		*d = Decimal(i)
		return nil
	} else {
		return err
	}
}<|MERGE_RESOLUTION|>--- conflicted
+++ resolved
@@ -74,15 +74,12 @@
 // If b is larger than len(h), b will be cropped from the left.
 func HexToHash(s string) Hash { return BytesToHash(FromHex(s)) }
 
-<<<<<<< HEAD
 func HexToRefHash(s string) *Hash {
 	v := BytesToHash(FromHex(s))
 
 	return &v
 }
 
-=======
->>>>>>> 916d6a44
 // Cmp compares two hashes.
 func (h Hash) Cmp(other Hash) int {
 	return bytes.Compare(h[:], other[:])
