// Copyright 2022 The go-ethereum Authors
// This file is part of the go-ethereum library.
//
// The go-ethereum library is free software: you can redistribute it and/or modify
// it under the terms of the GNU Lesser General Public License as published by
// the Free Software Foundation, either version 3 of the License, or
// (at your option) any later version.
//
// The go-ethereum library is distributed in the hope that it will be useful,
// but WITHOUT ANY WARRANTY; without even the implied warranty of
// MERCHANTABILITY or FITNESS FOR A PARTICULAR PURPOSE. See the
// GNU Lesser General Public License for more details.
//
// You should have received a copy of the GNU Lesser General Public License
// along with the go-ethereum library. If not, see <http://www.gnu.org/licenses/>.

package engine

import (
	"fmt"
	"math/big"
	"slices"

	"github.com/ethereum/go-ethereum/common"
	"github.com/ethereum/go-ethereum/common/hexutil"
	"github.com/ethereum/go-ethereum/core/types"
	"github.com/ethereum/go-ethereum/trie"
)

// PayloadVersion denotes the version of PayloadAttributes used to request the
// building of the payload to commence.
type PayloadVersion byte

var (
	PayloadV1 PayloadVersion = 0x1
	PayloadV2 PayloadVersion = 0x2
	PayloadV3 PayloadVersion = 0x3
)

//go:generate go run github.com/fjl/gencodec -type PayloadAttributes -field-override payloadAttributesMarshaling -out gen_blockparams.go

// PayloadAttributes describes the environment context in which a block should
// be built.
type PayloadAttributes struct {
	Timestamp             uint64              `json:"timestamp"             gencodec:"required"`
	Random                common.Hash         `json:"prevRandao"            gencodec:"required"`
	SuggestedFeeRecipient common.Address      `json:"suggestedFeeRecipient" gencodec:"required"`
	Withdrawals           []*types.Withdrawal `json:"withdrawals"`
	BeaconRoot            *common.Hash        `json:"parentBeaconBlockRoot"`
}

// JSON type overrides for PayloadAttributes.
type payloadAttributesMarshaling struct {
	Timestamp hexutil.Uint64
}

//go:generate go run github.com/fjl/gencodec -type ExecutableData -field-override executableDataMarshaling -out gen_ed.go

// ExecutableData is the data necessary to execute an EL payload.
type ExecutableData struct {
	ParentHash    common.Hash         `json:"parentHash"    gencodec:"required"`
	FeeRecipient  common.Address      `json:"feeRecipient"  gencodec:"required"`
	StateRoot     common.Hash         `json:"stateRoot"     gencodec:"required"`
	ReceiptsRoot  common.Hash         `json:"receiptsRoot"  gencodec:"required"`
	LogsBloom     []byte              `json:"logsBloom"     gencodec:"required"`
	Random        common.Hash         `json:"prevRandao"    gencodec:"required"`
	Number        uint64              `json:"blockNumber"   gencodec:"required"`
	GasLimit      uint64              `json:"gasLimit"      gencodec:"required"`
	GasUsed       uint64              `json:"gasUsed"       gencodec:"required"`
	Timestamp     uint64              `json:"timestamp"     gencodec:"required"`
	ExtraData     []byte              `json:"extraData"     gencodec:"required"`
	BaseFeePerGas *big.Int            `json:"baseFeePerGas" gencodec:"required"`
	BlockHash     common.Hash         `json:"blockHash"     gencodec:"required"`
	Transactions  [][]byte            `json:"transactions"  gencodec:"required"`
	Withdrawals   []*types.Withdrawal `json:"withdrawals"`
	BlobGasUsed   *uint64             `json:"blobGasUsed"`
	ExcessBlobGas *uint64             `json:"excessBlobGas"`
}

// JSON type overrides for executableData.
type executableDataMarshaling struct {
	Number        hexutil.Uint64
	GasLimit      hexutil.Uint64
	GasUsed       hexutil.Uint64
	Timestamp     hexutil.Uint64
	BaseFeePerGas *hexutil.Big
	ExtraData     hexutil.Bytes
	LogsBloom     hexutil.Bytes
	Transactions  []hexutil.Bytes
	BlobGasUsed   *hexutil.Uint64
	ExcessBlobGas *hexutil.Uint64
}

//go:generate go run github.com/fjl/gencodec -type ExecutionPayloadEnvelope -field-override executionPayloadEnvelopeMarshaling -out gen_epe.go

type ExecutionPayloadEnvelope struct {
	ExecutionPayload *ExecutableData `json:"executionPayload"  gencodec:"required"`
	BlockValue       *big.Int        `json:"blockValue"  gencodec:"required"`
	BlobsBundle      *BlobsBundleV1  `json:"blobsBundle"`
	Override         bool            `json:"shouldOverrideBuilder"`
}

type BlobsBundleV1 struct {
	Commitments []hexutil.Bytes `json:"commitments"`
	Proofs      []hexutil.Bytes `json:"proofs"`
	Blobs       []hexutil.Bytes `json:"blobs"`
}

// JSON type overrides for ExecutionPayloadEnvelope.
type executionPayloadEnvelopeMarshaling struct {
	BlockValue *hexutil.Big
}

type PayloadStatusV1 struct {
	Status          string       `json:"status"`
	LatestValidHash *common.Hash `json:"latestValidHash"`
	ValidationError *string      `json:"validationError"`
}

type TransitionConfigurationV1 struct {
	TerminalTotalDifficulty *hexutil.Big   `json:"terminalTotalDifficulty"`
	TerminalBlockHash       common.Hash    `json:"terminalBlockHash"`
	TerminalBlockNumber     hexutil.Uint64 `json:"terminalBlockNumber"`
}

// PayloadID is an identifier of the payload build process
type PayloadID [8]byte

// Version returns the payload version associated with the identifier.
func (b PayloadID) Version() PayloadVersion {
	return PayloadVersion(b[0])
}

// Is returns whether the identifier matches any of provided payload versions.
func (b PayloadID) Is(versions ...PayloadVersion) bool {
	return slices.Contains(versions, b.Version())
}

func (b PayloadID) String() string {
	return hexutil.Encode(b[:])
}

func (b PayloadID) MarshalText() ([]byte, error) {
	return hexutil.Bytes(b[:]).MarshalText()
}

func (b *PayloadID) UnmarshalText(input []byte) error {
	err := hexutil.UnmarshalFixedText("PayloadID", input, b[:])
	if err != nil {
		return fmt.Errorf("invalid payload id %q: %w", input, err)
	}

	return nil
}

type ForkChoiceResponse struct {
	PayloadStatus PayloadStatusV1 `json:"payloadStatus"`
	PayloadID     *PayloadID      `json:"payloadId"`
}

type ForkchoiceStateV1 struct {
	HeadBlockHash      common.Hash `json:"headBlockHash"`
	SafeBlockHash      common.Hash `json:"safeBlockHash"`
	FinalizedBlockHash common.Hash `json:"finalizedBlockHash"`
}

func encodeTransactions(txs []*types.Transaction) [][]byte {
	var enc = make([][]byte, len(txs))
	for i, tx := range txs {
		enc[i], _ = tx.MarshalBinary()
	}

	return enc
}

func decodeTransactions(enc [][]byte) ([]*types.Transaction, error) {
	var txs = make([]*types.Transaction, len(enc))

	for i, encTx := range enc {
		var tx types.Transaction
		if err := tx.UnmarshalBinary(encTx); err != nil {
			return nil, fmt.Errorf("invalid transaction %d: %v", i, err)
		}

		txs[i] = &tx
	}

	return txs, nil
}

// ExecutableDataToBlock constructs a block from executable data.
// It verifies that the following fields:
//
//		len(extraData) <= 32
//		uncleHash = emptyUncleHash
//		difficulty = 0
//	 	if versionedHashes != nil, versionedHashes match to blob transactions
//
// and that the blockhash of the constructed block matches the parameters. Nil
// Withdrawals value will propagate through the returned block. Empty
// Withdrawals value must be passed via non-nil, length 0 value in params.
func ExecutableDataToBlock(params ExecutableData, versionedHashes []common.Hash, beaconRoot *common.Hash) (*types.Block, error) {
	txs, err := decodeTransactions(params.Transactions)
	if err != nil {
		return nil, err
	}

	if len(params.ExtraData) > 32 {
		return nil, fmt.Errorf("invalid extradata length: %v", len(params.ExtraData))
	}

	if len(params.LogsBloom) != 256 {
		return nil, fmt.Errorf("invalid logsBloom length: %v", len(params.LogsBloom))
	}
	// Check that baseFeePerGas is not negative or too big
	if params.BaseFeePerGas != nil && (params.BaseFeePerGas.Sign() == -1 || params.BaseFeePerGas.BitLen() > 256) {
		return nil, fmt.Errorf("invalid baseFeePerGas: %v", params.BaseFeePerGas)
	}
	var blobHashes = make([]common.Hash, 0, len(txs))
	for _, tx := range txs {
		blobHashes = append(blobHashes, tx.BlobHashes()...)
	}
	if len(blobHashes) != len(versionedHashes) {
		return nil, fmt.Errorf("invalid number of versionedHashes: %v blobHashes: %v", versionedHashes, blobHashes)
	}
	for i := 0; i < len(blobHashes); i++ {
		if blobHashes[i] != versionedHashes[i] {
			return nil, fmt.Errorf("invalid versionedHash at %v: %v blobHashes: %v", i, versionedHashes, blobHashes)
		}
	}
	// Only set withdrawalsRoot if it is non-nil. This allows CLs to use
	// ExecutableData before withdrawals are enabled by marshaling
	// Withdrawals as the json null value.
	var withdrawalsRoot *common.Hash

	if params.Withdrawals != nil {
		h := types.DeriveSha(types.Withdrawals(params.Withdrawals), trie.NewStackTrie(nil))
		withdrawalsRoot = &h
	}

	header := &types.Header{
		ParentHash:       params.ParentHash,
		UncleHash:        types.EmptyUncleHash,
		Coinbase:         params.FeeRecipient,
		Root:             params.StateRoot,
		TxHash:           types.DeriveSha(types.Transactions(txs), trie.NewStackTrie(nil)),
		ReceiptHash:      params.ReceiptsRoot,
		Bloom:            types.BytesToBloom(params.LogsBloom),
		Difficulty:       common.Big0,
		Number:           new(big.Int).SetUint64(params.Number),
		GasLimit:         params.GasLimit,
		GasUsed:          params.GasUsed,
		Time:             params.Timestamp,
		BaseFee:          params.BaseFeePerGas,
		Extra:            params.ExtraData,
		MixDigest:        params.Random,
		WithdrawalsHash:  withdrawalsRoot,
		ExcessBlobGas:    params.ExcessBlobGas,
		BlobGasUsed:      params.BlobGasUsed,
		ParentBeaconRoot: beaconRoot,
	}
<<<<<<< HEAD

	block := types.NewBlockWithHeader(header).WithBody(txs, nil /* uncles */).WithWithdrawals(params.Withdrawals)
=======
	block := types.NewBlockWithHeader(header).WithBody(types.Body{Transactions: txs, Uncles: nil, Withdrawals: params.Withdrawals})
>>>>>>> aadddf3a
	if block.Hash() != params.BlockHash {
		return nil, fmt.Errorf("blockhash mismatch, want %x, got %x", params.BlockHash, block.Hash())
	}

	return block, nil
}

// BlockToExecutableData constructs the ExecutableData structure by filling the
// fields from the given block. It assumes the given block is post-merge block.
func BlockToExecutableData(block *types.Block, fees *big.Int, sidecars []*types.BlobTxSidecar) *ExecutionPayloadEnvelope {
	data := &ExecutableData{
		BlockHash:     block.Hash(),
		ParentHash:    block.ParentHash(),
		FeeRecipient:  block.Coinbase(),
		StateRoot:     block.Root(),
		Number:        block.NumberU64(),
		GasLimit:      block.GasLimit(),
		GasUsed:       block.GasUsed(),
		BaseFeePerGas: block.BaseFee(),
		Timestamp:     block.Time(),
		ReceiptsRoot:  block.ReceiptHash(),
		LogsBloom:     block.Bloom().Bytes(),
		Transactions:  encodeTransactions(block.Transactions()),
		Random:        block.MixDigest(),
		ExtraData:     block.Extra(),
		Withdrawals:   block.Withdrawals(),
		BlobGasUsed:   block.BlobGasUsed(),
		ExcessBlobGas: block.ExcessBlobGas(),
	}
	bundle := BlobsBundleV1{
		Commitments: make([]hexutil.Bytes, 0),
		Blobs:       make([]hexutil.Bytes, 0),
		Proofs:      make([]hexutil.Bytes, 0),
	}
	for _, sidecar := range sidecars {
		for j := range sidecar.Blobs {
			bundle.Blobs = append(bundle.Blobs, hexutil.Bytes(sidecar.Blobs[j][:]))
			bundle.Commitments = append(bundle.Commitments, hexutil.Bytes(sidecar.Commitments[j][:]))
			bundle.Proofs = append(bundle.Proofs, hexutil.Bytes(sidecar.Proofs[j][:]))
		}
	}
	return &ExecutionPayloadEnvelope{ExecutionPayload: data, BlockValue: fees, BlobsBundle: &bundle, Override: false}
}

// ExecutionPayloadBodyV1 is used in the response to GetPayloadBodiesByHashV1 and GetPayloadBodiesByRangeV1
type ExecutionPayloadBodyV1 struct {
	TransactionData []hexutil.Bytes     `json:"transactions"`
	Withdrawals     []*types.Withdrawal `json:"withdrawals"`
}

// Client identifiers to support ClientVersionV1.
const (
	ClientCode = "GE"
	ClientName = "go-ethereum"
)

// ClientVersionV1 contains information which identifies a client implementation.
type ClientVersionV1 struct {
	Code    string `json:"code"`
	Name    string `json:"name"`
	Version string `json:"version"`
	Commit  string `json:"commit"`
}

func (v *ClientVersionV1) String() string {
	return fmt.Sprintf("%s-%s-%s-%s", v.Code, v.Name, v.Version, v.Commit)
}<|MERGE_RESOLUTION|>--- conflicted
+++ resolved
@@ -259,12 +259,7 @@
 		BlobGasUsed:      params.BlobGasUsed,
 		ParentBeaconRoot: beaconRoot,
 	}
-<<<<<<< HEAD
-
-	block := types.NewBlockWithHeader(header).WithBody(txs, nil /* uncles */).WithWithdrawals(params.Withdrawals)
-=======
 	block := types.NewBlockWithHeader(header).WithBody(types.Body{Transactions: txs, Uncles: nil, Withdrawals: params.Withdrawals})
->>>>>>> aadddf3a
 	if block.Hash() != params.BlockHash {
 		return nil, fmt.Errorf("blockhash mismatch, want %x, got %x", params.BlockHash, block.Hash())
 	}
