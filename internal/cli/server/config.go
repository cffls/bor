package server

import (
	"crypto/ecdsa"
	"fmt"
	"io/ioutil"
	"math"
	"math/big"
	"os"
	"path/filepath"
	"runtime"
	"strconv"
	"strings"
	"time"

	godebug "runtime/debug"

	"github.com/hashicorp/hcl/v2/hclsimple"
	"github.com/imdario/mergo"
	"github.com/mitchellh/go-homedir"
	gopsutil "github.com/shirou/gopsutil/mem"

	"github.com/ethereum/go-ethereum/accounts"
	"github.com/ethereum/go-ethereum/accounts/keystore"
	"github.com/ethereum/go-ethereum/cmd/utils"
	"github.com/ethereum/go-ethereum/common"
	"github.com/ethereum/go-ethereum/common/fdlimit"
	"github.com/ethereum/go-ethereum/crypto"
	"github.com/ethereum/go-ethereum/eth/downloader"
	"github.com/ethereum/go-ethereum/eth/ethconfig"
	"github.com/ethereum/go-ethereum/eth/gasprice"
	"github.com/ethereum/go-ethereum/internal/cli/server/chains"
	"github.com/ethereum/go-ethereum/log"
	"github.com/ethereum/go-ethereum/node"
	"github.com/ethereum/go-ethereum/p2p"
	"github.com/ethereum/go-ethereum/p2p/enode"
	"github.com/ethereum/go-ethereum/p2p/nat"
	"github.com/ethereum/go-ethereum/p2p/netutil"
	"github.com/ethereum/go-ethereum/params"
	"github.com/ethereum/go-ethereum/rpc"
)

type Config struct {
	chain *chains.Chain

	// Chain is the chain to sync with
	Chain string `hcl:"chain,optional" toml:"chain,optional"`

	// Identity of the node
	Identity string `hcl:"identity,optional" toml:"identity,optional"`

	// RequiredBlocks is a list of required (block number, hash) pairs to accept
	RequiredBlocks map[string]string `hcl:"eth.requiredblocks,optional" toml:"eth.requiredblocks,optional"`

	// Verbosity is the level of the logs to put out
	Verbosity int `hcl:"verbosity,optional" toml:"verbosity,optional"`

	// LogLevel is the level of the logs to put out
	LogLevel string `hcl:"log-level,optional" toml:"log-level,optional"`

	// Record information useful for VM and contract debugging
	EnablePreimageRecording bool `hcl:"vmdebug,optional" toml:"vmdebug,optional"`

	// DataDir is the directory to store the state in
	DataDir string `hcl:"datadir,optional" toml:"datadir,optional"`

	// Ancient is the directory to store the state in
	Ancient string `hcl:"ancient,optional" toml:"ancient,optional"`

	// KeyStoreDir is the directory to store keystores
	KeyStoreDir string `hcl:"keystore,optional" toml:"keystore,optional"`

	// Maximum number of messages in a batch (default=100, use 0 for no limits)
	RPCBatchLimit uint64 `hcl:"rpc.batchlimit,optional" toml:"rpc.batchlimit,optional"`

	// Maximum size (in bytes) a result of an rpc request could have (default=100000, use 0 for no limits)
	RPCReturnDataLimit uint64 `hcl:"rpc.returndatalimit,optional" toml:"rpc.returndatalimit,optional"`

	// SyncMode selects the sync protocol
	SyncMode string `hcl:"syncmode,optional" toml:"syncmode,optional"`

	// GcMode selects the garbage collection mode for the trie
	GcMode string `hcl:"gcmode,optional" toml:"gcmode,optional"`

	// Snapshot enables the snapshot database mode
	Snapshot bool `hcl:"snapshot,optional" toml:"snapshot,optional"`

	// BorLogs enables bor log retrieval
	BorLogs bool `hcl:"bor.logs,optional" toml:"bor.logs,optional"`

	// Ethstats is the address of the ethstats server to send telemetry
	Ethstats string `hcl:"ethstats,optional" toml:"ethstats,optional"`

	// Logging has the logging related settings
	Logging *LoggingConfig `hcl:"log,block" toml:"log,block"`

	// P2P has the p2p network related settings
	P2P *P2PConfig `hcl:"p2p,block" toml:"p2p,block"`

	// Heimdall has the heimdall connection related settings
	Heimdall *HeimdallConfig `hcl:"heimdall,block" toml:"heimdall,block"`

	// TxPool has the transaction pool related settings
	TxPool *TxPoolConfig `hcl:"txpool,block" toml:"txpool,block"`

	// Sealer has the validator related settings
	Sealer *SealerConfig `hcl:"miner,block" toml:"miner,block"`

	// JsonRPC has the json-rpc related settings
	JsonRPC *JsonRPCConfig `hcl:"jsonrpc,block" toml:"jsonrpc,block"`

	// Gpo has the gas price oracle related settings
	Gpo *GpoConfig `hcl:"gpo,block" toml:"gpo,block"`

	// Telemetry has the telemetry related settings
	Telemetry *TelemetryConfig `hcl:"telemetry,block" toml:"telemetry,block"`

	// Cache has the cache related settings
	Cache *CacheConfig `hcl:"cache,block" toml:"cache,block"`

	// Account has the validator account related settings
	Accounts *AccountsConfig `hcl:"accounts,block" toml:"accounts,block"`

	// GRPC has the grpc server related settings
	GRPC *GRPCConfig `hcl:"grpc,block" toml:"grpc,block"`

	// Developer has the developer mode related settings
	Developer *DeveloperConfig `hcl:"developer,block" toml:"developer,block"`

<<<<<<< HEAD
	// ParallelEVM has the parallel evm related settings
	ParallelEVM *ParallelEVMConfig `hcl:"parallelevm,block" toml:"parallelevm,block"`
=======
	// Develop Fake Author mode to produce blocks without authorisation
	DevFakeAuthor bool `hcl:"devfakeauthor,optional" toml:"devfakeauthor,optional"`

	// Pprof has the pprof related settings
	Pprof *PprofConfig `hcl:"pprof,block" toml:"pprof,block"`
}

type LoggingConfig struct {
	// Per-module verbosity: comma-separated list of <pattern>=<level> (e.g. eth/*=5,p2p=4)
	Vmodule string `hcl:"vmodule,optional" toml:"vmodule,optional"`

	// Format logs with JSON
	Json bool `hcl:"json,optional" toml:"json,optional"`

	// Request a stack trace at a specific logging statement (e.g. "block.go:271")
	Backtrace string `hcl:"backtrace,optional" toml:"backtrace,optional"`

	// Prepends log messages with call-site location (file and line number)
	Debug bool `hcl:"debug,optional" toml:"debug,optional"`

	// TODO - implement this
	// // Write execution trace to the given file
	// Trace string `hcl:"trace,optional" toml:"trace,optional"`
}

type PprofConfig struct {
	// Enableed enable the pprof HTTP server
	Enabled bool `hcl:"pprof,optional" toml:"pprof,optional"`

	// pprof HTTP server listening port
	Port int `hcl:"port,optional" toml:"port,optional"`

	// pprof HTTP server listening interface
	Addr string `hcl:"addr,optional" toml:"addr,optional"`

	// Turn on memory profiling with the given rate
	MemProfileRate int `hcl:"memprofilerate,optional" toml:"memprofilerate,optional"`

	// Turn on block profiling with the given rate
	BlockProfileRate int `hcl:"blockprofilerate,optional" toml:"blockprofilerate,optional"`

	// // Write CPU profile to the given file
	// CPUProfile string `hcl:"cpuprofile,optional" toml:"cpuprofile,optional"`
>>>>>>> ded7767c
}

type P2PConfig struct {
	// MaxPeers sets the maximum number of connected peers
	MaxPeers uint64 `hcl:"maxpeers,optional" toml:"maxpeers,optional"`

	// MaxPendPeers sets the maximum number of pending connected peers
	MaxPendPeers uint64 `hcl:"maxpendpeers,optional" toml:"maxpendpeers,optional"`

	// Bind is the bind address
	Bind string `hcl:"bind,optional" toml:"bind,optional"`

	// Port is the port number
	Port uint64 `hcl:"port,optional" toml:"port,optional"`

	// NoDiscover is used to disable discovery
	NoDiscover bool `hcl:"nodiscover,optional" toml:"nodiscover,optional"`

	// NAT it used to set NAT options
	NAT string `hcl:"nat,optional" toml:"nat,optional"`

	// Connectivity can be restricted to certain IP networks.
	// If this option is set to a non-nil value, only hosts which match one of the
	// IP networks contained in the list are considered.
	NetRestrict string `hcl:"netrestrict,optional" toml:"netrestrict,optional"`

	// P2P node key file
	NodeKey string `hcl:"nodekey,optional" toml:"nodekey,optional"`

	// P2P node key as hex
	NodeKeyHex string `hcl:"nodekeyhex,optional" toml:"nodekeyhex,optional"`

	// Discovery has the p2p discovery related settings
	Discovery *P2PDiscovery `hcl:"discovery,block" toml:"discovery,block"`
}

type P2PDiscovery struct {
	// V5Enabled is used to enable disc v5 discovery mode
	V5Enabled bool `hcl:"v5disc,optional" toml:"v5disc,optional"`

	// Bootnodes is the list of initial bootnodes
	Bootnodes []string `hcl:"bootnodes,optional" toml:"bootnodes,optional"`

	// BootnodesV4 is the list of initial v4 bootnodes
	BootnodesV4 []string `hcl:"bootnodesv4,optional" toml:"bootnodesv4,optional"`

	// BootnodesV5 is the list of initial v5 bootnodes
	BootnodesV5 []string `hcl:"bootnodesv5,optional" toml:"bootnodesv5,optional"`

	// StaticNodes is the list of static nodes
	StaticNodes []string `hcl:"static-nodes,optional" toml:"static-nodes,optional"`

	// TrustedNodes is the list of trusted nodes
	TrustedNodes []string `hcl:"trusted-nodes,optional" toml:"trusted-nodes,optional"`

	// DNS is the list of enrtree:// URLs which will be queried for nodes to connect to
	DNS []string `hcl:"dns,optional" toml:"dns,optional"`
}

type HeimdallConfig struct {
	// URL is the url of the heimdall server
	URL string `hcl:"url,optional" toml:"url,optional"`

	// Without is used to disable remote heimdall during testing
	Without bool `hcl:"bor.without,optional" toml:"bor.without,optional"`

	// GRPCAddress is the address of the heimdall grpc server
	GRPCAddress string `hcl:"grpc-address,optional" toml:"grpc-address,optional"`

	// RunHeimdall is used to run heimdall as a child process
	RunHeimdall bool `hcl:"bor.runheimdall,optional" toml:"bor.runheimdall,optional"`

	// RunHeimdal args are the arguments to run heimdall with
	RunHeimdallArgs string `hcl:"bor.runheimdallargs,optional" toml:"bor.runheimdallargs,optional"`

	// UseHeimdallApp is used to fetch data from heimdall app when running heimdall as a child process
	UseHeimdallApp bool `hcl:"bor.useheimdallapp,optional" toml:"bor.useheimdallapp,optional"`
}

type TxPoolConfig struct {
	// Locals are the addresses that should be treated by default as local
	Locals []string `hcl:"locals,optional" toml:"locals,optional"`

	// NoLocals enables whether local transaction handling should be disabled
	NoLocals bool `hcl:"nolocals,optional" toml:"nolocals,optional"`

	// Journal is the path to store local transactions to survive node restarts
	Journal string `hcl:"journal,optional" toml:"journal,optional"`

	// Rejournal is the time interval to regenerate the local transaction journal
	Rejournal    time.Duration `hcl:"-,optional" toml:"-"`
	RejournalRaw string        `hcl:"rejournal,optional" toml:"rejournal,optional"`

	// PriceLimit is the minimum gas price to enforce for acceptance into the pool
	PriceLimit uint64 `hcl:"pricelimit,optional" toml:"pricelimit,optional"`

	// PriceBump is the minimum price bump percentage to replace an already existing transaction (nonce)
	PriceBump uint64 `hcl:"pricebump,optional" toml:"pricebump,optional"`

	// AccountSlots is the number of executable transaction slots guaranteed per account
	AccountSlots uint64 `hcl:"accountslots,optional" toml:"accountslots,optional"`

	// GlobalSlots is the maximum number of executable transaction slots for all accounts
	GlobalSlots uint64 `hcl:"globalslots,optional" toml:"globalslots,optional"`

	// AccountQueue is the maximum number of non-executable transaction slots permitted per account
	AccountQueue uint64 `hcl:"accountqueue,optional" toml:"accountqueue,optional"`

	// GlobalQueueis the maximum number of non-executable transaction slots for all accounts
	GlobalQueue uint64 `hcl:"globalqueue,optional" toml:"globalqueue,optional"`

	// lifetime is the maximum amount of time non-executable transaction are queued
	LifeTime    time.Duration `hcl:"-,optional" toml:"-"`
	LifeTimeRaw string        `hcl:"lifetime,optional" toml:"lifetime,optional"`
}

type SealerConfig struct {
	// Enabled is used to enable validator mode
	Enabled bool `hcl:"mine,optional" toml:"mine,optional"`

	// Etherbase is the address of the validator
	Etherbase string `hcl:"etherbase,optional" toml:"etherbase,optional"`

	// ExtraData is the block extra data set by the miner
	ExtraData string `hcl:"extradata,optional" toml:"extradata,optional"`

	// GasCeil is the target gas ceiling for mined blocks.
	GasCeil uint64 `hcl:"gaslimit,optional" toml:"gaslimit,optional"`

	// GasPrice is the minimum gas price for mining a transaction
	GasPrice    *big.Int `hcl:"-,optional" toml:"-"`
	GasPriceRaw string   `hcl:"gasprice,optional" toml:"gasprice,optional"`

	// The time interval for miner to re-create mining work.
	Recommit    time.Duration `hcl:"-,optional" toml:"-"`
	RecommitRaw string        `hcl:"recommit,optional" toml:"recommit,optional"`
}

type JsonRPCConfig struct {
	// IPCDisable enables whether ipc is enabled or not
	IPCDisable bool `hcl:"ipcdisable,optional" toml:"ipcdisable,optional"`

	// IPCPath is the path of the ipc endpoint
	IPCPath string `hcl:"ipcpath,optional" toml:"ipcpath,optional"`

	// GasCap is the global gas cap for eth-call variants.
	GasCap uint64 `hcl:"gascap,optional" toml:"gascap,optional"`

	// Sets a timeout used for eth_call (0=infinite)
	RPCEVMTimeout    time.Duration `hcl:"-,optional" toml:"-"`
	RPCEVMTimeoutRaw string        `hcl:"evmtimeout,optional" toml:"evmtimeout,optional"`

	// TxFeeCap is the global transaction fee cap for send-transaction variants
	TxFeeCap float64 `hcl:"txfeecap,optional" toml:"txfeecap,optional"`

	// Http has the json-rpc http related settings
	Http *APIConfig `hcl:"http,block" toml:"http,block"`

	// Ws has the json-rpc websocket related settings
	Ws *APIConfig `hcl:"ws,block" toml:"ws,block"`

	// Graphql has the json-rpc graphql related settings
	Graphql *APIConfig `hcl:"graphql,block" toml:"graphql,block"`

	// AUTH RPC related settings
	Auth *AUTHConfig `hcl:"auth,block" toml:"auth,block"`

	HttpTimeout *HttpTimeouts `hcl:"timeouts,block" toml:"timeouts,block"`

	AllowUnprotectedTxs bool `hcl:"allow-unprotected-txs,optional" toml:"allow-unprotected-txs,optional"`
}

type AUTHConfig struct {
	// JWTSecret is the hex-encoded jwt secret.
	JWTSecret string `hcl:"jwtsecret,optional" toml:"jwtsecret,optional"`

	// Addr is the listening address on which authenticated APIs are provided.
	Addr string `hcl:"addr,optional" toml:"addr,optional"`

	// Port is the port number on which authenticated APIs are provided.
	Port uint64 `hcl:"port,optional" toml:"port,optional"`

	// VHosts is the list of virtual hostnames which are allowed on incoming requests
	// for the authenticated api. This is by default {'localhost'}.
	VHosts []string `hcl:"vhosts,optional" toml:"vhosts,optional"`
}

type GRPCConfig struct {
	// Addr is the bind address for the grpc rpc server
	Addr string `hcl:"addr,optional" toml:"addr,optional"`
}

type APIConfig struct {
	// Enabled selects whether the api is enabled
	Enabled bool `hcl:"enabled,optional" toml:"enabled,optional"`

	// Port is the port number for this api
	Port uint64 `hcl:"port,optional" toml:"port,optional"`

	// Prefix is the http prefix to expose this api
	Prefix string `hcl:"prefix,optional" toml:"prefix,optional"`

	// Host is the address to bind the api
	Host string `hcl:"host,optional" toml:"host,optional"`

	// API is the list of enabled api modules
	API []string `hcl:"api,optional" toml:"api,optional"`

	// VHost is the list of valid virtual hosts
	VHost []string `hcl:"vhosts,optional" toml:"vhosts,optional"`

	// Cors is the list of Cors endpoints
	Cors []string `hcl:"corsdomain,optional" toml:"corsdomain,optional"`

	// Origins is the list of endpoints to accept requests from (only consumed for websockets)
	Origins []string `hcl:"origins,optional" toml:"origins,optional"`

	// ExecutionPoolSize is max size of workers to be used for rpc execution
	ExecutionPoolSize uint64 `hcl:"ep-size,optional" toml:"ep-size,optional"`

	// ExecutionPoolRequestTimeout is timeout used by execution pool for rpc execution
	ExecutionPoolRequestTimeout    time.Duration `hcl:"-,optional" toml:"-"`
	ExecutionPoolRequestTimeoutRaw string        `hcl:"ep-requesttimeout,optional" toml:"ep-requesttimeout,optional"`
}

// Used from rpc.HTTPTimeouts
type HttpTimeouts struct {
	// ReadTimeout is the maximum duration for reading the entire
	// request, including the body.
	//
	// Because ReadTimeout does not let Handlers make per-request
	// decisions on each request body's acceptable deadline or
	// upload rate, most users will prefer to use
	// ReadHeaderTimeout. It is valid to use them both.
	ReadTimeout    time.Duration `hcl:"-,optional" toml:"-"`
	ReadTimeoutRaw string        `hcl:"read,optional" toml:"read,optional"`

	// WriteTimeout is the maximum duration before timing out
	// writes of the response. It is reset whenever a new
	// request's header is read. Like ReadTimeout, it does not
	// let Handlers make decisions on a per-request basis.
	WriteTimeout    time.Duration `hcl:"-,optional" toml:"-"`
	WriteTimeoutRaw string        `hcl:"write,optional" toml:"write,optional"`

	// IdleTimeout is the maximum amount of time to wait for the
	// next request when keep-alives are enabled. If IdleTimeout
	// is zero, the value of ReadTimeout is used. If both are
	// zero, ReadHeaderTimeout is used.
	IdleTimeout    time.Duration `hcl:"-,optional" toml:"-"`
	IdleTimeoutRaw string        `hcl:"idle,optional" toml:"idle,optional"`
}

type GpoConfig struct {
	// Blocks is the number of blocks to track to compute the price oracle
	Blocks uint64 `hcl:"blocks,optional" toml:"blocks,optional"`

	// Percentile sets the weights to new blocks
	Percentile uint64 `hcl:"percentile,optional" toml:"percentile,optional"`

	// Maximum header history of gasprice oracle
	MaxHeaderHistory int `hcl:"maxheaderhistory,optional" toml:"maxheaderhistory,optional"`

	// Maximum block history of gasprice oracle
	MaxBlockHistory int `hcl:"maxblockhistory,optional" toml:"maxblockhistory,optional"`

	// MaxPrice is an upper bound gas price
	MaxPrice    *big.Int `hcl:"-,optional" toml:"-"`
	MaxPriceRaw string   `hcl:"maxprice,optional" toml:"maxprice,optional"`

	// IgnorePrice is a lower bound gas price
	IgnorePrice    *big.Int `hcl:"-,optional" toml:"-"`
	IgnorePriceRaw string   `hcl:"ignoreprice,optional" toml:"ignoreprice,optional"`
}

type TelemetryConfig struct {
	// Enabled enables metrics
	Enabled bool `hcl:"metrics,optional" toml:"metrics,optional"`

	// Expensive enables expensive metrics
	Expensive bool `hcl:"expensive,optional" toml:"expensive,optional"`

	// InfluxDB has the influxdb related settings
	InfluxDB *InfluxDBConfig `hcl:"influx,block" toml:"influx,block"`

	// Prometheus Address
	PrometheusAddr string `hcl:"prometheus-addr,optional" toml:"prometheus-addr,optional"`

	// Open collector endpoint
	OpenCollectorEndpoint string `hcl:"opencollector-endpoint,optional" toml:"opencollector-endpoint,optional"`
}

type InfluxDBConfig struct {
	// V1Enabled enables influx v1 mode
	V1Enabled bool `hcl:"influxdb,optional" toml:"influxdb,optional"`

	// Endpoint is the url endpoint of the influxdb service
	Endpoint string `hcl:"endpoint,optional" toml:"endpoint,optional"`

	// Database is the name of the database in Influxdb to store the metrics.
	Database string `hcl:"database,optional" toml:"database,optional"`

	// Enabled is the username to authorize access to Influxdb
	Username string `hcl:"username,optional" toml:"username,optional"`

	// Password is the password to authorize access to Influxdb
	Password string `hcl:"password,optional" toml:"password,optional"`

	// Tags are tags attaches to all generated metrics
	Tags map[string]string `hcl:"tags,optional" toml:"tags,optional"`

	// Enabled enables influx v2 mode
	V2Enabled bool `hcl:"influxdbv2,optional" toml:"influxdbv2,optional"`

	// Token is the token to authorize access to Influxdb V2.
	Token string `hcl:"token,optional" toml:"token,optional"`

	// Bucket is the bucket to store metrics in Influxdb V2.
	Bucket string `hcl:"bucket,optional" toml:"bucket,optional"`

	// Organization is the name of the organization for Influxdb V2.
	Organization string `hcl:"organization,optional" toml:"organization,optional"`
}

type CacheConfig struct {
	// Cache is the amount of cache of the node
	Cache uint64 `hcl:"cache,optional" toml:"cache,optional"`

	// PercGc is percentage of cache used for garbage collection
	PercGc uint64 `hcl:"gc,optional" toml:"gc,optional"`

	// PercSnapshot is percentage of cache used for snapshots
	PercSnapshot uint64 `hcl:"snapshot,optional" toml:"snapshot,optional"`

	// PercDatabase is percentage of cache used for the database
	PercDatabase uint64 `hcl:"database,optional" toml:"database,optional"`

	// PercTrie is percentage of cache used for the trie
	PercTrie uint64 `hcl:"trie,optional" toml:"trie,optional"`

	// Journal is the disk journal directory for trie cache to survive node restarts
	Journal string `hcl:"journal,optional" toml:"journal,optional"`

	// Rejournal is the time interval to regenerate the journal for clean cache
	Rejournal    time.Duration `hcl:"-,optional" toml:"-"`
	RejournalRaw string        `hcl:"rejournal,optional" toml:"rejournal,optional"`

	// NoPrefetch is used to disable prefetch of tries
	NoPrefetch bool `hcl:"noprefetch,optional" toml:"noprefetch,optional"`

	// Preimages is used to enable the track of hash preimages
	Preimages bool `hcl:"preimages,optional" toml:"preimages,optional"`

	// TxLookupLimit sets the maximum number of blocks from head whose tx indices are reserved.
	TxLookupLimit uint64 `hcl:"txlookuplimit,optional" toml:"txlookuplimit,optional"`

	// Number of block states to keep in memory (default = 128)
	TriesInMemory uint64 `hcl:"triesinmemory,optional" toml:"triesinmemory,optional"`
	// Time after which the Merkle Patricia Trie is stored to disc from memory
	TrieTimeout    time.Duration `hcl:"-,optional" toml:"-"`
	TrieTimeoutRaw string        `hcl:"timeout,optional" toml:"timeout,optional"`

	// Raise the open file descriptor resource limit (default = system fd limit)
	FDLimit int `hcl:"fdlimit,optional" toml:"fdlimit,optional"`
}

type AccountsConfig struct {
	// Unlock is the list of addresses to unlock in the node
	Unlock []string `hcl:"unlock,optional" toml:"unlock,optional"`

	// PasswordFile is the file where the account passwords are stored
	PasswordFile string `hcl:"password,optional" toml:"password,optional"`

	// AllowInsecureUnlock allows user to unlock accounts in unsafe http environment.
	AllowInsecureUnlock bool `hcl:"allow-insecure-unlock,optional" toml:"allow-insecure-unlock,optional"`

	// UseLightweightKDF enables a faster but less secure encryption of accounts
	UseLightweightKDF bool `hcl:"lightkdf,optional" toml:"lightkdf,optional"`

	// DisableBorWallet disables the personal wallet endpoints
	DisableBorWallet bool `hcl:"disable-bor-wallet,optional" toml:"disable-bor-wallet,optional"`
}

type DeveloperConfig struct {
	// Enabled enables the developer mode
	Enabled bool `hcl:"dev,optional" toml:"dev,optional"`

	// Period is the block period to use in developer mode
	Period uint64 `hcl:"period,optional" toml:"period,optional"`

	// Initial block gas limit
	GasLimit uint64 `hcl:"gaslimit,optional" toml:"gaslimit,optional"`
}

type ParallelEVMConfig struct {
	Enable bool `hcl:"enable,optional" toml:"enable,optional"`

	SpeculativeProcesses int `hcl:"procs,optional" toml:"procs,optional"`
}

func DefaultConfig() *Config {
	return &Config{
		Chain:                   "mainnet",
		Identity:                Hostname(),
		RequiredBlocks:          map[string]string{},
		Verbosity:               3,
		LogLevel:                "",
		EnablePreimageRecording: false,
		DataDir:                 DefaultDataDir(),
		Ancient:                 "",
		Logging: &LoggingConfig{
			Vmodule:   "",
			Json:      false,
			Backtrace: "",
			Debug:     false,
		},
		RPCBatchLimit:      100,
		RPCReturnDataLimit: 100000,
		P2P: &P2PConfig{
			MaxPeers:     50,
			MaxPendPeers: 50,
			Bind:         "0.0.0.0",
			Port:         30303,
			NoDiscover:   false,
			NAT:          "any",
			NetRestrict:  "",
			Discovery: &P2PDiscovery{
				V5Enabled:    false,
				Bootnodes:    []string{},
				BootnodesV4:  []string{},
				BootnodesV5:  []string{},
				StaticNodes:  []string{},
				TrustedNodes: []string{},
				DNS:          []string{},
			},
		},
		Heimdall: &HeimdallConfig{
			URL:         "http://localhost:1317",
			Without:     false,
			GRPCAddress: "",
		},
		SyncMode: "full",
		GcMode:   "full",
		Snapshot: true,
		BorLogs:  false,
		TxPool: &TxPoolConfig{
			Locals:       []string{},
			NoLocals:     false,
			Journal:      "transactions.rlp",
			Rejournal:    1 * time.Hour,
			PriceLimit:   1, // geth's default
			PriceBump:    10,
			AccountSlots: 16,
			GlobalSlots:  32768,
			AccountQueue: 16,
			GlobalQueue:  32768,
			LifeTime:     3 * time.Hour,
		},
		Sealer: &SealerConfig{
			Enabled:   false,
			Etherbase: "",
			GasCeil:   30_000_000,                  // geth's default
			GasPrice:  big.NewInt(1 * params.GWei), // geth's default
			ExtraData: "",
			Recommit:  125 * time.Second,
		},
		Gpo: &GpoConfig{
			Blocks:           20,
			Percentile:       60,
			MaxHeaderHistory: 1024,
			MaxBlockHistory:  1024,
			MaxPrice:         gasprice.DefaultMaxPrice,
			IgnorePrice:      gasprice.DefaultIgnorePrice,
		},
		JsonRPC: &JsonRPCConfig{
			IPCDisable:          false,
			IPCPath:             "",
			GasCap:              ethconfig.Defaults.RPCGasCap,
			TxFeeCap:            ethconfig.Defaults.RPCTxFeeCap,
			RPCEVMTimeout:       ethconfig.Defaults.RPCEVMTimeout,
			AllowUnprotectedTxs: false,
			Http: &APIConfig{
				Enabled:                     false,
				Port:                        8545,
				Prefix:                      "",
				Host:                        "localhost",
				API:                         []string{"eth", "net", "web3", "txpool", "bor"},
				Cors:                        []string{"localhost"},
				VHost:                       []string{"localhost"},
				ExecutionPoolSize:           40,
				ExecutionPoolRequestTimeout: 0,
			},
			Ws: &APIConfig{
				Enabled:                     false,
				Port:                        8546,
				Prefix:                      "",
				Host:                        "localhost",
				API:                         []string{"net", "web3"},
				Origins:                     []string{"localhost"},
				ExecutionPoolSize:           40,
				ExecutionPoolRequestTimeout: 0,
			},
			Graphql: &APIConfig{
				Enabled: false,
				Cors:    []string{"localhost"},
				VHost:   []string{"localhost"},
			},
			HttpTimeout: &HttpTimeouts{
				ReadTimeout:  10 * time.Second,
				WriteTimeout: 30 * time.Second,
				IdleTimeout:  120 * time.Second,
			},
			Auth: &AUTHConfig{
				JWTSecret: "",
				Port:      node.DefaultAuthPort,
				Addr:      node.DefaultAuthHost,
				VHosts:    node.DefaultAuthVhosts,
			},
		},
		Ethstats: "",
		Telemetry: &TelemetryConfig{
			Enabled:               false,
			Expensive:             false,
			PrometheusAddr:        "127.0.0.1:7071",
			OpenCollectorEndpoint: "127.0.0.1:4317",
			InfluxDB: &InfluxDBConfig{
				V1Enabled:    false,
				Endpoint:     "",
				Database:     "",
				Username:     "",
				Password:     "",
				Tags:         map[string]string{},
				V2Enabled:    false,
				Token:        "",
				Bucket:       "",
				Organization: "",
			},
		},
		Cache: &CacheConfig{
			Cache:         1024, // geth's default (suitable for mumbai)
			PercDatabase:  50,
			PercTrie:      15,
			PercGc:        25,
			PercSnapshot:  10,
			Journal:       "triecache",
			Rejournal:     60 * time.Minute,
			NoPrefetch:    false,
			Preimages:     false,
			TxLookupLimit: 2350000,
			TriesInMemory: 128,
			TrieTimeout:   60 * time.Minute,
			FDLimit:       0,
		},
		Accounts: &AccountsConfig{
			Unlock:              []string{},
			PasswordFile:        "",
			AllowInsecureUnlock: false,
			UseLightweightKDF:   false,
			DisableBorWallet:    true,
		},
		GRPC: &GRPCConfig{
			Addr: ":3131",
		},
		Developer: &DeveloperConfig{
			Enabled:  false,
			Period:   0,
			GasLimit: 11500000,
		},
		DevFakeAuthor: false,
		Pprof: &PprofConfig{
			Enabled:          false,
			Port:             6060,
			Addr:             "127.0.0.1",
			MemProfileRate:   512 * 1024,
			BlockProfileRate: 0,
			// CPUProfile:       "",
		},
		ParallelEVM: &ParallelEVMConfig{
			Enable:               false,
			SpeculativeProcesses: 8,
		},
	}
}

func (c *Config) fillBigInt() error {
	tds := []struct {
		path string
		td   **big.Int
		str  *string
	}{
		{"gpo.maxprice", &c.Gpo.MaxPrice, &c.Gpo.MaxPriceRaw},
		{"gpo.ignoreprice", &c.Gpo.IgnorePrice, &c.Gpo.IgnorePriceRaw},
		{"miner.gasprice", &c.Sealer.GasPrice, &c.Sealer.GasPriceRaw},
	}

	for _, x := range tds {
		if *x.str != "" {
			b := new(big.Int)

			var ok bool

			if strings.HasPrefix(*x.str, "0x") {
				b, ok = b.SetString((*x.str)[2:], 16)
			} else {
				b, ok = b.SetString(*x.str, 10)
			}

			if !ok {
				return fmt.Errorf("%s can't parse big int %s", x.path, *x.str)
			}

			*x.str = ""
			*x.td = b
		}
	}

	return nil
}

func (c *Config) fillTimeDurations() error {
	tds := []struct {
		path string
		td   *time.Duration
		str  *string
	}{
		{"jsonrpc.evmtimeout", &c.JsonRPC.RPCEVMTimeout, &c.JsonRPC.RPCEVMTimeoutRaw},
		{"miner.recommit", &c.Sealer.Recommit, &c.Sealer.RecommitRaw},
		{"jsonrpc.timeouts.read", &c.JsonRPC.HttpTimeout.ReadTimeout, &c.JsonRPC.HttpTimeout.ReadTimeoutRaw},
		{"jsonrpc.timeouts.write", &c.JsonRPC.HttpTimeout.WriteTimeout, &c.JsonRPC.HttpTimeout.WriteTimeoutRaw},
		{"jsonrpc.timeouts.idle", &c.JsonRPC.HttpTimeout.IdleTimeout, &c.JsonRPC.HttpTimeout.IdleTimeoutRaw},
		{"jsonrpc.ws.ep-requesttimeout", &c.JsonRPC.Ws.ExecutionPoolRequestTimeout, &c.JsonRPC.Ws.ExecutionPoolRequestTimeoutRaw},
		{"jsonrpc.http.ep-requesttimeout", &c.JsonRPC.Http.ExecutionPoolRequestTimeout, &c.JsonRPC.Http.ExecutionPoolRequestTimeoutRaw},
		{"txpool.lifetime", &c.TxPool.LifeTime, &c.TxPool.LifeTimeRaw},
		{"txpool.rejournal", &c.TxPool.Rejournal, &c.TxPool.RejournalRaw},
		{"cache.rejournal", &c.Cache.Rejournal, &c.Cache.RejournalRaw},
		{"cache.timeout", &c.Cache.TrieTimeout, &c.Cache.TrieTimeoutRaw},
	}

	for _, x := range tds {
		if x.td != nil && x.str != nil && *x.str != "" {
			d, err := time.ParseDuration(*x.str)
			if err != nil {
				return fmt.Errorf("%s can't parse time duration %s", x.path, *x.str)
			}

			*x.str = ""
			*x.td = d
		}
	}

	return nil
}

func readConfigFile(path string) (*Config, error) {
	ext := filepath.Ext(path)
	if ext == ".toml" {
		return readLegacyConfig(path)
	}

	config := &Config{
		TxPool: &TxPoolConfig{},
		Cache:  &CacheConfig{},
		Sealer: &SealerConfig{},
	}

	if err := hclsimple.DecodeFile(path, nil, config); err != nil {
		return nil, fmt.Errorf("failed to decode config file '%s': %v", path, err)
	}

	if err := config.fillBigInt(); err != nil {
		return nil, err
	}

	if err := config.fillTimeDurations(); err != nil {
		return nil, err
	}

	return config, nil
}

func (c *Config) loadChain() error {
	chain, err := chains.GetChain(c.Chain)
	if err != nil {
		return err
	}

	c.chain = chain

	// preload some default values that depend on the chain file
	if c.P2P.Discovery.DNS == nil {
		c.P2P.Discovery.DNS = c.chain.DNS
	}

	return nil
}

//nolint:gocognit
func (c *Config) buildEth(stack *node.Node, accountManager *accounts.Manager) (*ethconfig.Config, error) {
	dbHandles, err := MakeDatabaseHandles(c.Cache.FDLimit)
	if err != nil {
		return nil, err
	}

	n := ethconfig.Defaults

	// only update for non-developer mode as we don't yet
	// have the chain object for it.
	if !c.Developer.Enabled {
		n.NetworkId = c.chain.NetworkId
		n.Genesis = c.chain.Genesis
	}

	n.HeimdallURL = c.Heimdall.URL
	n.WithoutHeimdall = c.Heimdall.Without
	n.HeimdallgRPCAddress = c.Heimdall.GRPCAddress
	n.RunHeimdall = c.Heimdall.RunHeimdall
	n.RunHeimdallArgs = c.Heimdall.RunHeimdallArgs
	n.UseHeimdallApp = c.Heimdall.UseHeimdallApp

	// Developer Fake Author for producing blocks without authorisation on bor consensus
	n.DevFakeAuthor = c.DevFakeAuthor

	// Developer Fake Author for producing blocks without authorisation on bor consensus
	n.DevFakeAuthor = c.DevFakeAuthor

	// gas price oracle
	{
		n.GPO.Blocks = int(c.Gpo.Blocks)
		n.GPO.Percentile = int(c.Gpo.Percentile)
		n.GPO.MaxHeaderHistory = c.Gpo.MaxHeaderHistory
		n.GPO.MaxBlockHistory = c.Gpo.MaxBlockHistory
		n.GPO.MaxPrice = c.Gpo.MaxPrice
		n.GPO.IgnorePrice = c.Gpo.IgnorePrice
	}

	n.EnablePreimageRecording = c.EnablePreimageRecording

	// txpool options
	{
		n.TxPool.NoLocals = c.TxPool.NoLocals
		n.TxPool.Journal = c.TxPool.Journal
		n.TxPool.Rejournal = c.TxPool.Rejournal
		n.TxPool.PriceLimit = c.TxPool.PriceLimit
		n.TxPool.PriceBump = c.TxPool.PriceBump
		n.TxPool.AccountSlots = c.TxPool.AccountSlots
		n.TxPool.GlobalSlots = c.TxPool.GlobalSlots
		n.TxPool.AccountQueue = c.TxPool.AccountQueue
		n.TxPool.GlobalQueue = c.TxPool.GlobalQueue
		n.TxPool.Lifetime = c.TxPool.LifeTime
	}

	// miner options
	{
		n.Miner.Recommit = c.Sealer.Recommit
		n.Miner.GasPrice = c.Sealer.GasPrice
		n.Miner.GasCeil = c.Sealer.GasCeil
		n.Miner.ExtraData = []byte(c.Sealer.ExtraData)

		if etherbase := c.Sealer.Etherbase; etherbase != "" {
			if !common.IsHexAddress(etherbase) {
				return nil, fmt.Errorf("etherbase is not an address: %s", etherbase)
			}

			n.Miner.Etherbase = common.HexToAddress(etherbase)
		}
	}

	// unlock accounts
	if len(c.Accounts.Unlock) > 0 {
		if !stack.Config().InsecureUnlockAllowed && stack.Config().ExtRPCEnabled() {
			return nil, fmt.Errorf("account unlock with HTTP access is forbidden")
		}

		ks := accountManager.Backends(keystore.KeyStoreType)[0].(*keystore.KeyStore)

		passwords, err := MakePasswordListFromFile(c.Accounts.PasswordFile)
		if err != nil {
			return nil, err
		}

		if len(passwords) < len(c.Accounts.Unlock) {
			return nil, fmt.Errorf("number of passwords provided (%v) is less than number of accounts (%v) to unlock",
				len(passwords), len(c.Accounts.Unlock))
		}

		for i, account := range c.Accounts.Unlock {
			unlockAccount(ks, account, i, passwords)
		}
	}

	// update for developer mode
	if c.Developer.Enabled {
		// Get a keystore
		var ks *keystore.KeyStore
		if keystores := accountManager.Backends(keystore.KeyStoreType); len(keystores) > 0 {
			ks = keystores[0].(*keystore.KeyStore)
		}

		// Create new developer account or reuse existing one
		var (
			developer  accounts.Account
			passphrase string
			err        error
		)

		// etherbase has been set above, configuring the miner address from command line flags.
		if n.Miner.Etherbase != (common.Address{}) {
			developer = accounts.Account{Address: n.Miner.Etherbase}
		} else if accs := ks.Accounts(); len(accs) > 0 {
			developer = ks.Accounts()[0]
		} else {
			developer, err = ks.NewAccount(passphrase)
			if err != nil {
				return nil, fmt.Errorf("failed to create developer account: %v", err)
			}
		}
		if err := ks.Unlock(developer, passphrase); err != nil {
			return nil, fmt.Errorf("failed to unlock developer account: %v", err)
		}

		log.Info("Using developer account", "address", developer.Address)

		// Set the Etherbase
		c.Sealer.Etherbase = developer.Address.Hex()
		n.Miner.Etherbase = developer.Address

		// get developer mode chain config
		c.chain = chains.GetDeveloperChain(c.Developer.Period, c.Developer.GasLimit, developer.Address)

		// update the parameters
		n.NetworkId = c.chain.NetworkId
		n.Genesis = c.chain.Genesis

		// Update cache
		c.Cache.Cache = 1024

		// Update sync mode
		c.SyncMode = "full"

		// update miner gas price
		if n.Miner.GasPrice == nil {
			n.Miner.GasPrice = big.NewInt(1)
		}
	}

	// discovery (this params should be in node.Config)
	{
		n.EthDiscoveryURLs = c.P2P.Discovery.DNS
		n.SnapDiscoveryURLs = c.P2P.Discovery.DNS
	}

	// RequiredBlocks
	{
		n.PeerRequiredBlocks = map[uint64]common.Hash{}
		for k, v := range c.RequiredBlocks {
			number, err := strconv.ParseUint(k, 0, 64)
			if err != nil {
				return nil, fmt.Errorf("invalid required block number %s: %v", k, err)
			}

			var hash common.Hash
			if err = hash.UnmarshalText([]byte(v)); err != nil {
				return nil, fmt.Errorf("invalid required block hash %s: %v", v, err)
			}

			n.PeerRequiredBlocks[number] = hash
		}
	}

	// cache
	{
		cache := c.Cache.Cache
		calcPerc := func(val uint64) int {
			return int(cache * (val) / 100)
		}

		// Cap the cache allowance
		mem, err := gopsutil.VirtualMemory()
		if err == nil {
			if 32<<(^uintptr(0)>>63) == 32 && mem.Total > 2*1024*1024*1024 {
				log.Warn("Lowering memory allowance on 32bit arch", "available", mem.Total/1024/1024, "addressable", 2*1024)
				mem.Total = 2 * 1024 * 1024 * 1024
			}

			allowance := uint64(mem.Total / 1024 / 1024 / 3)
			if cache > allowance {
				log.Warn("Sanitizing cache to Go's GC limits", "provided", cache, "updated", allowance)
				cache = allowance
			}
		}
		// Tune the garbage collector
		gogc := math.Max(20, math.Min(100, 100/(float64(cache)/1024)))

		log.Debug("Sanitizing Go's GC trigger", "percent", int(gogc))
		godebug.SetGCPercent(int(gogc))

		n.TrieCleanCacheJournal = c.Cache.Journal
		n.TrieCleanCacheRejournal = c.Cache.Rejournal
		n.DatabaseCache = calcPerc(c.Cache.PercDatabase)
		n.SnapshotCache = calcPerc(c.Cache.PercSnapshot)
		n.TrieCleanCache = calcPerc(c.Cache.PercTrie)
		n.TrieDirtyCache = calcPerc(c.Cache.PercGc)
		n.NoPrefetch = c.Cache.NoPrefetch
		n.Preimages = c.Cache.Preimages
		n.TxLookupLimit = c.Cache.TxLookupLimit
		n.TrieTimeout = c.Cache.TrieTimeout
		n.TriesInMemory = c.Cache.TriesInMemory
	}

	n.RPCGasCap = c.JsonRPC.GasCap
	if n.RPCGasCap != 0 {
		log.Info("Set global gas cap", "cap", n.RPCGasCap)
	} else {
		log.Info("Global gas cap disabled")
	}

	n.RPCEVMTimeout = c.JsonRPC.RPCEVMTimeout

	n.RPCTxFeeCap = c.JsonRPC.TxFeeCap

	// sync mode. It can either be "fast", "full" or "snap". We disable
	// for now the "light" mode.
	switch c.SyncMode {
	case "full":
		n.SyncMode = downloader.FullSync
	case "snap":
		// n.SyncMode = downloader.SnapSync // TODO(snap): Uncomment when we have snap sync working
		n.SyncMode = downloader.FullSync

		log.Warn("Bor doesn't support Snap Sync yet, switching to Full Sync mode")
	default:
		return nil, fmt.Errorf("sync mode '%s' not found", c.SyncMode)
	}

	// archive mode. It can either be "archive" or "full".
	switch c.GcMode {
	case "full":
		n.NoPruning = false
	case "archive":
		n.NoPruning = true
		if !n.Preimages {
			n.Preimages = true
			log.Info("Enabling recording of key preimages since archive mode is used")
		}
	default:
		return nil, fmt.Errorf("gcmode '%s' not found", c.GcMode)
	}

	// snapshot disable check
	if !c.Snapshot {
		if n.SyncMode == downloader.SnapSync {
			log.Info("Snap sync requested, enabling --snapshot")
		} else {
			// disable snapshot
			n.TrieCleanCache += n.SnapshotCache
			n.SnapshotCache = 0
		}
	}

	n.BorLogs = c.BorLogs
	n.DatabaseHandles = dbHandles

<<<<<<< HEAD
	n.ParallelEVM.Enable = c.ParallelEVM.Enable
	n.ParallelEVM.SpeculativeProcesses = c.ParallelEVM.SpeculativeProcesses
=======
	n.RPCReturnDataLimit = c.RPCReturnDataLimit

	if c.Ancient != "" {
		n.DatabaseFreezer = c.Ancient
	}
>>>>>>> ded7767c

	return &n, nil
}

var (
	clientIdentifier = "bor"
	gitCommit        = "" // Git SHA1 commit hash of the release (set via linker flags)
	gitDate          = "" // Git commit date YYYYMMDD of the release (set via linker flags)
)

// tries unlocking the specified account a few times.
func unlockAccount(ks *keystore.KeyStore, address string, i int, passwords []string) (accounts.Account, string) {
	account, err := utils.MakeAddress(ks, address)

	if err != nil {
		utils.Fatalf("Could not list accounts: %v", err)
	}

	for trials := 0; trials < 3; trials++ {
		prompt := fmt.Sprintf("Unlocking account %s | Attempt %d/%d", address, trials+1, 3)
		password := utils.GetPassPhraseWithList(prompt, false, i, passwords)
		err = ks.Unlock(account, password)

		if err == nil {
			log.Info("Unlocked account", "address", account.Address.Hex())
			return account, password
		}

		if err, ok := err.(*keystore.AmbiguousAddrError); ok {
			log.Info("Unlocked account", "address", account.Address.Hex())
			return ambiguousAddrRecovery(ks, err, password), password
		}

		if err != keystore.ErrDecrypt {
			// No need to prompt again if the error is not decryption-related.
			break
		}
	}
	// All trials expended to unlock account, bail out
	utils.Fatalf("Failed to unlock account %s (%v)", address, err)

	return accounts.Account{}, ""
}

func ambiguousAddrRecovery(ks *keystore.KeyStore, err *keystore.AmbiguousAddrError, auth string) accounts.Account {
	log.Warn("Multiple key files exist for", "address", err.Addr)

	for _, a := range err.Matches {
		log.Info("Multiple keys", "file", a.URL.String())
	}

	log.Info("Testing your password against all of them...")

	var match *accounts.Account

	for _, a := range err.Matches {
		if err := ks.Unlock(a, auth); err == nil {
			// nolint: gosec, exportloopref
			match = &a
			break
		}
	}

	if match == nil {
		utils.Fatalf("None of the listed files could be unlocked.")
	}

	log.Info("Your password unlocked", "key", match.URL.String())
	log.Warn("In order to avoid this warning, you need to remove the following duplicate key files:")

	for _, a := range err.Matches {
		if a != *match {
			log.Warn("Duplicate", "key", a.URL.String())
		}
	}

	return *match
}

// setNodeKey creates a node key from set command line flags, either loading it
// from a file or as a specified hex value. If neither flags were provided, this
// method returns nil and an emphemeral key is to be generated.
func getNodeKey(hex string, file string) *ecdsa.PrivateKey {
	var (
		key *ecdsa.PrivateKey
		err error
	)

	switch {
	case file != "" && hex != "":
		utils.Fatalf("Options %q and %q are mutually exclusive", file, hex)
	case file != "":
		if key, err = crypto.LoadECDSA(file); err != nil {
			utils.Fatalf("Option %q: %v", file, err)
		}

		return key
	case hex != "":
		if key, err = crypto.HexToECDSA(hex); err != nil {
			utils.Fatalf("Option %q: %v", hex, err)
		}

		return key
	}

	return nil
}

func (c *Config) buildNode() (*node.Config, error) {
	ipcPath := ""
	if !c.JsonRPC.IPCDisable {
		ipcPath = clientIdentifier + ".ipc"
		if c.JsonRPC.IPCPath != "" {
			ipcPath = c.JsonRPC.IPCPath
		}
	}

	cfg := &node.Config{
		Name:                  clientIdentifier,
		DataDir:               c.DataDir,
		KeyStoreDir:           c.KeyStoreDir,
		UseLightweightKDF:     c.Accounts.UseLightweightKDF,
		InsecureUnlockAllowed: c.Accounts.AllowInsecureUnlock,
		Version:               params.VersionWithCommit(gitCommit, gitDate),
		IPCPath:               ipcPath,
		AllowUnprotectedTxs:   c.JsonRPC.AllowUnprotectedTxs,
		P2P: p2p.Config{
			MaxPeers:        int(c.P2P.MaxPeers),
			MaxPendingPeers: int(c.P2P.MaxPendPeers),
			ListenAddr:      c.P2P.Bind + ":" + strconv.Itoa(int(c.P2P.Port)),
			DiscoveryV5:     c.P2P.Discovery.V5Enabled,
		},
		HTTPModules:         c.JsonRPC.Http.API,
		HTTPCors:            c.JsonRPC.Http.Cors,
		HTTPVirtualHosts:    c.JsonRPC.Http.VHost,
		HTTPPathPrefix:      c.JsonRPC.Http.Prefix,
		WSModules:           c.JsonRPC.Ws.API,
		WSOrigins:           c.JsonRPC.Ws.Origins,
		WSPathPrefix:        c.JsonRPC.Ws.Prefix,
		GraphQLCors:         c.JsonRPC.Graphql.Cors,
		GraphQLVirtualHosts: c.JsonRPC.Graphql.VHost,
		HTTPTimeouts: rpc.HTTPTimeouts{
			ReadTimeout:  c.JsonRPC.HttpTimeout.ReadTimeout,
			WriteTimeout: c.JsonRPC.HttpTimeout.WriteTimeout,
			IdleTimeout:  c.JsonRPC.HttpTimeout.IdleTimeout,
		},
		JWTSecret:                              c.JsonRPC.Auth.JWTSecret,
		AuthPort:                               int(c.JsonRPC.Auth.Port),
		AuthAddr:                               c.JsonRPC.Auth.Addr,
		AuthVirtualHosts:                       c.JsonRPC.Auth.VHosts,
		RPCBatchLimit:                          c.RPCBatchLimit,
		WSJsonRPCExecutionPoolSize:             c.JsonRPC.Ws.ExecutionPoolSize,
		WSJsonRPCExecutionPoolRequestTimeout:   c.JsonRPC.Ws.ExecutionPoolRequestTimeout,
		HTTPJsonRPCExecutionPoolSize:           c.JsonRPC.Http.ExecutionPoolSize,
		HTTPJsonRPCExecutionPoolRequestTimeout: c.JsonRPC.Http.ExecutionPoolRequestTimeout,
	}

	if c.P2P.NetRestrict != "" {
		list, err := netutil.ParseNetlist(c.P2P.NetRestrict)
		if err != nil {
			utils.Fatalf("Option %q: %v", c.P2P.NetRestrict, err)
		}

		cfg.P2P.NetRestrict = list
	}

	key := getNodeKey(c.P2P.NodeKeyHex, c.P2P.NodeKey)
	if key != nil {
		cfg.P2P.PrivateKey = key
	}

	// dev mode
	if c.Developer.Enabled {
		cfg.UseLightweightKDF = true

		// disable p2p networking
		c.P2P.NoDiscover = true
		cfg.P2P.ListenAddr = ""
		cfg.P2P.NoDial = true
		cfg.P2P.DiscoveryV5 = false

		// enable JsonRPC HTTP API
		c.JsonRPC.Http.Enabled = true
		cfg.HTTPModules = []string{"admin", "debug", "eth", "miner", "net", "personal", "txpool", "web3", "bor"}
	}

	// enable jsonrpc endpoints
	{
		if c.JsonRPC.Http.Enabled {
			cfg.HTTPHost = c.JsonRPC.Http.Host
			cfg.HTTPPort = int(c.JsonRPC.Http.Port)
		}

		if c.JsonRPC.Ws.Enabled {
			cfg.WSHost = c.JsonRPC.Ws.Host
			cfg.WSPort = int(c.JsonRPC.Ws.Port)
		}
	}

	natif, err := nat.Parse(c.P2P.NAT)
	if err != nil {
		return nil, fmt.Errorf("wrong 'nat' flag: %v", err)
	}

	cfg.P2P.NAT = natif

	// only check for non-developer modes
	if !c.Developer.Enabled {
		// Discovery
		// if no bootnodes are defined, use the ones from the chain file.
		bootnodes := c.P2P.Discovery.Bootnodes
		if len(bootnodes) == 0 {
			bootnodes = c.chain.Bootnodes
		}

		if cfg.P2P.BootstrapNodes, err = parseBootnodes(bootnodes); err != nil {
			return nil, err
		}

		if cfg.P2P.BootstrapNodesV5, err = parseBootnodes(c.P2P.Discovery.BootnodesV5); err != nil {
			return nil, err
		}

		if cfg.P2P.StaticNodes, err = parseBootnodes(c.P2P.Discovery.StaticNodes); err != nil {
			return nil, err
		}

		if len(cfg.P2P.StaticNodes) == 0 {
			cfg.P2P.StaticNodes = cfg.StaticNodes()
		}

		if cfg.P2P.TrustedNodes, err = parseBootnodes(c.P2P.Discovery.TrustedNodes); err != nil {
			return nil, err
		}

		if len(cfg.P2P.TrustedNodes) == 0 {
			cfg.P2P.TrustedNodes = cfg.TrustedNodes()
		}
	}

	if c.P2P.NoDiscover {
		// Disable peer discovery
		cfg.P2P.NoDiscovery = true
	}

	return cfg, nil
}

func (c *Config) Merge(cc ...*Config) error {
	for _, elem := range cc {
		if err := mergo.Merge(c, elem, mergo.WithOverwriteWithEmptyValue); err != nil {
			return fmt.Errorf("failed to merge configurations: %v", err)
		}
	}

	return nil
}

func MakeDatabaseHandles(max int) (int, error) {
	limit, err := fdlimit.Maximum()
	if err != nil {
		return -1, err
	}

	switch {
	case max == 0:
		// User didn't specify a meaningful value, use system limits
	case max < 128:
		// User specified something unhealthy, just use system defaults
		log.Error("File descriptor limit invalid (<128)", "had", max, "updated", limit)
	case max > limit:
		// User requested more than the OS allows, notify that we can't allocate it
		log.Warn("Requested file descriptors denied by OS", "req", max, "limit", limit)
	default:
		// User limit is meaningful and within allowed range, use that
		limit = max
	}

	raised, err := fdlimit.Raise(uint64(limit))
	if err != nil {
		return -1, err
	}

	return int(raised / 2), nil // Leave half for networking and other stuff
}

func parseBootnodes(urls []string) ([]*enode.Node, error) {
	dst := []*enode.Node{}
	for _, url := range urls {
		if url != "" {
			node, err := enode.Parse(enode.ValidSchemes, url)
			if err != nil {
				return nil, fmt.Errorf("invalid bootstrap url '%s': %v", url, err)
			}
			dst = append(dst, node)
		}
	}

	return dst, nil
}

func DefaultDataDir() string {
	// Try to place the data folder in the user's home dir
	home, _ := homedir.Dir()
	if home == "" {
		// we cannot guess a stable location
		return ""
	}

	switch runtime.GOOS {
	case "darwin":
		return filepath.Join(home, "Library", "Bor")
	case "windows":
		appdata := os.Getenv("LOCALAPPDATA")
		if appdata == "" {
			// Windows XP and below don't have LocalAppData.
			panic("environment variable LocalAppData is undefined")
		}

		return filepath.Join(appdata, "Bor")
	default:
		return filepath.Join(home, ".bor")
	}
}

func Hostname() string {
	hostname, err := os.Hostname()
	if err != nil {
		return "bor"
	}

	return hostname
}

func MakePasswordListFromFile(path string) ([]string, error) {
	text, err := ioutil.ReadFile(path)
	if err != nil {
		return nil, fmt.Errorf("failed to read password file: %v", err)
	}

	lines := strings.Split(string(text), "\n")

	// Sanitise DOS line endings.
	for i := range lines {
		lines[i] = strings.TrimRight(lines[i], "\r")
	}

	return lines, nil
}<|MERGE_RESOLUTION|>--- conflicted
+++ resolved
@@ -127,10 +127,8 @@
 	// Developer has the developer mode related settings
 	Developer *DeveloperConfig `hcl:"developer,block" toml:"developer,block"`
 
-<<<<<<< HEAD
 	// ParallelEVM has the parallel evm related settings
 	ParallelEVM *ParallelEVMConfig `hcl:"parallelevm,block" toml:"parallelevm,block"`
-=======
 	// Develop Fake Author mode to produce blocks without authorisation
 	DevFakeAuthor bool `hcl:"devfakeauthor,optional" toml:"devfakeauthor,optional"`
 
@@ -174,7 +172,6 @@
 
 	// // Write CPU profile to the given file
 	// CPUProfile string `hcl:"cpuprofile,optional" toml:"cpuprofile,optional"`
->>>>>>> ded7767c
 }
 
 type P2PConfig struct {
@@ -1136,16 +1133,13 @@
 	n.BorLogs = c.BorLogs
 	n.DatabaseHandles = dbHandles
 
-<<<<<<< HEAD
 	n.ParallelEVM.Enable = c.ParallelEVM.Enable
 	n.ParallelEVM.SpeculativeProcesses = c.ParallelEVM.SpeculativeProcesses
-=======
 	n.RPCReturnDataLimit = c.RPCReturnDataLimit
 
 	if c.Ancient != "" {
 		n.DatabaseFreezer = c.Ancient
 	}
->>>>>>> ded7767c
 
 	return &n, nil
 }
