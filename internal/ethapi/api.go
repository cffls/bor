// Copyright 2015 The go-ethereum Authors
// This file is part of the go-ethereum library.
//
// The go-ethereum library is free software: you can redistribute it and/or modify
// it under the terms of the GNU Lesser General Public License as published by
// the Free Software Foundation, either version 3 of the License, or
// (at your option) any later version.
//
// The go-ethereum library is distributed in the hope that it will be useful,
// but WITHOUT ANY WARRANTY; without even the implied warranty of
// MERCHANTABILITY or FITNESS FOR A PARTICULAR PURPOSE. See the
// GNU Lesser General Public License for more details.
//
// You should have received a copy of the GNU Lesser General Public License
// along with the go-ethereum library. If not, see <http://www.gnu.org/licenses/>.

package ethapi

import (
	"context"
	"encoding/hex"
	"errors"
	"fmt"
	"math/big"
	"runtime"
	"strings"
	"time"

	"github.com/davecgh/go-spew/spew"
	"github.com/tyler-smith/go-bip39"

	"github.com/ethereum/go-ethereum/accounts"
	"github.com/ethereum/go-ethereum/accounts/keystore"
	"github.com/ethereum/go-ethereum/accounts/scwallet"
	"github.com/ethereum/go-ethereum/common"
	"github.com/ethereum/go-ethereum/common/hexutil"
	"github.com/ethereum/go-ethereum/common/math"
	"github.com/ethereum/go-ethereum/consensus"
	"github.com/ethereum/go-ethereum/consensus/misc/eip1559"
	"github.com/ethereum/go-ethereum/core"
	"github.com/ethereum/go-ethereum/core/rawdb"
	"github.com/ethereum/go-ethereum/core/state"
	"github.com/ethereum/go-ethereum/core/tracing"
	"github.com/ethereum/go-ethereum/core/types"
	"github.com/ethereum/go-ethereum/core/vm"
	"github.com/ethereum/go-ethereum/crypto"
	"github.com/ethereum/go-ethereum/eth/gasestimator"
	"github.com/ethereum/go-ethereum/eth/tracers/logger"
	"github.com/ethereum/go-ethereum/ethdb"
	"github.com/ethereum/go-ethereum/log"
	"github.com/ethereum/go-ethereum/p2p"
	"github.com/ethereum/go-ethereum/params"
	"github.com/ethereum/go-ethereum/rlp"
	"github.com/ethereum/go-ethereum/rpc"
	"github.com/ethereum/go-ethereum/trie"
	"github.com/holiman/uint256"
)

// estimateGasErrorRatio is the amount of overestimation eth_estimateGas is
// allowed to produce in order to speed up calculations.
const estimateGasErrorRatio = 0.015

var errBlobTxNotSupported = errors.New("signing blob transactions not supported")

// EthereumAPI provides an API to access Ethereum related information.
type EthereumAPI struct {
	b Backend
}

// NewEthereumAPI creates a new Ethereum protocol API.
func NewEthereumAPI(b Backend) *EthereumAPI {
	return &EthereumAPI{b}
}

// GasPrice returns a suggestion for a gas price for legacy transactions.
func (api *EthereumAPI) GasPrice(ctx context.Context) (*hexutil.Big, error) {
	tipcap, err := api.b.SuggestGasTipCap(ctx)
	if err != nil {
		return nil, err
	}
	if head := api.b.CurrentHeader(); head.BaseFee != nil {
		tipcap.Add(tipcap, head.BaseFee)
	}

	return (*hexutil.Big)(tipcap), err
}

// MaxPriorityFeePerGas returns a suggestion for a gas tip cap for dynamic fee transactions.
func (api *EthereumAPI) MaxPriorityFeePerGas(ctx context.Context) (*hexutil.Big, error) {
	tipcap, err := api.b.SuggestGasTipCap(ctx)
	if err != nil {
		return nil, err
	}

	return (*hexutil.Big)(tipcap), err
}

type feeHistoryResult struct {
	OldestBlock      *hexutil.Big     `json:"oldestBlock"`
	Reward           [][]*hexutil.Big `json:"reward,omitempty"`
	BaseFee          []*hexutil.Big   `json:"baseFeePerGas,omitempty"`
	GasUsedRatio     []float64        `json:"gasUsedRatio"`
	BlobBaseFee      []*hexutil.Big   `json:"baseFeePerBlobGas,omitempty"`
	BlobGasUsedRatio []float64        `json:"blobGasUsedRatio,omitempty"`
}

// FeeHistory returns the fee market history.
func (api *EthereumAPI) FeeHistory(ctx context.Context, blockCount math.HexOrDecimal64, lastBlock rpc.BlockNumber, rewardPercentiles []float64) (*feeHistoryResult, error) {
	oldest, reward, baseFee, gasUsed, blobBaseFee, blobGasUsed, err := api.b.FeeHistory(ctx, uint64(blockCount), lastBlock, rewardPercentiles)
	if err != nil {
		return nil, err
	}

	results := &feeHistoryResult{
		OldestBlock:  (*hexutil.Big)(oldest),
		GasUsedRatio: gasUsed,
	}
	if reward != nil {
		results.Reward = make([][]*hexutil.Big, len(reward))
		for i, w := range reward {
			results.Reward[i] = make([]*hexutil.Big, len(w))
			for j, v := range w {
				results.Reward[i][j] = (*hexutil.Big)(v)
			}
		}
	}

	if baseFee != nil {
		results.BaseFee = make([]*hexutil.Big, len(baseFee))
		for i, v := range baseFee {
			results.BaseFee[i] = (*hexutil.Big)(v)
		}
	}
	if blobBaseFee != nil {
		results.BlobBaseFee = make([]*hexutil.Big, len(blobBaseFee))
		for i, v := range blobBaseFee {
			results.BlobBaseFee[i] = (*hexutil.Big)(v)
		}
	}
	if blobGasUsed != nil {
		results.BlobGasUsedRatio = blobGasUsed
	}
	return results, nil
}

// BlobBaseFee returns the base fee for blob gas at the current head.
func (api *EthereumAPI) BlobBaseFee(ctx context.Context) *hexutil.Big {
	return (*hexutil.Big)(api.b.BlobBaseFee(ctx))
}

// Syncing returns false in case the node is currently not syncing with the network. It can be up-to-date or has not
// yet received the latest block headers from its peers. In case it is synchronizing:
// - startingBlock: block number this node started to synchronize from
// - currentBlock:  block number this node is currently importing
// - highestBlock:  block number of the highest block header this node has received from peers
// - pulledStates:  number of state entries processed until now
// - knownStates:   number of known state entries that still need to be pulled
func (api *EthereumAPI) Syncing() (interface{}, error) {
	progress := api.b.SyncProgress()

	// Return not syncing if the synchronisation already completed
	if progress.Done() {
		return false, nil
	}
	// Otherwise gather the block sync stats
	return map[string]interface{}{
		"startingBlock":          hexutil.Uint64(progress.StartingBlock),
		"currentBlock":           hexutil.Uint64(progress.CurrentBlock),
		"highestBlock":           hexutil.Uint64(progress.HighestBlock),
		"syncedAccounts":         hexutil.Uint64(progress.SyncedAccounts),
		"syncedAccountBytes":     hexutil.Uint64(progress.SyncedAccountBytes),
		"syncedBytecodes":        hexutil.Uint64(progress.SyncedBytecodes),
		"syncedBytecodeBytes":    hexutil.Uint64(progress.SyncedBytecodeBytes),
		"syncedStorage":          hexutil.Uint64(progress.SyncedStorage),
		"syncedStorageBytes":     hexutil.Uint64(progress.SyncedStorageBytes),
		"healedTrienodes":        hexutil.Uint64(progress.HealedTrienodes),
		"healedTrienodeBytes":    hexutil.Uint64(progress.HealedTrienodeBytes),
		"healedBytecodes":        hexutil.Uint64(progress.HealedBytecodes),
		"healedBytecodeBytes":    hexutil.Uint64(progress.HealedBytecodeBytes),
		"healingTrienodes":       hexutil.Uint64(progress.HealingTrienodes),
		"healingBytecode":        hexutil.Uint64(progress.HealingBytecode),
		"txIndexFinishedBlocks":  hexutil.Uint64(progress.TxIndexFinishedBlocks),
		"txIndexRemainingBlocks": hexutil.Uint64(progress.TxIndexRemainingBlocks),
	}, nil
}

// TxPoolAPI offers and API for the transaction pool. It only operates on data that is non-confidential.
type TxPoolAPI struct {
	b Backend
}

// NewTxPoolAPI creates a new tx pool service that gives information about the transaction pool.
func NewTxPoolAPI(b Backend) *TxPoolAPI {
	return &TxPoolAPI{b}
}

// Content returns the transactions contained within the transaction pool.
func (api *TxPoolAPI) Content() map[string]map[string]map[string]*RPCTransaction {
	content := map[string]map[string]map[string]*RPCTransaction{
		"pending": make(map[string]map[string]*RPCTransaction),
		"queued":  make(map[string]map[string]*RPCTransaction),
	}
	pending, queue := api.b.TxPoolContent()
	curHeader := api.b.CurrentHeader()
	// Flatten the pending transactions
	for account, txs := range pending {
		dump := make(map[string]*RPCTransaction)
		for _, tx := range txs {
			dump[fmt.Sprintf("%d", tx.Nonce())] = NewRPCPendingTransaction(tx, curHeader, api.b.ChainConfig())
		}

		content["pending"][account.Hex()] = dump
	}
	// Flatten the queued transactions
	for account, txs := range queue {
		dump := make(map[string]*RPCTransaction)
		for _, tx := range txs {
			dump[fmt.Sprintf("%d", tx.Nonce())] = NewRPCPendingTransaction(tx, curHeader, api.b.ChainConfig())
		}

		content["queued"][account.Hex()] = dump
	}

	return content
}

// ContentFrom returns the transactions contained within the transaction pool.
func (api *TxPoolAPI) ContentFrom(addr common.Address) map[string]map[string]*RPCTransaction {
	content := make(map[string]map[string]*RPCTransaction, 2)
	pending, queue := api.b.TxPoolContentFrom(addr)
	curHeader := api.b.CurrentHeader()

	// Build the pending transactions
	dump := make(map[string]*RPCTransaction, len(pending))
	for _, tx := range pending {
		dump[fmt.Sprintf("%d", tx.Nonce())] = NewRPCPendingTransaction(tx, curHeader, api.b.ChainConfig())
	}

	content["pending"] = dump

	// Build the queued transactions
	dump = make(map[string]*RPCTransaction, len(queue))
	for _, tx := range queue {
		dump[fmt.Sprintf("%d", tx.Nonce())] = NewRPCPendingTransaction(tx, curHeader, api.b.ChainConfig())
	}

	content["queued"] = dump

	return content
}

// Status returns the number of pending and queued transaction in the pool.
func (api *TxPoolAPI) Status() map[string]hexutil.Uint {
	pending, queue := api.b.Stats()
	return map[string]hexutil.Uint{
		"pending": hexutil.Uint(pending),
		"queued":  hexutil.Uint(queue),
	}
}

// Inspect retrieves the content of the transaction pool and flattens it into an
// easily inspectable list.
func (api *TxPoolAPI) Inspect() map[string]map[string]map[string]string {
	content := map[string]map[string]map[string]string{
		"pending": make(map[string]map[string]string),
		"queued":  make(map[string]map[string]string),
	}
	pending, queue := api.b.TxPoolContent()

	// Define a formatter to flatten a transaction into a string
	var format = func(tx *types.Transaction) string {
		if to := tx.To(); to != nil {
			return fmt.Sprintf("%s: %v wei + %v gas × %v wei", tx.To().Hex(), tx.Value(), tx.Gas(), tx.GasPrice())
		}
		return fmt.Sprintf("contract creation: %v wei + %v gas × %v wei", tx.Value(), tx.Gas(), tx.GasPrice())
	}
	// Flatten the pending transactions
	for account, txs := range pending {
		dump := make(map[string]string)
		for _, tx := range txs {
			dump[fmt.Sprintf("%d", tx.Nonce())] = format(tx)
		}

		content["pending"][account.Hex()] = dump
	}
	// Flatten the queued transactions
	for account, txs := range queue {
		dump := make(map[string]string)
		for _, tx := range txs {
			dump[fmt.Sprintf("%d", tx.Nonce())] = format(tx)
		}

		content["queued"][account.Hex()] = dump
	}

	return content
}

// EthereumAccountAPI provides an API to access accounts managed by this node.
// It offers only methods that can retrieve accounts.
type EthereumAccountAPI struct {
	am *accounts.Manager
}

// NewEthereumAccountAPI creates a new EthereumAccountAPI.
func NewEthereumAccountAPI(am *accounts.Manager) *EthereumAccountAPI {
	return &EthereumAccountAPI{am: am}
}

// Accounts returns the collection of accounts this node manages.
func (api *EthereumAccountAPI) Accounts() []common.Address {
	return api.am.Accounts()
}

// PersonalAccountAPI provides an API to access accounts managed by this node.
// It offers methods to create, (un)lock en list accounts. Some methods accept
// passwords and are therefore considered private by default.
type PersonalAccountAPI struct {
	am        *accounts.Manager
	nonceLock *AddrLocker
	b         Backend
}

// NewPersonalAccountAPI creates a new PersonalAccountAPI.
func NewPersonalAccountAPI(b Backend, nonceLock *AddrLocker) *PersonalAccountAPI {
	return &PersonalAccountAPI{
		am:        b.AccountManager(),
		nonceLock: nonceLock,
		b:         b,
	}
}

// ListAccounts will return a list of addresses for accounts this node manages.
func (api *PersonalAccountAPI) ListAccounts() []common.Address {
	return api.am.Accounts()
}

// rawWallet is a JSON representation of an accounts.Wallet interface, with its
// data contents extracted into plain fields.
type rawWallet struct {
	URL      string             `json:"url"`
	Status   string             `json:"status"`
	Failure  string             `json:"failure,omitempty"`
	Accounts []accounts.Account `json:"accounts,omitempty"`
}

// ListWallets will return a list of wallets this node manages.
func (api *PersonalAccountAPI) ListWallets() []rawWallet {
	wallets := make([]rawWallet, 0) // return [] instead of nil if empty
	for _, wallet := range api.am.Wallets() {
		status, failure := wallet.Status()

		raw := rawWallet{
			URL:      wallet.URL().String(),
			Status:   status,
			Accounts: wallet.Accounts(),
		}
		if failure != nil {
			raw.Failure = failure.Error()
		}

		wallets = append(wallets, raw)
	}

	return wallets
}

// OpenWallet initiates a hardware wallet opening procedure, establishing a USB
// connection and attempting to authenticate via the provided passphrase. Note,
// the method may return an extra challenge requiring a second open (e.g. the
// Trezor PIN matrix challenge).
func (api *PersonalAccountAPI) OpenWallet(url string, passphrase *string) error {
	wallet, err := api.am.Wallet(url)
	if err != nil {
		return err
	}

	pass := ""
	if passphrase != nil {
		pass = *passphrase
	}

	return wallet.Open(pass)
}

// DeriveAccount requests an HD wallet to derive a new account, optionally pinning
// it for later reuse.
func (api *PersonalAccountAPI) DeriveAccount(url string, path string, pin *bool) (accounts.Account, error) {
	wallet, err := api.am.Wallet(url)
	if err != nil {
		return accounts.Account{}, err
	}

	derivPath, err := accounts.ParseDerivationPath(path)
	if err != nil {
		return accounts.Account{}, err
	}

	if pin == nil {
		pin = new(bool)
	}

	return wallet.Derive(derivPath, *pin)
}

// NewAccount will create a new account and returns the address for the new account.
func (api *PersonalAccountAPI) NewAccount(password string) (common.AddressEIP55, error) {
	ks, err := fetchKeystore(api.am)
	if err != nil {
		return common.AddressEIP55{}, err
	}

	acc, err := ks.NewAccount(password)
	if err == nil {
		addrEIP55 := common.AddressEIP55(acc.Address)
		log.Info("Your new key was generated", "address", addrEIP55.String())
		log.Warn("Please backup your key file!", "path", acc.URL.Path)
		log.Warn("Please remember your password!")
		return addrEIP55, nil
	}
	return common.AddressEIP55{}, err
}

// fetchKeystore retrieves the encrypted keystore from the account manager.
func fetchKeystore(am *accounts.Manager) (*keystore.KeyStore, error) {
	if ks := am.Backends(keystore.KeyStoreType); len(ks) > 0 {
		return ks[0].(*keystore.KeyStore), nil
	}

	return nil, errors.New("local keystore not used")
}

// ImportRawKey stores the given hex encoded ECDSA key into the key directory,
// encrypting it with the passphrase.
func (api *PersonalAccountAPI) ImportRawKey(privkey string, password string) (common.Address, error) {
	key, err := crypto.HexToECDSA(privkey)
	if err != nil {
		return common.Address{}, err
	}
	ks, err := fetchKeystore(api.am)
	if err != nil {
		return common.Address{}, err
	}

	acc, err := ks.ImportECDSA(key, password)

	return acc.Address, err
}

// UnlockAccount will unlock the account associated with the given address with
// the given password for duration seconds. If duration is nil it will use a
// default of 300 seconds. It returns an indication if the account was unlocked.
func (api *PersonalAccountAPI) UnlockAccount(ctx context.Context, addr common.Address, password string, duration *uint64) (bool, error) {
	// When the API is exposed by external RPC(http, ws etc), unless the user
	// explicitly specifies to allow the insecure account unlocking, otherwise
	// it is disabled.
	if api.b.ExtRPCEnabled() && !api.b.AccountManager().Config().InsecureUnlockAllowed {
		return false, errors.New("account unlock with HTTP access is forbidden")
	}

	const max = uint64(time.Duration(math.MaxInt64) / time.Second)

	var d time.Duration
	if duration == nil {
		d = 300 * time.Second
	} else if *duration > max {
		return false, errors.New("unlock duration too large")
	} else {
		d = time.Duration(*duration) * time.Second
	}
	ks, err := fetchKeystore(api.am)
	if err != nil {
		return false, err
	}

	err = ks.TimedUnlock(accounts.Account{Address: addr}, password, d)
	if err != nil {
		log.Warn("Failed account unlock attempt", "address", addr, "err", err)
	}

	return err == nil, err
}

// LockAccount will lock the account associated with the given address when it's unlocked.
func (api *PersonalAccountAPI) LockAccount(addr common.Address) bool {
	if ks, err := fetchKeystore(api.am); err == nil {
		return ks.Lock(addr) == nil
	}

	return false
}

// signTransaction sets defaults and signs the given transaction
// NOTE: the caller needs to ensure that the nonceLock is held, if applicable,
// and release it after the transaction has been submitted to the tx pool
func (api *PersonalAccountAPI) signTransaction(ctx context.Context, args *TransactionArgs, passwd string) (*types.Transaction, error) {
	// Look up the wallet containing the requested signer
	account := accounts.Account{Address: args.from()}
	wallet, err := api.am.Find(account)
	if err != nil {
		return nil, err
	}
	// Set some sanity defaults and terminate on failure
	if err := args.setDefaults(ctx, api.b, false); err != nil {
		return nil, err
	}
	// Assemble the transaction and sign with the wallet
	tx := args.ToTransaction()

	return wallet.SignTxWithPassphrase(account, passwd, tx, api.b.ChainConfig().ChainID)
}

// SendTransaction will create a transaction from the given arguments and
// tries to sign it with the key associated with args.From. If the given
// passwd isn't able to decrypt the key it fails.
func (api *PersonalAccountAPI) SendTransaction(ctx context.Context, args TransactionArgs, passwd string) (common.Hash, error) {
	if args.Nonce == nil {
		// Hold the mutex around signing to prevent concurrent assignment of
		// the same nonce to multiple accounts.
		api.nonceLock.LockAddr(args.from())
		defer api.nonceLock.UnlockAddr(args.from())
	}
	if args.IsEIP4844() {
		return common.Hash{}, errBlobTxNotSupported
	}
	signed, err := api.signTransaction(ctx, &args, passwd)
	if err != nil {
		log.Warn("Failed transaction send attempt", "from", args.from(), "to", args.To, "value", args.Value.ToInt(), "err", err)
		return common.Hash{}, err
	}
	return SubmitTransaction(ctx, api.b, signed)
}

// SignTransaction will create a transaction from the given arguments and
// tries to sign it with the key associated with args.From. If the given passwd isn't
// able to decrypt the key it fails. The transaction is returned in RLP-form, not broadcast
// to other nodes
func (api *PersonalAccountAPI) SignTransaction(ctx context.Context, args TransactionArgs, passwd string) (*SignTransactionResult, error) {
	// No need to obtain the noncelock mutex, since we won't be sending this
	// tx into the transaction pool, but right back to the user
	if args.From == nil {
		return nil, errors.New("sender not specified")
	}

	if args.Gas == nil {
		return nil, errors.New("gas not specified")
	}

	if args.GasPrice == nil && (args.MaxFeePerGas == nil || args.MaxPriorityFeePerGas == nil) {
		return nil, errors.New("missing gasPrice or maxFeePerGas/maxPriorityFeePerGas")
	}
	if args.IsEIP4844() {
		return nil, errBlobTxNotSupported
	}
	if args.Nonce == nil {
		return nil, errors.New("nonce not specified")
	}
	// Before actually signing the transaction, ensure the transaction fee is reasonable.
	tx := args.ToTransaction()
	if err := checkTxFee(tx.GasPrice(), tx.Gas(), api.b.RPCTxFeeCap()); err != nil {
		return nil, err
	}
	signed, err := api.signTransaction(ctx, &args, passwd)
	if err != nil {
		log.Warn("Failed transaction sign attempt", "from", args.from(), "to", args.To, "value", args.Value.ToInt(), "err", err)
		return nil, err
	}

	data, err := signed.MarshalBinary()
	if err != nil {
		return nil, err
	}

	return &SignTransactionResult{data, signed}, nil
}

// Sign calculates an Ethereum ECDSA signature for:
// keccak256("\x19Ethereum Signed Message:\n" + len(message) + message))
//
// Note, the produced signature conforms to the secp256k1 curve R, S and V values,
// where the V value will be 27 or 28 for legacy reasons.
//
// The key used to calculate the signature is decrypted with the given password.
//
// https://geth.ethereum.org/docs/interacting-with-geth/rpc/ns-personal#personal-sign
func (api *PersonalAccountAPI) Sign(ctx context.Context, data hexutil.Bytes, addr common.Address, passwd string) (hexutil.Bytes, error) {
	// Look up the wallet containing the requested signer
	account := accounts.Account{Address: addr}

	wallet, err := api.b.AccountManager().Find(account)
	if err != nil {
		return nil, err
	}
	// Assemble sign the data with the wallet
	signature, err := wallet.SignTextWithPassphrase(account, passwd, data)
	if err != nil {
		log.Warn("Failed data sign attempt", "address", addr, "err", err)
		return nil, err
	}

	signature[crypto.RecoveryIDOffset] += 27 // Transform V from 0/1 to 27/28 according to the yellow paper

	return signature, nil
}

// EcRecover returns the address for the account that was used to create the signature.
// Note, this function is compatible with eth_sign and personal_sign. As such it recovers
// the address of:
// hash = keccak256("\x19Ethereum Signed Message:\n"${message length}${message})
// addr = ecrecover(hash, signature)
//
// Note, the signature must conform to the secp256k1 curve R, S and V values, where
// the V value must be 27 or 28 for legacy reasons.
//
// https://geth.ethereum.org/docs/interacting-with-geth/rpc/ns-personal#personal-ecrecover
func (api *PersonalAccountAPI) EcRecover(ctx context.Context, data, sig hexutil.Bytes) (common.Address, error) {
	if len(sig) != crypto.SignatureLength {
		return common.Address{}, fmt.Errorf("signature must be %d bytes long", crypto.SignatureLength)
	}

	if sig[crypto.RecoveryIDOffset] != 27 && sig[crypto.RecoveryIDOffset] != 28 {
		return common.Address{}, errors.New("invalid Ethereum signature (V is not 27 or 28)")
	}

	sig[crypto.RecoveryIDOffset] -= 27 // Transform yellow paper V from 27/28 to 0/1

	rpk, err := crypto.SigToPub(accounts.TextHash(data), sig)
	if err != nil {
		return common.Address{}, err
	}

	return crypto.PubkeyToAddress(*rpk), nil
}

// InitializeWallet initializes a new wallet at the provided URL, by generating and returning a new private key.
func (api *PersonalAccountAPI) InitializeWallet(ctx context.Context, url string) (string, error) {
	wallet, err := api.am.Wallet(url)
	if err != nil {
		return "", err
	}

	entropy, err := bip39.NewEntropy(256)
	if err != nil {
		return "", err
	}

	mnemonic, err := bip39.NewMnemonic(entropy)
	if err != nil {
		return "", err
	}

	seed := bip39.NewSeed(mnemonic, "")

	switch wallet := wallet.(type) {
	case *scwallet.Wallet:
		return mnemonic, wallet.Initialize(seed)
	default:
		return "", errors.New("specified wallet does not support initialization")
	}
}

// Unpair deletes a pairing between wallet and geth.
func (api *PersonalAccountAPI) Unpair(ctx context.Context, url string, pin string) error {
	wallet, err := api.am.Wallet(url)
	if err != nil {
		return err
	}

	switch wallet := wallet.(type) {
	case *scwallet.Wallet:
		return wallet.Unpair([]byte(pin))
	default:
		return errors.New("specified wallet does not support pairing")
	}
}

// BlockChainAPI provides an API to access Ethereum blockchain data.
type BlockChainAPI struct {
	b Backend
}

// NewBlockChainAPI creates a new Ethereum blockchain API.
func NewBlockChainAPI(b Backend) *BlockChainAPI {
	return &BlockChainAPI{b}
}

// GetTransactionReceiptsByBlock returns the transaction receipts for the given block number or hash.
func (api *BlockChainAPI) GetTransactionReceiptsByBlock(ctx context.Context, blockNrOrHash rpc.BlockNumberOrHash) ([]map[string]interface{}, error) {
	block, err := api.b.BlockByNumberOrHash(ctx, blockNrOrHash)
	if err != nil {
		return nil, err
	}

	if block == nil {
		return nil, errors.New("block not found")
	}

	receipts, err := api.b.GetReceipts(ctx, block.Hash())
	if err != nil {
		return nil, err
	}

	txs := block.Transactions()

	var txHash common.Hash

	borReceipt := rawdb.ReadBorReceipt(api.b.ChainDb(), block.Hash(), block.NumberU64(), api.b.ChainConfig())
	if borReceipt != nil {
		receipts = append(receipts, borReceipt)

		txHash = types.GetDerivedBorTxHash(types.BorReceiptKey(block.Number().Uint64(), block.Hash()))
		if txHash != (common.Hash{}) {
			borTx, _, _, _, _ := api.b.GetBorBlockTransactionWithBlockHash(ctx, txHash, block.Hash())
			txs = append(txs, borTx)
		}
	}

	if len(txs) != len(receipts) {
		return nil, fmt.Errorf("txs length %d doesn't equal to receipts' length %d", len(txs), len(receipts))
	}

	txReceipts := make([]map[string]interface{}, 0, len(txs))

	for idx, receipt := range receipts {
		tx := txs[idx]

		signer := types.MakeSigner(api.b.ChainConfig(), block.Number(), block.Time())
		from, _ := types.Sender(signer, tx)

		fields := map[string]interface{}{
			"blockHash":         block.Hash(),
			"blockNumber":       hexutil.Uint64(block.NumberU64()),
			"transactionHash":   tx.Hash(),
			"transactionIndex":  hexutil.Uint64(idx),
			"from":              from,
			"to":                tx.To(),
			"gasUsed":           hexutil.Uint64(receipt.GasUsed),
			"cumulativeGasUsed": hexutil.Uint64(receipt.CumulativeGasUsed),
			"contractAddress":   nil,
			"logs":              receipt.Logs,
			"logsBloom":         receipt.Bloom,
			"type":              hexutil.Uint(tx.Type()),
			"effectiveGasPrice": (*hexutil.Big)(receipt.EffectiveGasPrice),
		}

		if receipt.EffectiveGasPrice == nil {
			fields["effectiveGasPrice"] = new(hexutil.Big)
		}

		// Assign receipt status or post state.
		if len(receipt.PostState) > 0 {
			fields["root"] = hexutil.Bytes(receipt.PostState)
		} else {
			fields["status"] = hexutil.Uint(receipt.Status)
		}

		if receipt.Logs == nil {
			fields["logs"] = []*types.Log{}
		}

		if borReceipt != nil && idx == len(receipts)-1 {
			fields["transactionHash"] = txHash
		}

		// If the ContractAddress is 20 0x0 bytes, assume it is not a contract creation
		if receipt.ContractAddress != (common.Address{}) {
			fields["contractAddress"] = receipt.ContractAddress
		}

		txReceipts = append(txReceipts, fields)
	}

	return txReceipts, nil
}

// ChainId is the EIP-155 replay-protection chain id for the current Ethereum chain config.
//
// Note, this method does not conform to EIP-695 because the configured chain ID is always
// returned, regardless of the current head block. We used to return an error when the chain
// wasn't synced up to a block where EIP-155 is enabled, but this behavior caused issues
// in CL clients.
func (api *BlockChainAPI) ChainId() *hexutil.Big {
	return (*hexutil.Big)(api.b.ChainConfig().ChainID)
}

// BlockNumber returns the block number of the chain head.
func (api *BlockChainAPI) BlockNumber() hexutil.Uint64 {
	header, _ := api.b.HeaderByNumber(context.Background(), rpc.LatestBlockNumber) // latest header should always be available
	return hexutil.Uint64(header.Number.Uint64())
}

// GetBalance returns the amount of wei for the given address in the state of the
// given block number. The rpc.LatestBlockNumber and rpc.PendingBlockNumber meta
// block numbers are also allowed.
func (api *BlockChainAPI) GetBalance(ctx context.Context, address common.Address, blockNrOrHash rpc.BlockNumberOrHash) (*hexutil.Big, error) {
	state, _, err := api.b.StateAndHeaderByNumberOrHash(ctx, blockNrOrHash)
	if state == nil || err != nil {
		return nil, err
	}
	b := state.GetBalance(address).ToBig()
	return (*hexutil.Big)(b), state.Error()
}

// AccountResult structs for GetProof
type AccountResult struct {
	Address      common.Address  `json:"address"`
	AccountProof []string        `json:"accountProof"`
	Balance      *hexutil.Big    `json:"balance"`
	CodeHash     common.Hash     `json:"codeHash"`
	Nonce        hexutil.Uint64  `json:"nonce"`
	StorageHash  common.Hash     `json:"storageHash"`
	StorageProof []StorageResult `json:"storageProof"`
}

type StorageResult struct {
	Key   string       `json:"key"`
	Value *hexutil.Big `json:"value"`
	Proof []string     `json:"proof"`
}

// proofList implements ethdb.KeyValueWriter and collects the proofs as
// hex-strings for delivery to rpc-caller.
type proofList []string

func (n *proofList) Put(key []byte, value []byte) error {
	*n = append(*n, hexutil.Encode(value))
	return nil
}

func (n *proofList) Delete(key []byte) error {
	panic("not supported")
}

// GetProof returns the Merkle-proof for a given account and optionally some storage keys.
func (api *BlockChainAPI) GetProof(ctx context.Context, address common.Address, storageKeys []string, blockNrOrHash rpc.BlockNumberOrHash) (*AccountResult, error) {
	var (
		keys         = make([]common.Hash, len(storageKeys))
		keyLengths   = make([]int, len(storageKeys))
		storageProof = make([]StorageResult, len(storageKeys))
	)
	// Deserialize all keys. This prevents state access on invalid input.
	for i, hexKey := range storageKeys {
		var err error
		keys[i], keyLengths[i], err = decodeHash(hexKey)
		if err != nil {
			return nil, err
		}
	}
	statedb, header, err := api.b.StateAndHeaderByNumberOrHash(ctx, blockNrOrHash)
	if statedb == nil || err != nil {
		return nil, err
	}
	codeHash := statedb.GetCodeHash(address)
	storageRoot := statedb.GetStorageRoot(address)

	if len(keys) > 0 {
		var storageTrie state.Trie
		if storageRoot != types.EmptyRootHash && storageRoot != (common.Hash{}) {
			id := trie.StorageTrieID(header.Root, crypto.Keccak256Hash(address.Bytes()), storageRoot)
			st, err := trie.NewStateTrie(id, statedb.Database().TrieDB())
			if err != nil {
				return nil, err
			}
			storageTrie = st
		}
		// Create the proofs for the storageKeys.
		for i, key := range keys {
			// Output key encoding is a bit special: if the input was a 32-byte hash, it is
			// returned as such. Otherwise, we apply the QUANTITY encoding mandated by the
			// JSON-RPC spec for getProof. This behavior exists to preserve backwards
			// compatibility with older client versions.
			var outputKey string
			if keyLengths[i] != 32 {
				outputKey = hexutil.EncodeBig(key.Big())
			} else {
				outputKey = hexutil.Encode(key[:])
			}
			if storageTrie == nil {
				storageProof[i] = StorageResult{outputKey, &hexutil.Big{}, []string{}}
				continue
			}
			var proof proofList
			if err := storageTrie.Prove(crypto.Keccak256(key.Bytes()), &proof); err != nil {
				return nil, err
			}
			value := (*hexutil.Big)(statedb.GetState(address, key).Big())
			storageProof[i] = StorageResult{outputKey, value, proof}
		}
	}
	// Create the accountProof.
	tr, err := trie.NewStateTrie(trie.StateTrieID(header.Root), statedb.Database().TrieDB())
	if err != nil {
		return nil, err
	}
	var accountProof proofList
	if err := tr.Prove(crypto.Keccak256(address.Bytes()), &accountProof); err != nil {
		return nil, err
	}
	balance := statedb.GetBalance(address).ToBig()
	return &AccountResult{
		Address:      address,
		AccountProof: accountProof,
		Balance:      (*hexutil.Big)(balance),
		CodeHash:     codeHash,
		Nonce:        hexutil.Uint64(statedb.GetNonce(address)),
		StorageHash:  storageRoot,
		StorageProof: storageProof,
	}, statedb.Error()
}

// decodeHash parses a hex-encoded 32-byte hash. The input may optionally
// be prefixed by 0x and can have a byte length up to 32.
func decodeHash(s string) (h common.Hash, inputLength int, err error) {
	if strings.HasPrefix(s, "0x") || strings.HasPrefix(s, "0X") {
		s = s[2:]
	}

	if (len(s) & 1) > 0 {
		s = "0" + s
	}

	b, err := hex.DecodeString(s)
	if err != nil {
		return common.Hash{}, 0, errors.New("hex string invalid")
	}

	if len(b) > 32 {
		return common.Hash{}, len(b), errors.New("hex string too long, want at most 32 bytes")
	}
	return common.BytesToHash(b), len(b), nil
}

// GetHeaderByNumber returns the requested canonical block header.
//   - When blockNr is -1 the chain pending header is returned.
//   - When blockNr is -2 the chain latest header is returned.
//   - When blockNr is -3 the chain finalized header is returned.
//   - When blockNr is -4 the chain safe header is returned.
func (api *BlockChainAPI) GetHeaderByNumber(ctx context.Context, number rpc.BlockNumber) (map[string]interface{}, error) {
	header, err := api.b.HeaderByNumber(ctx, number)
	if header != nil && err == nil {
		response := api.rpcMarshalHeader(ctx, header)
		if number == rpc.PendingBlockNumber {
			// Pending header need to nil out a few fields
			for _, field := range []string{"hash", "nonce", "miner"} {
				response[field] = nil
			}
		}
		return response, err
	}
	return nil, err
}

// GetHeaderByHash returns the requested header by hash.
func (api *BlockChainAPI) GetHeaderByHash(ctx context.Context, hash common.Hash) map[string]interface{} {
	header, _ := api.b.HeaderByHash(ctx, hash)
	if header != nil {
		return api.rpcMarshalHeader(ctx, header)
	}

	return nil
}

// GetBlockByNumber returns the requested canonical block.
//   - When blockNr is -1 the chain pending block is returned.
//   - When blockNr is -2 the chain latest block is returned.
//   - When blockNr is -3 the chain finalized block is returned.
//   - When blockNr is -4 the chain safe block is returned.
//   - When fullTx is true all transactions in the block are returned, otherwise
//     only the transaction hash is returned.
func (api *BlockChainAPI) GetBlockByNumber(ctx context.Context, number rpc.BlockNumber, fullTx bool) (map[string]interface{}, error) {
	block, err := api.b.BlockByNumber(ctx, number)
	if block != nil && err == nil {
		response, err := api.rpcMarshalBlock(ctx, block, true, fullTx)
		if err == nil && number == rpc.PendingBlockNumber {
			// Pending blocks need to nil out a few fields
			for _, field := range []string{"hash", "nonce", "miner"} {
				response[field] = nil
			}
		}

		// append marshalled bor transaction
		if err == nil && response != nil {
			response = api.appendRPCMarshalBorTransaction(ctx, block, response, fullTx)
		}

		return response, err
	}

	return nil, err
}

// GetBlockByHash returns the requested block. When fullTx is true all transactions in the block are returned in full
// detail, otherwise only the transaction hash is returned.
func (api *BlockChainAPI) GetBlockByHash(ctx context.Context, hash common.Hash, fullTx bool) (map[string]interface{}, error) {
	block, err := api.b.BlockByHash(ctx, hash)
	if block != nil {
		response, err := api.rpcMarshalBlock(ctx, block, true, fullTx)
		// append marshalled bor transaction
		if err == nil && response != nil {
			return api.appendRPCMarshalBorTransaction(ctx, block, response, fullTx), err
		}

		return response, err
	}

	return nil, err
}

// GetUncleByBlockNumberAndIndex returns the uncle block for the given block hash and index.
func (api *BlockChainAPI) GetUncleByBlockNumberAndIndex(ctx context.Context, blockNr rpc.BlockNumber, index hexutil.Uint) (map[string]interface{}, error) {
	block, err := api.b.BlockByNumber(ctx, blockNr)
	if block != nil {
		uncles := block.Uncles()
		if index >= hexutil.Uint(len(uncles)) {
			log.Debug("Requested uncle not found", "number", blockNr, "hash", block.Hash(), "index", index)
			return nil, nil
		}

		block = types.NewBlockWithHeader(uncles[index])
		return api.rpcMarshalBlock(ctx, block, false, false)
	}

	return nil, err
}

// GetUncleByBlockHashAndIndex returns the uncle block for the given block hash and index.
func (api *BlockChainAPI) GetUncleByBlockHashAndIndex(ctx context.Context, blockHash common.Hash, index hexutil.Uint) (map[string]interface{}, error) {
	block, err := api.b.BlockByHash(ctx, blockHash)
	if block != nil {
		uncles := block.Uncles()
		if index >= hexutil.Uint(len(uncles)) {
			log.Debug("Requested uncle not found", "number", block.Number(), "hash", blockHash, "index", index)
			return nil, nil
		}

		block = types.NewBlockWithHeader(uncles[index])
		return api.rpcMarshalBlock(ctx, block, false, false)
	}

	return nil, err
}

// GetUncleCountByBlockNumber returns number of uncles in the block for the given block number
func (api *BlockChainAPI) GetUncleCountByBlockNumber(ctx context.Context, blockNr rpc.BlockNumber) *hexutil.Uint {
	if block, _ := api.b.BlockByNumber(ctx, blockNr); block != nil {
		n := hexutil.Uint(len(block.Uncles()))
		return &n
	}

	return nil
}

// GetUncleCountByBlockHash returns number of uncles in the block for the given block hash
func (api *BlockChainAPI) GetUncleCountByBlockHash(ctx context.Context, blockHash common.Hash) *hexutil.Uint {
	if block, _ := api.b.BlockByHash(ctx, blockHash); block != nil {
		n := hexutil.Uint(len(block.Uncles()))
		return &n
	}

	return nil
}

// GetCode returns the code stored at the given address in the state for the given block number.
func (api *BlockChainAPI) GetCode(ctx context.Context, address common.Address, blockNrOrHash rpc.BlockNumberOrHash) (hexutil.Bytes, error) {
	state, _, err := api.b.StateAndHeaderByNumberOrHash(ctx, blockNrOrHash)
	if state == nil || err != nil {
		return nil, err
	}

	code := state.GetCode(address)

	return code, state.Error()
}

// GetStorageAt returns the storage from the state at the given address, key and
// block number. The rpc.LatestBlockNumber and rpc.PendingBlockNumber meta block
// numbers are also allowed.
func (api *BlockChainAPI) GetStorageAt(ctx context.Context, address common.Address, hexKey string, blockNrOrHash rpc.BlockNumberOrHash) (hexutil.Bytes, error) {
	state, _, err := api.b.StateAndHeaderByNumberOrHash(ctx, blockNrOrHash)
	if state == nil || err != nil {
		return nil, err
	}
	key, _, err := decodeHash(hexKey)
	if err != nil {
		return nil, fmt.Errorf("unable to decode storage key: %s", err)
	}

	res := state.GetState(address, key)

	return res[:], state.Error()
}

// GetBlockReceipts returns the block receipts for the given block hash or number or tag.
func (api *BlockChainAPI) GetBlockReceipts(ctx context.Context, blockNrOrHash rpc.BlockNumberOrHash) ([]map[string]interface{}, error) {
	block, err := api.b.BlockByNumberOrHash(ctx, blockNrOrHash)
	if block == nil || err != nil {
		// When the block doesn't exist, the RPC method should return JSON null
		// as per specification.
		return nil, nil
	}
	receipts, err := api.b.GetReceipts(ctx, block.Hash())
	if err != nil {
		return nil, err
	}
	txs := block.Transactions()
	if len(txs) != len(receipts) {
		return nil, fmt.Errorf("receipts length mismatch: %d vs %d", len(txs), len(receipts))
	}

	// Derive the sender.
	signer := types.MakeSigner(api.b.ChainConfig(), block.Number(), block.Time())

	result := make([]map[string]interface{}, len(receipts))
	for i, receipt := range receipts {
		result[i] = marshalReceipt(receipt, block.Hash(), block.NumberU64(), signer, txs[i], i, false)
	}

	stateSyncReceipt := rawdb.ReadBorReceipt(api.b.ChainDb(), block.Hash(), block.NumberU64(), api.b.ChainConfig())
	if stateSyncReceipt != nil {
		tx, _, _, _ := rawdb.ReadBorTransaction(api.b.ChainDb(), stateSyncReceipt.TxHash)
		result = append(result, marshalReceipt(stateSyncReceipt, block.Hash(), block.NumberU64(), signer, tx, len(result), true))
	}

	return result, nil
}

// OverrideAccount indicates the overriding fields of account during the execution
// of a message call.
// Note, state and stateDiff can't be specified at the same time. If state is
// set, message execution will only use the data in the given state. Otherwise
// if stateDiff is set, all diff will be applied first and then execute the call
// message.
type OverrideAccount struct {
	Nonce     *hexutil.Uint64              `json:"nonce"`
	Code      *hexutil.Bytes               `json:"code"`
	Balance   **hexutil.Big                `json:"balance"`
	State     *map[common.Hash]common.Hash `json:"state"`
	StateDiff *map[common.Hash]common.Hash `json:"stateDiff"`
}

// StateOverride is the collection of overridden accounts.
type StateOverride map[common.Address]OverrideAccount

// Apply overrides the fields of specified accounts into the given state.
func (diff *StateOverride) Apply(statedb *state.StateDB) error {
	if diff == nil {
		return nil
	}

	for addr, account := range *diff {
		// Override account nonce.
		if account.Nonce != nil {
			statedb.SetNonce(addr, uint64(*account.Nonce))
		}
		// Override account(contract) code.
		if account.Code != nil {
			statedb.SetCode(addr, *account.Code)
		}
		// Override account balance.
		if account.Balance != nil {
			u256Balance, _ := uint256.FromBig((*big.Int)(*account.Balance))
			statedb.SetBalance(addr, u256Balance, tracing.BalanceChangeUnspecified)
		}

		if account.State != nil && account.StateDiff != nil {
			return fmt.Errorf("account %s has both 'state' and 'stateDiff'", addr.Hex())
		}
		// Replace entire state if caller requires.
		if account.State != nil {
			statedb.SetStorage(addr, *account.State)
		}
		// Apply state diff into specified accounts.
		if account.StateDiff != nil {
			for key, value := range *account.StateDiff {
				statedb.SetState(addr, key, value)
			}
		}
	}
	// Now finalize the changes. Finalize is normally performed between transactions.
	// By using finalize, the overrides are semantically behaving as
	// if they were created in a transaction just before the tracing occur.
	statedb.Finalise(false)
	return nil
}

// BlockOverrides is a set of header fields to override.
type BlockOverrides struct {
	Number      *hexutil.Big
	Difficulty  *hexutil.Big
	Time        *hexutil.Uint64
	GasLimit    *hexutil.Uint64
	Coinbase    *common.Address
	Random      *common.Hash
	BaseFee     *hexutil.Big
	BlobBaseFee *hexutil.Big
}

// Apply overrides the given header fields into the given block context.
func (diff *BlockOverrides) Apply(blockCtx *vm.BlockContext) {
	if diff == nil {
		return
	}

	if diff.Number != nil {
		blockCtx.BlockNumber = diff.Number.ToInt()
	}

	if diff.Difficulty != nil {
		blockCtx.Difficulty = diff.Difficulty.ToInt()
	}

	if diff.Time != nil {
		blockCtx.Time = uint64(*diff.Time)
	}

	if diff.GasLimit != nil {
		blockCtx.GasLimit = uint64(*diff.GasLimit)
	}

	if diff.Coinbase != nil {
		blockCtx.Coinbase = *diff.Coinbase
	}

	if diff.Random != nil {
		blockCtx.Random = diff.Random
	}

	if diff.BaseFee != nil {
		blockCtx.BaseFee = diff.BaseFee.ToInt()
	}
	if diff.BlobBaseFee != nil {
		blockCtx.BlobBaseFee = diff.BlobBaseFee.ToInt()
	}
}

// ChainContextBackend provides methods required to implement ChainContext.
type ChainContextBackend interface {
	Engine() consensus.Engine
	HeaderByNumber(context.Context, rpc.BlockNumber) (*types.Header, error)
}

// ChainContext is an implementation of core.ChainContext. It's main use-case
// is instantiating a vm.BlockContext without having access to the BlockChain object.
type ChainContext struct {
	b   ChainContextBackend
	ctx context.Context
}

// NewChainContext creates a new ChainContext object.
func NewChainContext(ctx context.Context, backend ChainContextBackend) *ChainContext {
	return &ChainContext{ctx: ctx, b: backend}
}

func (context *ChainContext) Engine() consensus.Engine {
	return context.b.Engine()
}

func (context *ChainContext) GetHeader(hash common.Hash, number uint64) *types.Header {
	// This method is called to get the hash for a block number when executing the BLOCKHASH
	// opcode. Hence no need to search for non-canonical blocks.
	header, err := context.b.HeaderByNumber(context.ctx, rpc.BlockNumber(number))
	if err != nil || header.Hash() != hash {
		return nil
	}
	return header
}

func doCall(ctx context.Context, b Backend, args TransactionArgs, state *state.StateDB, header *types.Header, overrides *StateOverride, blockOverrides *BlockOverrides, timeout time.Duration, globalGasCap uint64) (*core.ExecutionResult, error) {
	if err := overrides.Apply(state); err != nil {
		return nil, err
	}

	return doCallWithState(ctx, b, args, header, state, timeout, globalGasCap, blockOverrides)
}

func doCallWithState(ctx context.Context, b Backend, args TransactionArgs, header *types.Header, state *state.StateDB, timeout time.Duration, globalGasCap uint64, blockOverrides *BlockOverrides) (*core.ExecutionResult, error) {
	// Setup context so it may be cancelled the call has completed
	// or, in case of unmetered gas, setup a context with a timeout.
	var cancel context.CancelFunc
	if timeout > 0 {
		ctx, cancel = context.WithTimeout(ctx, timeout)
	} else {
		ctx, cancel = context.WithCancel(ctx)
	}
	// Make sure the context is cancelled when the call has completed
	// this makes sure resources are cleaned up.
	defer cancel()

	// Get a new instance of the EVM.
	blockCtx := core.NewEVMBlockContext(header, NewChainContext(ctx, b), nil)
	if blockOverrides != nil {
		blockOverrides.Apply(&blockCtx)
	}
	if err := args.CallDefaults(globalGasCap, blockCtx.BaseFee, b.ChainConfig().ChainID); err != nil {
		return nil, err
	}
	msg := args.ToMessage(blockCtx.BaseFee)
	evm := b.GetEVM(ctx, msg, state, header, &vm.Config{NoBaseFee: true}, &blockCtx)

	// Wait for the context to be done and cancel the evm. Even if the
	// EVM has finished, cancelling may be done (repeatedly)
	go func() {
		<-ctx.Done()
		evm.Cancel()
	}()

	// Execute the message.
	gp := new(core.GasPool).AddGas(math.MaxUint64)
	result, err := core.ApplyMessage(evm, msg, gp, context.Background())
	if err := state.Error(); err != nil {
		return nil, err
	}

	// If the timer caused an abort, return an appropriate error message
	if evm.Cancelled() {
		return nil, fmt.Errorf("execution aborted (timeout = %v)", timeout)
	}

	if err != nil {
		return result, fmt.Errorf("err: %w (supplied gas %d)", err, msg.GasLimit)
	}

	return result, nil
}

func DoCall(ctx context.Context, b Backend, args TransactionArgs, blockNrOrHash rpc.BlockNumberOrHash, state *state.StateDB, overrides *StateOverride, blockOverrides *BlockOverrides, timeout time.Duration, globalGasCap uint64) (*core.ExecutionResult, error) {
	defer func(start time.Time) { log.Debug("Executing EVM call finished", "runtime", time.Since(start)) }(time.Now())

	var (
		header *types.Header
		err    error
	)

	// BOR: This is used by bor consensus to fetch data from genesis contracts for state-sync
	// Fetch the state and header from blockNumberOrHash if it's coming from normal eth_call path.
	if state == nil {
		state, header, err = b.StateAndHeaderByNumberOrHash(ctx, blockNrOrHash)
		if state == nil || err != nil {
			return nil, err
		}
	} else {
		// Fetch the header from the given blockNumberOrHash. Note that this path is only taken
		// when we're doing a call from bor consensus to fetch data from genesis contracts. It's
		// necessary to fetch header using header hash as we might be experiencing a reorg and there
		// can be multiple headers with same number.
		header, err = b.HeaderByHash(ctx, *blockNrOrHash.BlockHash)
		if header == nil || err != nil {
			log.Warn("Error fetching header on CallWithState", "err", err)
			return nil, err
		}
	}

	return doCall(ctx, b, args, state, header, overrides, blockOverrides, timeout, globalGasCap)
}

// Call executes the given transaction on the state for the given block number.
//
// Additionally, the caller can specify a batch of contract for fields overriding.
//
// Note, this function doesn't make and changes in the state/blockchain and is
// useful to execute and retrieve values.
<<<<<<< HEAD
func (api *BlockChainAPI) Call(ctx context.Context, args TransactionArgs, blockNrOrHash *rpc.BlockNumberOrHash, overrides *StateOverride, blockOverrides *BlockOverrides) (hexutil.Bytes, error) {
	if blockNrOrHash == nil {
		latest := rpc.BlockNumberOrHashWithNumber(rpc.LatestBlockNumber)
		blockNrOrHash = &latest
	}
	result, err := DoCall(ctx, api.b, args, *blockNrOrHash, nil, overrides, blockOverrides, api.b.RPCEVMTimeout(), api.b.RPCGasCap())
=======
func (s *BlockChainAPI) Call(ctx context.Context, args TransactionArgs, blockNrOrHash *rpc.BlockNumberOrHash, overrides *StateOverride, blockOverrides *BlockOverrides) (hexutil.Bytes, error) {
	return s.CallWithState(ctx, args, blockNrOrHash, nil, overrides, blockOverrides)
}

// CallWithState executes the given transaction on the given state for
// the given block number. Note that as it does an EVM call, fields in
// the underlying state will change. Make sure to handle it outside of
// this function (ideally by sending a copy of state).
//
// Additionally, the caller can specify a batch of contract for fields overriding.
//
// Note, this function doesn't make and changes in the state/blockchain and is
// useful to execute and retrieve values.
func (s *BlockChainAPI) CallWithState(ctx context.Context, args TransactionArgs, blockNrOrHash *rpc.BlockNumberOrHash, state *state.StateDB, overrides *StateOverride, blockOverrides *BlockOverrides) (hexutil.Bytes, error) {
	result, err := DoCall(ctx, s.b, args, *blockNrOrHash, state, overrides, blockOverrides, s.b.RPCEVMTimeout(), s.b.RPCGasCap())
>>>>>>> 0b28bb5e
	if err != nil {
		return nil, err
	}

	if int(api.b.RPCRpcReturnDataLimit()) > 0 && len(result.ReturnData) > int(api.b.RPCRpcReturnDataLimit()) {
		return nil, fmt.Errorf("call returned result of length %d exceeding limit %d", len(result.ReturnData), int(api.b.RPCRpcReturnDataLimit()))
	}

	// If the result contains a revert reason, try to unpack and return it.
	if len(result.Revert()) > 0 {
		return nil, newRevertError(result.Revert())
	}

	return result.Return(), result.Err
}

// DoEstimateGas returns the lowest possible gas limit that allows the transaction to run
// successfully at block `blockNrOrHash`. It returns error if the transaction would revert, or if
// there are unexpected failures. The gas limit is capped by both `args.Gas` (if non-nil &
// non-zero) and `gasCap` (if non-zero).
func DoEstimateGas(ctx context.Context, b Backend, args TransactionArgs, blockNrOrHash rpc.BlockNumberOrHash, overrides *StateOverride, gasCap uint64) (hexutil.Uint64, error) {
	// Retrieve the base state and mutate it with any overrides
	state, header, err := b.StateAndHeaderByNumberOrHash(ctx, blockNrOrHash)
	if state == nil || err != nil {
		return 0, err
	}
	if err = overrides.Apply(state); err != nil {
		return 0, err
	}
	// Construct the gas estimator option from the user input
	opts := &gasestimator.Options{
		Config:     b.ChainConfig(),
		Chain:      NewChainContext(ctx, b),
		Header:     header,
		State:      state,
		ErrorRatio: estimateGasErrorRatio,
	}
	// Set any required transaction default, but make sure the gas cap itself is not messed with
	// if it was not specified in the original argument list.
	if args.Gas == nil {
		args.Gas = new(hexutil.Uint64)
	}
	if err := args.CallDefaults(gasCap, header.BaseFee, b.ChainConfig().ChainID); err != nil {
		return 0, err
	}
	call := args.ToMessage(header.BaseFee)

	// Run the gas estimation and wrap any revertals into a custom return
	estimate, revert, err := gasestimator.Estimate(ctx, call, opts, gasCap)
	if err != nil {
		if len(revert) > 0 {
			return 0, newRevertError(revert)
		}
		return 0, err
	}
	return hexutil.Uint64(estimate), nil
}

// EstimateGas returns the lowest possible gas limit that allows the transaction to run
// successfully at block `blockNrOrHash`, or the latest block if `blockNrOrHash` is unspecified. It
// returns error if the transaction would revert or if there are unexpected failures. The returned
// value is capped by both `args.Gas` (if non-nil & non-zero) and the backend's RPCGasCap
// configuration (if non-zero).
// Note: Required blob gas is not computed in this method.
func (api *BlockChainAPI) EstimateGas(ctx context.Context, args TransactionArgs, blockNrOrHash *rpc.BlockNumberOrHash, overrides *StateOverride) (hexutil.Uint64, error) {
	bNrOrHash := rpc.BlockNumberOrHashWithNumber(rpc.LatestBlockNumber)
	if blockNrOrHash != nil {
		bNrOrHash = *blockNrOrHash
	}
	return DoEstimateGas(ctx, api.b, args, bNrOrHash, overrides, api.b.RPCGasCap())
}

// ExecutionResult groups all structured logs emitted by the EVM
// while replaying a transaction in debug mode as well as transaction
// execution status, the amount of gas used and the return value
type ExecutionResult struct {
	Gas         uint64         `json:"gas"`
	Failed      bool           `json:"failed"`
	ReturnValue string         `json:"returnValue"`
	StructLogs  []StructLogRes `json:"structLogs"`
}

// StructLogRes stores a structured log emitted by the EVM while replaying a
// transaction in debug mode
type StructLogRes struct {
	Pc      uint64             `json:"pc"`
	Op      string             `json:"op"`
	Gas     uint64             `json:"gas"`
	GasCost uint64             `json:"gasCost"`
	Depth   int                `json:"depth"`
	Error   string             `json:"error,omitempty"`
	Stack   *[]string          `json:"stack,omitempty"`
	Memory  *[]string          `json:"memory,omitempty"`
	Storage *map[string]string `json:"storage,omitempty"`
}

// FormatLogs formats EVM returned structured logs for json output
func FormatLogs(logs []logger.StructLog) []StructLogRes {
	formatted := make([]StructLogRes, len(logs))
	for index, trace := range logs {
		formatted[index] = StructLogRes{
			Pc:      trace.Pc,
			Op:      trace.Op.String(),
			Gas:     trace.Gas,
			GasCost: trace.GasCost,
			Depth:   trace.Depth,
			Error:   trace.ErrorString(),
		}

		if trace.Stack != nil {
			stack := make([]string, len(trace.Stack))
			for i, stackValue := range trace.Stack {
				stack[i] = stackValue.Hex()
			}

			formatted[index].Stack = &stack
		}

		if trace.Memory != nil {
			memory := make([]string, 0, (len(trace.Memory)+31)/32)
			for i := 0; i+32 <= len(trace.Memory); i += 32 {
				memory = append(memory, fmt.Sprintf("%x", trace.Memory[i:i+32]))
			}

			formatted[index].Memory = &memory
		}

		if trace.Storage != nil {
			storage := make(map[string]string)
			for i, storageValue := range trace.Storage {
				storage[fmt.Sprintf("%x", i)] = fmt.Sprintf("%x", storageValue)
			}

			formatted[index].Storage = &storage
		}
	}

	return formatted
}

// RPCMarshalHeader converts the given header to the RPC output .
func RPCMarshalHeader(head *types.Header) map[string]interface{} {
	result := map[string]interface{}{
		"number":           (*hexutil.Big)(head.Number),
		"hash":             head.Hash(),
		"parentHash":       head.ParentHash,
		"nonce":            head.Nonce,
		"mixHash":          head.MixDigest,
		"sha3Uncles":       head.UncleHash,
		"logsBloom":        head.Bloom,
		"stateRoot":        head.Root,
		"miner":            head.Coinbase,
		"difficulty":       (*hexutil.Big)(head.Difficulty),
		"extraData":        hexutil.Bytes(head.Extra),
		"gasLimit":         hexutil.Uint64(head.GasLimit),
		"gasUsed":          hexutil.Uint64(head.GasUsed),
		"timestamp":        hexutil.Uint64(head.Time),
		"transactionsRoot": head.TxHash,
		"receiptsRoot":     head.ReceiptHash,
	}
	if head.BaseFee != nil {
		result["baseFeePerGas"] = (*hexutil.Big)(head.BaseFee)
	}
	if head.WithdrawalsHash != nil {
		result["withdrawalsRoot"] = head.WithdrawalsHash
	}
	if head.BlobGasUsed != nil {
		result["blobGasUsed"] = hexutil.Uint64(*head.BlobGasUsed)
	}
	if head.ExcessBlobGas != nil {
		result["excessBlobGas"] = hexutil.Uint64(*head.ExcessBlobGas)
	}
	if head.ParentBeaconRoot != nil {
		result["parentBeaconBlockRoot"] = head.ParentBeaconRoot
	}
	return result
}

// RPCMarshalBlock converts the given block to the RPC output which depends on fullTx. If inclTx is true transactions are
// returned. When fullTx is true the returned block contains full transaction details, otherwise it will only contain
// transaction hashes.
func RPCMarshalBlock(block *types.Block, inclTx bool, fullTx bool, config *params.ChainConfig, db ethdb.Database) map[string]interface{} {
	fields := RPCMarshalHeader(block.Header())
	fields["size"] = hexutil.Uint64(block.Size())

	if inclTx {
		formatTx := func(idx int, tx *types.Transaction) interface{} {
			return tx.Hash()
		}
		if fullTx {
			formatTx = func(idx int, tx *types.Transaction) interface{} {
				return newRPCTransactionFromBlockIndex(block, uint64(idx), config, db)
			}
		}

		txs := block.Transactions()
		transactions := make([]interface{}, len(txs))
		for i, tx := range txs {
			transactions[i] = formatTx(i, tx)
		}

		fields["transactions"] = transactions
	}

	uncles := block.Uncles()
	uncleHashes := make([]common.Hash, len(uncles))

	for i, uncle := range uncles {
		uncleHashes[i] = uncle.Hash()
	}

	fields["uncles"] = uncleHashes
	if block.Header().WithdrawalsHash != nil {
		fields["withdrawals"] = block.Withdrawals()
	}
	return fields
}

// rpcMarshalHeader uses the generalized output filler, then adds the total difficulty field, which requires
// a `BlockchainAPI`.
func (api *BlockChainAPI) rpcMarshalHeader(ctx context.Context, header *types.Header) map[string]interface{} {
	fields := RPCMarshalHeader(header)
	fields["totalDifficulty"] = (*hexutil.Big)(api.b.GetTd(ctx, header.Hash()))
	return fields
}

// rpcMarshalBlock uses the generalized output filler, then adds the total difficulty field, which requires
// a `BlockchainAPI`.
func (api *BlockChainAPI) rpcMarshalBlock(ctx context.Context, b *types.Block, inclTx bool, fullTx bool) (map[string]interface{}, error) {
	fields := RPCMarshalBlock(b, inclTx, fullTx, api.b.ChainConfig(), api.b.ChainDb())
	if inclTx {
		fields["totalDifficulty"] = (*hexutil.Big)(api.b.GetTd(ctx, b.Hash()))
	}
	return fields, nil
}

// RPCTransaction represents a transaction that will serialize to the RPC representation of a transaction
type RPCTransaction struct {
	BlockHash           *common.Hash      `json:"blockHash"`
	BlockNumber         *hexutil.Big      `json:"blockNumber"`
	From                common.Address    `json:"from"`
	Gas                 hexutil.Uint64    `json:"gas"`
	GasPrice            *hexutil.Big      `json:"gasPrice"`
	GasFeeCap           *hexutil.Big      `json:"maxFeePerGas,omitempty"`
	GasTipCap           *hexutil.Big      `json:"maxPriorityFeePerGas,omitempty"`
	MaxFeePerBlobGas    *hexutil.Big      `json:"maxFeePerBlobGas,omitempty"`
	Hash                common.Hash       `json:"hash"`
	Input               hexutil.Bytes     `json:"input"`
	Nonce               hexutil.Uint64    `json:"nonce"`
	To                  *common.Address   `json:"to"`
	TransactionIndex    *hexutil.Uint64   `json:"transactionIndex"`
	Value               *hexutil.Big      `json:"value"`
	Type                hexutil.Uint64    `json:"type"`
	Accesses            *types.AccessList `json:"accessList,omitempty"`
	ChainID             *hexutil.Big      `json:"chainId,omitempty"`
	BlobVersionedHashes []common.Hash     `json:"blobVersionedHashes,omitempty"`
	V                   *hexutil.Big      `json:"v"`
	R                   *hexutil.Big      `json:"r"`
	S                   *hexutil.Big      `json:"s"`
	YParity             *hexutil.Uint64   `json:"yParity,omitempty"`
}

// newRPCTransaction returns a transaction that will serialize to the RPC
// representation, with the given location metadata set (if available).
func newRPCTransaction(tx *types.Transaction, blockHash common.Hash, blockNumber uint64, blockTime uint64, index uint64, baseFee *big.Int, config *params.ChainConfig) *RPCTransaction {
	signer := types.MakeSigner(config, new(big.Int).SetUint64(blockNumber), blockTime)
	from, _ := types.Sender(signer, tx)
	v, r, s := tx.RawSignatureValues()

	result := &RPCTransaction{
		Type:     hexutil.Uint64(tx.Type()),
		From:     from,
		Gas:      hexutil.Uint64(tx.Gas()),
		GasPrice: (*hexutil.Big)(tx.GasPrice()),
		Hash:     tx.Hash(),
		Input:    hexutil.Bytes(tx.Data()),
		Nonce:    hexutil.Uint64(tx.Nonce()),
		To:       tx.To(),
		Value:    (*hexutil.Big)(tx.Value()),
		V:        (*hexutil.Big)(v),
		R:        (*hexutil.Big)(r),
		S:        (*hexutil.Big)(s),
	}
	if blockHash != (common.Hash{}) {
		result.BlockHash = &blockHash
		result.BlockNumber = (*hexutil.Big)(new(big.Int).SetUint64(blockNumber))
		result.TransactionIndex = (*hexutil.Uint64)(&index)
	}

	switch tx.Type() {
	case types.LegacyTxType:
		// if a legacy transaction has an EIP-155 chain id, include it explicitly
		if id := tx.ChainId(); id.Sign() != 0 {
			result.ChainID = (*hexutil.Big)(id)
		}

	case types.AccessListTxType:
		al := tx.AccessList()
		yparity := hexutil.Uint64(v.Sign())
		result.Accesses = &al
		result.ChainID = (*hexutil.Big)(tx.ChainId())
		result.YParity = &yparity

	case types.DynamicFeeTxType:
		al := tx.AccessList()
		yparity := hexutil.Uint64(v.Sign())
		result.Accesses = &al
		result.ChainID = (*hexutil.Big)(tx.ChainId())
		result.YParity = &yparity
		result.GasFeeCap = (*hexutil.Big)(tx.GasFeeCap())
		result.GasTipCap = (*hexutil.Big)(tx.GasTipCap())
		// if the transaction has been mined, compute the effective gas price
		if baseFee != nil && blockHash != (common.Hash{}) {
			// price = min(gasTipCap + baseFee, gasFeeCap)
			result.GasPrice = (*hexutil.Big)(effectiveGasPrice(tx, baseFee))
		} else {
			result.GasPrice = (*hexutil.Big)(tx.GasFeeCap())
		}

	case types.BlobTxType:
		al := tx.AccessList()
		yparity := hexutil.Uint64(v.Sign())
		result.Accesses = &al
		result.ChainID = (*hexutil.Big)(tx.ChainId())
		result.YParity = &yparity
		result.GasFeeCap = (*hexutil.Big)(tx.GasFeeCap())
		result.GasTipCap = (*hexutil.Big)(tx.GasTipCap())
		// if the transaction has been mined, compute the effective gas price
		if baseFee != nil && blockHash != (common.Hash{}) {
			result.GasPrice = (*hexutil.Big)(effectiveGasPrice(tx, baseFee))
		} else {
			result.GasPrice = (*hexutil.Big)(tx.GasFeeCap())
		}
		result.MaxFeePerBlobGas = (*hexutil.Big)(tx.BlobGasFeeCap())
		result.BlobVersionedHashes = tx.BlobHashes()
	}

	return result
}

// effectiveGasPrice computes the transaction gas fee, based on the given basefee value.
//
//	price = min(gasTipCap + baseFee, gasFeeCap)
func effectiveGasPrice(tx *types.Transaction, baseFee *big.Int) *big.Int {
	fee := tx.GasTipCap()
	fee = fee.Add(fee, baseFee)
	if tx.GasFeeCapIntCmp(fee) < 0 {
		return tx.GasFeeCap()
	}
	return fee
}

// NewRPCPendingTransaction returns a pending transaction that will serialize to the RPC representation
func NewRPCPendingTransaction(tx *types.Transaction, current *types.Header, config *params.ChainConfig) *RPCTransaction {
	var (
		baseFee     *big.Int
		blockNumber = uint64(0)
		blockTime   = uint64(0)
	)
	if current != nil {
		baseFee = eip1559.CalcBaseFee(config, current)
		blockNumber = current.Number.Uint64()
		blockTime = current.Time
	}
	return newRPCTransaction(tx, common.Hash{}, blockNumber, blockTime, 0, baseFee, config)
}

// newRPCTransactionFromBlockIndex returns a transaction that will serialize to the RPC representation.
func newRPCTransactionFromBlockIndex(b *types.Block, index uint64, config *params.ChainConfig, db ethdb.Database) *RPCTransaction {
	txs := b.Transactions()

	if index >= uint64(len(txs)+1) {
		return nil
	}

	var borReceipt *types.Receipt

	// Read bor receipts if a state-sync transaction is requested
	if index == uint64(len(txs)) {
		borReceipt = rawdb.ReadBorReceipt(db, b.Hash(), b.NumberU64(), config)
		if borReceipt != nil {
			if borReceipt.TxHash != (common.Hash{}) {
				borTx, _, _, _ := rawdb.ReadBorTransactionWithBlockHash(db, borReceipt.TxHash, b.Hash())
				if borTx != nil {
					txs = append(txs, borTx)
				}
			}
		}
	}

	// If the index is still out of the range after checking bor state sync transaction, it means that the transaction index is invalid
	if index >= uint64(len(txs)) {
		return nil
	}

	rpcTx := newRPCTransaction(txs[index], b.Hash(), b.NumberU64(), b.Time(), index, b.BaseFee(), config)

	// If the transaction is a bor transaction, we need to set the hash to the derived bor tx hash. BorTx is always the last index.
	if borReceipt != nil && index == uint64(len(txs)-1) {
		rpcTx.Hash = borReceipt.TxHash
		rpcTx.ChainID = nil
	}

	return rpcTx
}

// newRPCRawTransactionFromBlockIndex returns the bytes of a transaction given a block and a transaction index.
func newRPCRawTransactionFromBlockIndex(b *types.Block, index uint64) hexutil.Bytes {
	txs := b.Transactions()
	if index >= uint64(len(txs)) {
		return nil
	}

	blob, _ := txs[index].MarshalBinary()

	return blob
}

// accessListResult returns an optional accesslist
// It's the result of the `debug_createAccessList` RPC call.
// It contains an error if the transaction itself failed.
type accessListResult struct {
	Accesslist *types.AccessList `json:"accessList"`
	Error      string            `json:"error,omitempty"`
	GasUsed    hexutil.Uint64    `json:"gasUsed"`
}

// CreateAccessList creates an EIP-2930 type AccessList for the given transaction.
// Reexec and BlockNrOrHash can be specified to create the accessList on top of a certain state.
func (api *BlockChainAPI) CreateAccessList(ctx context.Context, args TransactionArgs, blockNrOrHash *rpc.BlockNumberOrHash) (*accessListResult, error) {
	bNrOrHash := rpc.BlockNumberOrHashWithNumber(rpc.LatestBlockNumber)
	if blockNrOrHash != nil {
		bNrOrHash = *blockNrOrHash
	}
	acl, gasUsed, vmerr, err := AccessList(ctx, api.b, bNrOrHash, args)
	if err != nil {
		return nil, err
	}

	result := &accessListResult{Accesslist: &acl, GasUsed: hexutil.Uint64(gasUsed)}
	if vmerr != nil {
		result.Error = vmerr.Error()
	}

	return result, nil
}

// AccessList creates an access list for the given transaction.
// If the accesslist creation fails an error is returned.
// If the transaction itself fails, an vmErr is returned.
func AccessList(ctx context.Context, b Backend, blockNrOrHash rpc.BlockNumberOrHash, args TransactionArgs) (acl types.AccessList, gasUsed uint64, vmErr error, err error) {
	// Retrieve the execution context
	db, header, err := b.StateAndHeaderByNumberOrHash(ctx, blockNrOrHash)
	if db == nil || err != nil {
		return nil, 0, nil, err
	}

	// Ensure any missing fields are filled, extract the recipient and input data
	if err := args.setDefaults(ctx, b, true); err != nil {
		return nil, 0, nil, err
	}

	var to common.Address
	if args.To != nil {
		to = *args.To
	} else {
		to = crypto.CreateAddress(args.from(), uint64(*args.Nonce))
	}
	isPostMerge := header.Difficulty.Sign() == 0
	// Retrieve the precompiles since they don't need to be added to the access list
	precompiles := vm.ActivePrecompiles(b.ChainConfig().Rules(header.Number, isPostMerge, header.Time))

	// Create an initial tracer
	prevTracer := logger.NewAccessListTracer(nil, args.from(), to, precompiles)
	if args.AccessList != nil {
		prevTracer = logger.NewAccessListTracer(*args.AccessList, args.from(), to, precompiles)
	}

	for {
		if err := ctx.Err(); err != nil {
			return nil, 0, nil, err
		}
		// Retrieve the current access list to expand
		accessList := prevTracer.AccessList()
		log.Trace("Creating access list", "input", accessList)

		// Copy the original db so we don't modify it
		statedb := db.Copy()
		// Set the accesslist to the last al
		args.AccessList = &accessList
		msg := args.ToMessage(header.BaseFee)

		// Apply the transaction with the access list tracer
		tracer := logger.NewAccessListTracer(accessList, args.from(), to, precompiles)
		config := vm.Config{Tracer: tracer.Hooks(), NoBaseFee: true}
		vmenv := b.GetEVM(ctx, msg, statedb, header, &config, nil)
		res, err := core.ApplyMessage(vmenv, msg, new(core.GasPool).AddGas(msg.GasLimit), context.Background())
		if err != nil {
			return nil, 0, nil, fmt.Errorf("failed to apply transaction: %v err: %v", args.ToTransaction().Hash(), err)
		}

		if tracer.Equal(prevTracer) {
			return accessList, res.UsedGas, res.Err, nil
		}

		prevTracer = tracer
	}
}

// TransactionAPI exposes methods for reading and creating transaction data.
type TransactionAPI struct {
	b         Backend
	nonceLock *AddrLocker
	signer    types.Signer
}

// returns block transactions along with state-sync transaction if present
// nolint : unused
func (api *TransactionAPI) getAllBlockTransactions(ctx context.Context, block *types.Block) (types.Transactions, bool) {
	txs := block.Transactions()

	stateSyncPresent := false

	borReceipt := rawdb.ReadBorReceipt(api.b.ChainDb(), block.Hash(), block.NumberU64(), api.b.ChainConfig())
	if borReceipt != nil {
		txHash := types.GetDerivedBorTxHash(types.BorReceiptKey(block.Number().Uint64(), block.Hash()))
		if txHash != (common.Hash{}) {
			borTx, _, _, _, _ := api.b.GetBorBlockTransactionWithBlockHash(ctx, txHash, block.Hash())
			txs = append(txs, borTx)
			stateSyncPresent = true
		}
	}

	return txs, stateSyncPresent
}

// NewTransactionAPI creates a new RPC service with methods for interacting with transactions.
func NewTransactionAPI(b Backend, nonceLock *AddrLocker) *TransactionAPI {
	// The signer used by the API should always be the 'latest' known one because we expect
	// signers to be backwards-compatible with old transactions.
	signer := types.LatestSigner(b.ChainConfig())
	return &TransactionAPI{b, nonceLock, signer}
}

// GetBlockTransactionCountByNumber returns the number of transactions in the block with the given block number.
func (api *TransactionAPI) GetBlockTransactionCountByNumber(ctx context.Context, blockNr rpc.BlockNumber) *hexutil.Uint {
	if block, _ := api.b.BlockByNumber(ctx, blockNr); block != nil {
		n := hexutil.Uint(len(block.Transactions()))
		return &n
	}

	return nil
}

// GetBlockTransactionCountByHash returns the number of transactions in the block with the given hash.
func (api *TransactionAPI) GetBlockTransactionCountByHash(ctx context.Context, blockHash common.Hash) *hexutil.Uint {
	if block, _ := api.b.BlockByHash(ctx, blockHash); block != nil {
		n := hexutil.Uint(len(block.Transactions()))
		return &n
	}

	return nil
}

// GetTransactionByBlockNumberAndIndex returns the transaction for the given block number and index.
func (api *TransactionAPI) GetTransactionByBlockNumberAndIndex(ctx context.Context, blockNr rpc.BlockNumber, index hexutil.Uint) *RPCTransaction {
	if block, _ := api.b.BlockByNumber(ctx, blockNr); block != nil {
		return newRPCTransactionFromBlockIndex(block, uint64(index), api.b.ChainConfig(), api.b.ChainDb())
	}

	return nil
}

// GetTransactionByBlockHashAndIndex returns the transaction for the given block hash and index.
func (api *TransactionAPI) GetTransactionByBlockHashAndIndex(ctx context.Context, blockHash common.Hash, index hexutil.Uint) *RPCTransaction {
	if block, _ := api.b.BlockByHash(ctx, blockHash); block != nil {
		return newRPCTransactionFromBlockIndex(block, uint64(index), api.b.ChainConfig(), api.b.ChainDb())
	}

	return nil
}

// GetRawTransactionByBlockNumberAndIndex returns the bytes of the transaction for the given block number and index.
func (api *TransactionAPI) GetRawTransactionByBlockNumberAndIndex(ctx context.Context, blockNr rpc.BlockNumber, index hexutil.Uint) hexutil.Bytes {
	if block, _ := api.b.BlockByNumber(ctx, blockNr); block != nil {
		return newRPCRawTransactionFromBlockIndex(block, uint64(index))
	}

	return nil
}

// GetRawTransactionByBlockHashAndIndex returns the bytes of the transaction for the given block hash and index.
func (api *TransactionAPI) GetRawTransactionByBlockHashAndIndex(ctx context.Context, blockHash common.Hash, index hexutil.Uint) hexutil.Bytes {
	if block, _ := api.b.BlockByHash(ctx, blockHash); block != nil {
		return newRPCRawTransactionFromBlockIndex(block, uint64(index))
	}

	return nil
}

// GetTransactionCount returns the number of transactions the given address has sent for the given block number
func (api *TransactionAPI) GetTransactionCount(ctx context.Context, address common.Address, blockNrOrHash rpc.BlockNumberOrHash) (*hexutil.Uint64, error) {
	// Ask transaction pool for the nonce which includes pending transactions
	if blockNr, ok := blockNrOrHash.Number(); ok && blockNr == rpc.PendingBlockNumber {
		nonce, err := api.b.GetPoolNonce(ctx, address)
		if err != nil {
			return nil, err
		}

		return (*hexutil.Uint64)(&nonce), nil
	}
	// Resolve block number and use its state to ask for the nonce
	state, _, err := api.b.StateAndHeaderByNumberOrHash(ctx, blockNrOrHash)
	if state == nil || err != nil {
		return nil, err
	}

	nonce := state.GetNonce(address)

	return (*hexutil.Uint64)(&nonce), state.Error()
}

// GetTransactionByHash returns the transaction for the given hash
func (api *TransactionAPI) GetTransactionByHash(ctx context.Context, hash common.Hash) (*RPCTransaction, error) {
	borTx := false

	// Try to return an already finalized transaction
	found, tx, blockHash, blockNumber, index, err := api.b.GetTransaction(ctx, hash)
	if !found {
		// No finalized transaction, try to retrieve it from the pool
		if tx := api.b.GetPoolTransaction(hash); tx != nil {
			return NewRPCPendingTransaction(tx, api.b.CurrentHeader(), api.b.ChainConfig()), nil
		}
		if err == nil {
			return nil, nil
		}
		return nil, NewTxIndexingError()
	}

	// fetch bor block tx if necessary
	if tx == nil {
		if tx, blockHash, blockNumber, index, err = api.b.GetBorBlockTransaction(ctx, hash); err != nil {
			return nil, err
		}

		borTx = true
	}

	if tx != nil {
		header, err := api.b.HeaderByHash(ctx, blockHash)
		if err != nil {
			return nil, err
		}

		resultTx := newRPCTransaction(tx, blockHash, blockNumber, header.Time, index, header.BaseFee, api.b.ChainConfig())

		if borTx {
			// newRPCTransaction calculates hash based on RLP of the transaction data.
			// In case of bor block tx, we need simple derived tx hash (same as function argument) instead of RLP hash
			resultTx.Hash = hash
			resultTx.ChainID = nil
		}

		return resultTx, nil
	}
	// No finalized transaction, try to retrieve it from the pool
	if tx := api.b.GetPoolTransaction(hash); tx != nil {
		return NewRPCPendingTransaction(tx, api.b.CurrentHeader(), api.b.ChainConfig()), nil
	}

	// Transaction unknown, return as such
	return nil, nil
}

// GetRawTransactionByHash returns the bytes of the transaction for the given hash.
func (api *TransactionAPI) GetRawTransactionByHash(ctx context.Context, hash common.Hash) (hexutil.Bytes, error) {
	// Retrieve a finalized transaction, or a pooled otherwise
	found, tx, _, _, _, err := api.b.GetTransaction(ctx, hash)
	if !found {
		if tx = api.b.GetPoolTransaction(hash); tx != nil {
			return tx.MarshalBinary()
		}
		if err == nil {
			return nil, nil
		}

		return nil, NewTxIndexingError()
	}
	return tx.MarshalBinary()
}

// GetTransactionReceipt returns the transaction receipt for the given transaction hash.
func (api *TransactionAPI) GetTransactionReceipt(ctx context.Context, hash common.Hash) (map[string]interface{}, error) {
	borTx := false

	found, tx, blockHash, blockNumber, index, err := api.b.GetTransaction(ctx, hash)
	if err != nil {
		return nil, NewTxIndexingError() // transaction is not fully indexed
	}
	if !found {
		return nil, nil // transaction is not existent or reachable
	}
	if tx == nil {
		tx, blockHash, blockNumber, index = rawdb.ReadBorTransaction(api.b.ChainDb(), hash)
		borTx = true
	}

	if tx == nil {
		return nil, nil
	}

	var receipt *types.Receipt

	if borTx {
		// Fetch bor block receipt
		receipt = rawdb.ReadBorReceipt(api.b.ChainDb(), blockHash, blockNumber, api.b.ChainConfig())
	} else {
		receipts, err := api.b.GetReceipts(ctx, blockHash)
		if err != nil {
			return nil, err
		}

		if uint64(len(receipts)) <= index {
			return nil, nil
		}

		receipt = receipts[index]
	}

	header, err := api.b.HeaderByHash(ctx, blockHash)
	if err != nil {
		return nil, err
	}

	// Derive the sender.
	signer := types.MakeSigner(api.b.ChainConfig(), header.Number, header.Time)
	return marshalReceipt(receipt, blockHash, blockNumber, signer, tx, int(index), borTx), nil
}

// marshalReceipt marshals a transaction receipt into a JSON object.
func marshalReceipt(receipt *types.Receipt, blockHash common.Hash, blockNumber uint64, signer types.Signer, tx *types.Transaction, txIndex int, borTx bool) map[string]interface{} {
	from, _ := types.Sender(signer, tx)

	var txHash common.Hash

	if borTx {
		txHash = types.GetDerivedBorTxHash(types.BorReceiptKey(blockNumber, blockHash))
	} else {
		txHash = tx.Hash()
	}

	fields := map[string]interface{}{
		"blockHash":         blockHash,
		"blockNumber":       hexutil.Uint64(blockNumber),
		"transactionHash":   txHash,
		"transactionIndex":  hexutil.Uint64(txIndex),
		"from":              from,
		"to":                tx.To(),
		"gasUsed":           hexutil.Uint64(receipt.GasUsed),
		"cumulativeGasUsed": hexutil.Uint64(receipt.CumulativeGasUsed),
		"contractAddress":   nil,
		"logs":              receipt.Logs,
		"logsBloom":         receipt.Bloom,
		"type":              hexutil.Uint(tx.Type()),
		"effectiveGasPrice": (*hexutil.Big)(receipt.EffectiveGasPrice),
	}

	if receipt.EffectiveGasPrice == nil {
		fields["effectiveGasPrice"] = new(hexutil.Big)
	}

	// Assign receipt status or post state.
	if len(receipt.PostState) > 0 {
		fields["root"] = hexutil.Bytes(receipt.PostState)
	} else {
		fields["status"] = hexutil.Uint(receipt.Status)
	}

	if receipt.Logs == nil {
		fields["logs"] = []*types.Log{}
	}

	if tx.Type() == types.BlobTxType {
		fields["blobGasUsed"] = hexutil.Uint64(receipt.BlobGasUsed)
		fields["blobGasPrice"] = (*hexutil.Big)(receipt.BlobGasPrice)
	}

	// If the ContractAddress is 20 0x0 bytes, assume it is not a contract creation
	if receipt.ContractAddress != (common.Address{}) {
		fields["contractAddress"] = receipt.ContractAddress
	}
	return fields
}

// sign is a helper function that signs a transaction with the private key of the given address.
func (api *TransactionAPI) sign(addr common.Address, tx *types.Transaction) (*types.Transaction, error) {
	// Look up the wallet containing the requested signer
	account := accounts.Account{Address: addr}

	wallet, err := api.b.AccountManager().Find(account)
	if err != nil {
		return nil, err
	}
	// Request the wallet to sign the transaction
	return wallet.SignTx(account, tx, api.b.ChainConfig().ChainID)
}

// SubmitTransaction is a helper function that submits tx to txPool and logs a message.
func SubmitTransaction(ctx context.Context, b Backend, tx *types.Transaction) (common.Hash, error) {
	// If the transaction fee cap is already specified, ensure the
	// fee of the given transaction is _reasonable_.
	if err := checkTxFee(tx.GasPrice(), tx.Gas(), b.RPCTxFeeCap()); err != nil {
		return common.Hash{}, err
	}

	if !b.UnprotectedAllowed() && !tx.Protected() {
		// Ensure only eip155 signed transactions are submitted if EIP155Required is set.
		return common.Hash{}, errors.New("only replay-protected (EIP-155) transactions allowed over RPC")
	}

	if err := b.SendTx(ctx, tx); err != nil {
		return common.Hash{}, err
	}
	// Print a log with full tx details for manual investigations and interventions
	head := b.CurrentBlock()
	signer := types.MakeSigner(b.ChainConfig(), head.Number, head.Time)
	from, err := types.Sender(signer, tx)

	if err != nil && (!b.UnprotectedAllowed() || (b.UnprotectedAllowed() && err != types.ErrInvalidChainId)) {
		return common.Hash{}, err
	}

	if tx.To() == nil {
		addr := crypto.CreateAddress(from, tx.Nonce())
		log.Info("Submitted contract creation", "hash", tx.Hash().Hex(), "from", from, "nonce", tx.Nonce(), "contract", addr.Hex(), "value", tx.Value())
	} else {
		log.Info("Submitted transaction", "hash", tx.Hash().Hex(), "from", from, "nonce", tx.Nonce(), "recipient", tx.To(), "value", tx.Value())
	}

	return tx.Hash(), nil
}

// SendTransaction creates a transaction for the given argument, sign it and submit it to the
// transaction pool.
func (api *TransactionAPI) SendTransaction(ctx context.Context, args TransactionArgs) (common.Hash, error) {
	// Look up the wallet containing the requested signer
	account := accounts.Account{Address: args.from()}

	wallet, err := api.b.AccountManager().Find(account)
	if err != nil {
		return common.Hash{}, err
	}

	if args.Nonce == nil {
		// Hold the mutex around signing to prevent concurrent assignment of
		// the same nonce to multiple accounts.
		api.nonceLock.LockAddr(args.from())
		defer api.nonceLock.UnlockAddr(args.from())
	}
	if args.IsEIP4844() {
		return common.Hash{}, errBlobTxNotSupported
	}

	// Set some sanity defaults and terminate on failure
	if err := args.setDefaults(ctx, api.b, false); err != nil {
		return common.Hash{}, err
	}
	// Assemble the transaction and sign with the wallet
	tx := args.ToTransaction()

	signed, err := wallet.SignTx(account, tx, api.b.ChainConfig().ChainID)
	if err != nil {
		return common.Hash{}, err
	}
	return SubmitTransaction(ctx, api.b, signed)
}

// FillTransaction fills the defaults (nonce, gas, gasPrice or 1559 fields)
// on a given unsigned transaction, and returns it to the caller for further
// processing (signing + broadcast).
func (api *TransactionAPI) FillTransaction(ctx context.Context, args TransactionArgs) (*SignTransactionResult, error) {
	args.blobSidecarAllowed = true

	// Set some sanity defaults and terminate on failure
	if err := args.setDefaults(ctx, api.b, false); err != nil {
		return nil, err
	}
	// Assemble the transaction and obtain rlp
	tx := args.ToTransaction()
	data, err := tx.MarshalBinary()
	if err != nil {
		return nil, err
	}

	return &SignTransactionResult{data, tx}, nil
}

// SendRawTransaction will add the signed transaction to the transaction pool.
// The sender is responsible for signing the transaction and using the correct nonce.
func (api *TransactionAPI) SendRawTransaction(ctx context.Context, input hexutil.Bytes) (common.Hash, error) {
	tx := new(types.Transaction)
	if err := tx.UnmarshalBinary(input); err != nil {
		return common.Hash{}, err
	}
	return SubmitTransaction(ctx, api.b, tx)
}

// Sign calculates an ECDSA signature for:
// keccak256("\x19Ethereum Signed Message:\n" + len(message) + message).
//
// Note, the produced signature conforms to the secp256k1 curve R, S and V values,
// where the V value will be 27 or 28 for legacy reasons.
//
// The account associated with addr must be unlocked.
//
// https://github.com/ethereum/wiki/wiki/JSON-RPC#eth_sign
func (api *TransactionAPI) Sign(addr common.Address, data hexutil.Bytes) (hexutil.Bytes, error) {
	// Look up the wallet containing the requested signer
	account := accounts.Account{Address: addr}

	wallet, err := api.b.AccountManager().Find(account)
	if err != nil {
		return nil, err
	}
	// Sign the requested hash with the wallet
	signature, err := wallet.SignText(account, data)
	if err == nil {
		signature[64] += 27 // Transform V from 0/1 to 27/28 according to the yellow paper
	}

	return signature, err
}

// SignTransactionResult represents a RLP encoded signed transaction.
type SignTransactionResult struct {
	Raw hexutil.Bytes      `json:"raw"`
	Tx  *types.Transaction `json:"tx"`
}

// SignTransaction will sign the given transaction with the from account.
// The node needs to have the private key of the account corresponding with
// the given from address and it needs to be unlocked.
func (api *TransactionAPI) SignTransaction(ctx context.Context, args TransactionArgs) (*SignTransactionResult, error) {
	args.blobSidecarAllowed = true

	if args.Gas == nil {
		return nil, errors.New("gas not specified")
	}

	if args.GasPrice == nil && (args.MaxPriorityFeePerGas == nil || args.MaxFeePerGas == nil) {
		return nil, errors.New("missing gasPrice or maxFeePerGas/maxPriorityFeePerGas")
	}
	if args.Nonce == nil {
		return nil, errors.New("nonce not specified")
	}
	if err := args.setDefaults(ctx, api.b, false); err != nil {
		return nil, err
	}
	// Before actually sign the transaction, ensure the transaction fee is reasonable.
	tx := args.ToTransaction()
	if err := checkTxFee(tx.GasPrice(), tx.Gas(), api.b.RPCTxFeeCap()); err != nil {
		return nil, err
	}
	signed, err := api.sign(args.from(), tx)
	if err != nil {
		return nil, err
	}
	// If the transaction-to-sign was a blob transaction, then the signed one
	// no longer retains the blobs, only the blob hashes. In this step, we need
	// to put back the blob(s).
	if args.IsEIP4844() {
		signed = signed.WithBlobTxSidecar(&types.BlobTxSidecar{
			Blobs:       args.Blobs,
			Commitments: args.Commitments,
			Proofs:      args.Proofs,
		})
	}
	data, err := signed.MarshalBinary()
	if err != nil {
		return nil, err
	}

	return &SignTransactionResult{data, signed}, nil
}

// PendingTransactions returns the transactions that are in the transaction pool
// and have a from address that is one of the accounts this node manages.
func (api *TransactionAPI) PendingTransactions() ([]*RPCTransaction, error) {
	pending, err := api.b.GetPoolTransactions()
	if err != nil {
		return nil, err
	}

	accounts := make(map[common.Address]struct{})
	for _, wallet := range api.b.AccountManager().Wallets() {
		for _, account := range wallet.Accounts() {
			accounts[account.Address] = struct{}{}
		}
	}
	curHeader := api.b.CurrentHeader()
	transactions := make([]*RPCTransaction, 0, len(pending))

	for _, tx := range pending {
		from, _ := types.Sender(api.signer, tx)
		if _, exists := accounts[from]; exists {
			transactions = append(transactions, NewRPCPendingTransaction(tx, curHeader, api.b.ChainConfig()))
		}
	}

	return transactions, nil
}

// Resend accepts an existing transaction and a new gas price and limit. It will remove
// the given transaction from the pool and reinsert it with the new gas price and limit.
func (api *TransactionAPI) Resend(ctx context.Context, sendArgs TransactionArgs, gasPrice *hexutil.Big, gasLimit *hexutil.Uint64) (common.Hash, error) {
	if sendArgs.Nonce == nil {
		return common.Hash{}, errors.New("missing transaction nonce in transaction spec")
	}
	if err := sendArgs.setDefaults(ctx, api.b, false); err != nil {
		return common.Hash{}, err
	}
	matchTx := sendArgs.ToTransaction()

	// Before replacing the old transaction, ensure the _new_ transaction fee is reasonable.
	var price = matchTx.GasPrice()
	if gasPrice != nil {
		price = gasPrice.ToInt()
	}

	var gas = matchTx.Gas()
	if gasLimit != nil {
		gas = uint64(*gasLimit)
	}
	if err := checkTxFee(price, gas, api.b.RPCTxFeeCap()); err != nil {
		return common.Hash{}, err
	}
	// Iterate the pending list for replacement
	pending, err := api.b.GetPoolTransactions()
	if err != nil {
		return common.Hash{}, err
	}

	for _, p := range pending {
		wantSigHash := api.signer.Hash(matchTx)
		pFrom, err := types.Sender(api.signer, p)

		if err != nil && (api.b.UnprotectedAllowed() && err == types.ErrInvalidChainId) {
			err = nil
		}

		if err == nil && pFrom == sendArgs.from() && api.signer.Hash(p) == wantSigHash {
			// Match. Re-sign and send the transaction.
			if gasPrice != nil && (*big.Int)(gasPrice).Sign() != 0 {
				sendArgs.GasPrice = gasPrice
			}

			if gasLimit != nil && *gasLimit != 0 {
				sendArgs.Gas = gasLimit
			}

			signedTx, err := api.sign(sendArgs.from(), sendArgs.ToTransaction())
			if err != nil {
				return common.Hash{}, err
			}

			if err = api.b.SendTx(ctx, signedTx); err != nil {
				return common.Hash{}, err
			}

			return signedTx.Hash(), nil
		}
	}

	return common.Hash{}, fmt.Errorf("transaction %#x not found", matchTx.Hash())
}

// DebugAPI is the collection of Ethereum APIs exposed over the debugging
// namespace.
type DebugAPI struct {
	b Backend
}

// NewDebugAPI creates a new instance of DebugAPI.
func NewDebugAPI(b Backend) *DebugAPI {
	return &DebugAPI{b: b}
}

// GetRawHeader retrieves the RLP encoding for a single header.
func (api *DebugAPI) GetRawHeader(ctx context.Context, blockNrOrHash rpc.BlockNumberOrHash) (hexutil.Bytes, error) {
	var hash common.Hash
	if h, ok := blockNrOrHash.Hash(); ok {
		hash = h
	} else {
		block, err := api.b.BlockByNumberOrHash(ctx, blockNrOrHash)
		if err != nil {
			return nil, err
		}

		hash = block.Hash()
	}

	header, _ := api.b.HeaderByHash(ctx, hash)
	if header == nil {
		return nil, fmt.Errorf("header #%d not found", hash)
	}

	return rlp.EncodeToBytes(header)
}

// GetRawBlock retrieves the RLP encoded for a single block.
func (api *DebugAPI) GetRawBlock(ctx context.Context, blockNrOrHash rpc.BlockNumberOrHash) (hexutil.Bytes, error) {
	var hash common.Hash
	if h, ok := blockNrOrHash.Hash(); ok {
		hash = h
	} else {
		block, err := api.b.BlockByNumberOrHash(ctx, blockNrOrHash)
		if err != nil {
			return nil, err
		}

		hash = block.Hash()
	}

	block, _ := api.b.BlockByHash(ctx, hash)
	if block == nil {
		return nil, fmt.Errorf("block #%d not found", hash)
	}

	return rlp.EncodeToBytes(block)
}

// GetRawReceipts retrieves the binary-encoded receipts of a single block.
func (api *DebugAPI) GetRawReceipts(ctx context.Context, blockNrOrHash rpc.BlockNumberOrHash) ([]hexutil.Bytes, error) {
	var hash common.Hash
	if h, ok := blockNrOrHash.Hash(); ok {
		hash = h
	} else {
		block, err := api.b.BlockByNumberOrHash(ctx, blockNrOrHash)
		if err != nil {
			return nil, err
		}

		hash = block.Hash()
	}

	receipts, err := api.b.GetReceipts(ctx, hash)
	if err != nil {
		return nil, err
	}

	result := make([]hexutil.Bytes, len(receipts))

	for i, receipt := range receipts {
		b, err := receipt.MarshalBinary()
		if err != nil {
			return nil, err
		}

		result[i] = b
	}

	return result, nil
}

// GetRawTransaction returns the bytes of the transaction for the given hash.
func (api *DebugAPI) GetRawTransaction(ctx context.Context, hash common.Hash) (hexutil.Bytes, error) {
	// Retrieve a finalized transaction, or a pooled otherwise
	found, tx, _, _, _, err := api.b.GetTransaction(ctx, hash)
	if !found {
		if tx = api.b.GetPoolTransaction(hash); tx != nil {
			return tx.MarshalBinary()
		}
		if err == nil {
			return nil, nil
		}
		return nil, NewTxIndexingError()
	}

	return tx.MarshalBinary()
}

// PrintBlock retrieves a block and returns its pretty printed form.
func (api *DebugAPI) PrintBlock(ctx context.Context, number uint64) (string, error) {
	block, _ := api.b.BlockByNumber(ctx, rpc.BlockNumber(number))
	if block == nil {
		return "", fmt.Errorf("block #%d not found", number)
	}

	return spew.Sdump(block), nil
}

// ChaindbProperty returns leveldb properties of the key-value database.
func (api *DebugAPI) ChaindbProperty() (string, error) {
	return api.b.ChainDb().Stat()
}

// ChaindbCompact flattens the entire key-value database into a single level,
// removing all unused slots and merging all keys.
func (api *DebugAPI) ChaindbCompact() error {
	cstart := time.Now()
	for b := 0; b <= 255; b++ {
		var (
			start = []byte{byte(b)}
			end   = []byte{byte(b + 1)}
		)
		if b == 255 {
			end = nil
		}
		log.Info("Compacting database", "range", fmt.Sprintf("%#X-%#X", start, end), "elapsed", common.PrettyDuration(time.Since(cstart)))
		if err := api.b.ChainDb().Compact(start, end); err != nil {
			log.Error("Database compaction failed", "err", err)
			return err
		}
	}

	return nil
}

// SetHead rewinds the head of the blockchain to a previous block.
func (api *DebugAPI) SetHead(number hexutil.Uint64) {
	api.b.SetHead(uint64(number))
}

// GetTraceStack returns the current trace stack
func (api *DebugAPI) GetTraceStack() string {
	buf := make([]byte, 1024)

	for {
		n := runtime.Stack(buf, true)

		if n < len(buf) {
			return string(buf)
		}

		buf = make([]byte, 2*len(buf))
	}
}

// PeerStats returns the current head height and td of all the connected peers
// along with few additional identifiers.
func (api *DebugAPI) PeerStats() interface{} {
	return api.b.PeerStats()
}

// NetAPI offers network related RPC methods
type NetAPI struct {
	net            *p2p.Server
	networkVersion uint64
}

// NewNetAPI creates a new net API instance.
func NewNetAPI(net *p2p.Server, networkVersion uint64) *NetAPI {
	return &NetAPI{net, networkVersion}
}

// Listening returns an indication if the node is listening for network connections.
func (api *NetAPI) Listening() bool {
	return true // always listening
}

// PeerCount returns the number of connected peers
func (api *NetAPI) PeerCount() hexutil.Uint {
	return hexutil.Uint(api.net.PeerCount())
}

// Version returns the current ethereum protocol version.
func (api *NetAPI) Version() string {
	return fmt.Sprintf("%d", api.networkVersion)
}

// checkTxFee is an internal function used to check whether the fee of
// the given transaction is _reasonable_(under the cap).
func checkTxFee(gasPrice *big.Int, gas uint64, cap float64) error {
	// Short circuit if there is no cap for transaction fee at all.
	if cap == 0 {
		return nil
	}

	feeEth := new(big.Float).Quo(new(big.Float).SetInt(new(big.Int).Mul(gasPrice, new(big.Int).SetUint64(gas))), new(big.Float).SetInt(big.NewInt(params.Ether)))

	feeFloat, _ := feeEth.Float64()
	if feeFloat > cap {
		return fmt.Errorf("tx fee (%.2f ether) exceeds the configured cap (%.2f ether)", feeFloat, cap)
	}

	return nil
}<|MERGE_RESOLUTION|>--- conflicted
+++ resolved
@@ -1359,16 +1359,8 @@
 //
 // Note, this function doesn't make and changes in the state/blockchain and is
 // useful to execute and retrieve values.
-<<<<<<< HEAD
 func (api *BlockChainAPI) Call(ctx context.Context, args TransactionArgs, blockNrOrHash *rpc.BlockNumberOrHash, overrides *StateOverride, blockOverrides *BlockOverrides) (hexutil.Bytes, error) {
-	if blockNrOrHash == nil {
-		latest := rpc.BlockNumberOrHashWithNumber(rpc.LatestBlockNumber)
-		blockNrOrHash = &latest
-	}
-	result, err := DoCall(ctx, api.b, args, *blockNrOrHash, nil, overrides, blockOverrides, api.b.RPCEVMTimeout(), api.b.RPCGasCap())
-=======
-func (s *BlockChainAPI) Call(ctx context.Context, args TransactionArgs, blockNrOrHash *rpc.BlockNumberOrHash, overrides *StateOverride, blockOverrides *BlockOverrides) (hexutil.Bytes, error) {
-	return s.CallWithState(ctx, args, blockNrOrHash, nil, overrides, blockOverrides)
+	return api.CallWithState(ctx, args, blockNrOrHash, nil, overrides, blockOverrides)
 }
 
 // CallWithState executes the given transaction on the given state for
@@ -1380,9 +1372,12 @@
 //
 // Note, this function doesn't make and changes in the state/blockchain and is
 // useful to execute and retrieve values.
-func (s *BlockChainAPI) CallWithState(ctx context.Context, args TransactionArgs, blockNrOrHash *rpc.BlockNumberOrHash, state *state.StateDB, overrides *StateOverride, blockOverrides *BlockOverrides) (hexutil.Bytes, error) {
-	result, err := DoCall(ctx, s.b, args, *blockNrOrHash, state, overrides, blockOverrides, s.b.RPCEVMTimeout(), s.b.RPCGasCap())
->>>>>>> 0b28bb5e
+func (api *BlockChainAPI) CallWithState(ctx context.Context, args TransactionArgs, blockNrOrHash *rpc.BlockNumberOrHash, state *state.StateDB, overrides *StateOverride, blockOverrides *BlockOverrides) (hexutil.Bytes, error) {
+	if blockNrOrHash == nil {
+		latest := rpc.BlockNumberOrHashWithNumber(rpc.LatestBlockNumber)
+		blockNrOrHash = &latest
+	}
+	result, err := DoCall(ctx, api.b, args, *blockNrOrHash, state, overrides, blockOverrides, api.b.RPCEVMTimeout(), api.b.RPCGasCap())
 	if err != nil {
 		return nil, err
 	}
