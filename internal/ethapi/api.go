// Copyright 2015 The go-ethereum Authors
// This file is part of the go-ethereum library.
//
// The go-ethereum library is free software: you can redistribute it and/or modify
// it under the terms of the GNU Lesser General Public License as published by
// the Free Software Foundation, either version 3 of the License, or
// (at your option) any later version.
//
// The go-ethereum library is distributed in the hope that it will be useful,
// but WITHOUT ANY WARRANTY; without even the implied warranty of
// MERCHANTABILITY or FITNESS FOR A PARTICULAR PURPOSE. See the
// GNU Lesser General Public License for more details.
//
// You should have received a copy of the GNU Lesser General Public License
// along with the go-ethereum library. If not, see <http://www.gnu.org/licenses/>.

package ethapi

import (
	"context"
	"encoding/hex"
	"errors"
	"fmt"
	"math/big"
	"runtime"
	"strings"
	"time"

	"github.com/davecgh/go-spew/spew"
	"github.com/tyler-smith/go-bip39"

	"github.com/ethereum/go-ethereum/accounts"
	"github.com/ethereum/go-ethereum/accounts/keystore"
	"github.com/ethereum/go-ethereum/accounts/scwallet"
	"github.com/ethereum/go-ethereum/common"
	"github.com/ethereum/go-ethereum/common/hexutil"
	"github.com/ethereum/go-ethereum/common/math"
	"github.com/ethereum/go-ethereum/consensus"
	"github.com/ethereum/go-ethereum/consensus/misc/eip1559"
	"github.com/ethereum/go-ethereum/core"
	"github.com/ethereum/go-ethereum/core/rawdb"
	"github.com/ethereum/go-ethereum/core/state"
	"github.com/ethereum/go-ethereum/core/types"
	"github.com/ethereum/go-ethereum/core/vm"
	"github.com/ethereum/go-ethereum/crypto"
	"github.com/ethereum/go-ethereum/eth/gasestimator"
	"github.com/ethereum/go-ethereum/eth/tracers/logger"
	"github.com/ethereum/go-ethereum/ethdb"
	"github.com/ethereum/go-ethereum/log"
	"github.com/ethereum/go-ethereum/p2p"
	"github.com/ethereum/go-ethereum/params"
	"github.com/ethereum/go-ethereum/rlp"
	"github.com/ethereum/go-ethereum/rpc"
	"github.com/ethereum/go-ethereum/trie"
<<<<<<< HEAD
=======
	"github.com/holiman/uint256"
	"github.com/tyler-smith/go-bip39"
>>>>>>> c5ba367e
)

// estimateGasErrorRatio is the amount of overestimation eth_estimateGas is
// allowed to produce in order to speed up calculations.
const estimateGasErrorRatio = 0.015

var errBlobTxNotSupported = errors.New("signing blob transactions not supported")

// EthereumAPI provides an API to access Ethereum related information.
type EthereumAPI struct {
	b Backend
}

// NewEthereumAPI creates a new Ethereum protocol API.
func NewEthereumAPI(b Backend) *EthereumAPI {
	return &EthereumAPI{b}
}

// GasPrice returns a suggestion for a gas price for legacy transactions.
func (s *EthereumAPI) GasPrice(ctx context.Context) (*hexutil.Big, error) {
	tipcap, err := s.b.SuggestGasTipCap(ctx)
	if err != nil {
		return nil, err
	}

	if head := s.b.CurrentHeader(); head.BaseFee != nil {
		tipcap.Add(tipcap, head.BaseFee)
	}

	return (*hexutil.Big)(tipcap), err
}

// MaxPriorityFeePerGas returns a suggestion for a gas tip cap for dynamic fee transactions.
func (s *EthereumAPI) MaxPriorityFeePerGas(ctx context.Context) (*hexutil.Big, error) {
	tipcap, err := s.b.SuggestGasTipCap(ctx)
	if err != nil {
		return nil, err
	}

	return (*hexutil.Big)(tipcap), err
}

type feeHistoryResult struct {
	OldestBlock  *hexutil.Big     `json:"oldestBlock"`
	Reward       [][]*hexutil.Big `json:"reward,omitempty"`
	BaseFee      []*hexutil.Big   `json:"baseFeePerGas,omitempty"`
	GasUsedRatio []float64        `json:"gasUsedRatio"`
}

// FeeHistory returns the fee market history.
func (s *EthereumAPI) FeeHistory(ctx context.Context, blockCount math.HexOrDecimal64, lastBlock rpc.BlockNumber, rewardPercentiles []float64) (*feeHistoryResult, error) {
	oldest, reward, baseFee, gasUsed, err := s.b.FeeHistory(ctx, uint64(blockCount), lastBlock, rewardPercentiles)
	if err != nil {
		return nil, err
	}

	results := &feeHistoryResult{
		OldestBlock:  (*hexutil.Big)(oldest),
		GasUsedRatio: gasUsed,
	}
	if reward != nil {
		results.Reward = make([][]*hexutil.Big, len(reward))
		for i, w := range reward {
			results.Reward[i] = make([]*hexutil.Big, len(w))
			for j, v := range w {
				results.Reward[i][j] = (*hexutil.Big)(v)
			}
		}
	}

	if baseFee != nil {
		results.BaseFee = make([]*hexutil.Big, len(baseFee))
		for i, v := range baseFee {
			results.BaseFee[i] = (*hexutil.Big)(v)
		}
	}

	return results, nil
}

// Syncing returns false in case the node is currently not syncing with the network. It can be up-to-date or has not
// yet received the latest block headers from its pears. In case it is synchronizing:
// - startingBlock: block number this node started to synchronize from
// - currentBlock:  block number this node is currently importing
// - highestBlock:  block number of the highest block header this node has received from peers
// - pulledStates:  number of state entries processed until now
// - knownStates:   number of known state entries that still need to be pulled
func (s *EthereumAPI) Syncing() (interface{}, error) {
	progress := s.b.SyncProgress()

	// Return not syncing if the synchronisation already completed
	if progress.Done() {
		return false, nil
	}
	// Otherwise gather the block sync stats
	return map[string]interface{}{
		"startingBlock":          hexutil.Uint64(progress.StartingBlock),
		"currentBlock":           hexutil.Uint64(progress.CurrentBlock),
		"highestBlock":           hexutil.Uint64(progress.HighestBlock),
		"syncedAccounts":         hexutil.Uint64(progress.SyncedAccounts),
		"syncedAccountBytes":     hexutil.Uint64(progress.SyncedAccountBytes),
		"syncedBytecodes":        hexutil.Uint64(progress.SyncedBytecodes),
		"syncedBytecodeBytes":    hexutil.Uint64(progress.SyncedBytecodeBytes),
		"syncedStorage":          hexutil.Uint64(progress.SyncedStorage),
		"syncedStorageBytes":     hexutil.Uint64(progress.SyncedStorageBytes),
		"healedTrienodes":        hexutil.Uint64(progress.HealedTrienodes),
		"healedTrienodeBytes":    hexutil.Uint64(progress.HealedTrienodeBytes),
		"healedBytecodes":        hexutil.Uint64(progress.HealedBytecodes),
		"healedBytecodeBytes":    hexutil.Uint64(progress.HealedBytecodeBytes),
		"healingTrienodes":       hexutil.Uint64(progress.HealingTrienodes),
		"healingBytecode":        hexutil.Uint64(progress.HealingBytecode),
		"txIndexFinishedBlocks":  hexutil.Uint64(progress.TxIndexFinishedBlocks),
		"txIndexRemainingBlocks": hexutil.Uint64(progress.TxIndexRemainingBlocks),
	}, nil
}

// TxPoolAPI offers and API for the transaction pool. It only operates on data that is non-confidential.
type TxPoolAPI struct {
	b Backend
}

// NewTxPoolAPI creates a new tx pool service that gives information about the transaction pool.
func NewTxPoolAPI(b Backend) *TxPoolAPI {
	return &TxPoolAPI{b}
}

// Content returns the transactions contained within the transaction pool.
func (s *TxPoolAPI) Content() map[string]map[string]map[string]*RPCTransaction {
	content := map[string]map[string]map[string]*RPCTransaction{
		"pending": make(map[string]map[string]*RPCTransaction),
		"queued":  make(map[string]map[string]*RPCTransaction),
	}
	pending, queue := s.b.TxPoolContent()
	curHeader := s.b.CurrentHeader()
	// Flatten the pending transactions
	for account, txs := range pending {
		dump := make(map[string]*RPCTransaction)
		for _, tx := range txs {
			dump[fmt.Sprintf("%d", tx.Nonce())] = NewRPCPendingTransaction(tx, curHeader, s.b.ChainConfig())
		}

		content["pending"][account.Hex()] = dump
	}
	// Flatten the queued transactions
	for account, txs := range queue {
		dump := make(map[string]*RPCTransaction)
		for _, tx := range txs {
			dump[fmt.Sprintf("%d", tx.Nonce())] = NewRPCPendingTransaction(tx, curHeader, s.b.ChainConfig())
		}

		content["queued"][account.Hex()] = dump
	}

	return content
}

// ContentFrom returns the transactions contained within the transaction pool.
func (s *TxPoolAPI) ContentFrom(addr common.Address) map[string]map[string]*RPCTransaction {
	content := make(map[string]map[string]*RPCTransaction, 2)
	pending, queue := s.b.TxPoolContentFrom(addr)
	curHeader := s.b.CurrentHeader()

	// Build the pending transactions
	dump := make(map[string]*RPCTransaction, len(pending))
	for _, tx := range pending {
		dump[fmt.Sprintf("%d", tx.Nonce())] = NewRPCPendingTransaction(tx, curHeader, s.b.ChainConfig())
	}

	content["pending"] = dump

	// Build the queued transactions
	dump = make(map[string]*RPCTransaction, len(queue))
	for _, tx := range queue {
		dump[fmt.Sprintf("%d", tx.Nonce())] = NewRPCPendingTransaction(tx, curHeader, s.b.ChainConfig())
	}

	content["queued"] = dump

	return content
}

// Status returns the number of pending and queued transaction in the pool.
func (s *TxPoolAPI) Status() map[string]hexutil.Uint {
	pending, queue := s.b.Stats()

	return map[string]hexutil.Uint{
		"pending": hexutil.Uint(pending),
		"queued":  hexutil.Uint(queue),
	}
}

// Inspect retrieves the content of the transaction pool and flattens it into an
// easily inspectable list.
func (s *TxPoolAPI) Inspect() map[string]map[string]map[string]string {
	content := map[string]map[string]map[string]string{
		"pending": make(map[string]map[string]string),
		"queued":  make(map[string]map[string]string),
	}
	pending, queue := s.b.TxPoolContent()

	// Define a formatter to flatten a transaction into a string
	var format = func(tx *types.Transaction) string {
		if to := tx.To(); to != nil {
			return fmt.Sprintf("%s: %v wei + %v gas × %v wei", tx.To().Hex(), tx.Value(), tx.Gas(), tx.GasPrice())
		}
		return fmt.Sprintf("contract creation: %v wei + %v gas × %v wei", tx.Value(), tx.Gas(), tx.GasPrice())
	}
	// Flatten the pending transactions
	for account, txs := range pending {
		dump := make(map[string]string)
		for _, tx := range txs {
			dump[fmt.Sprintf("%d", tx.Nonce())] = format(tx)
		}

		content["pending"][account.Hex()] = dump
	}
	// Flatten the queued transactions
	for account, txs := range queue {
		dump := make(map[string]string)
		for _, tx := range txs {
			dump[fmt.Sprintf("%d", tx.Nonce())] = format(tx)
		}

		content["queued"][account.Hex()] = dump
	}

	return content
}

// EthereumAccountAPI provides an API to access accounts managed by this node.
// It offers only methods that can retrieve accounts.
type EthereumAccountAPI struct {
	am *accounts.Manager
}

// NewEthereumAccountAPI creates a new EthereumAccountAPI.
func NewEthereumAccountAPI(am *accounts.Manager) *EthereumAccountAPI {
	return &EthereumAccountAPI{am: am}
}

// Accounts returns the collection of accounts this node manages.
func (s *EthereumAccountAPI) Accounts() []common.Address {
	return s.am.Accounts()
}

// PersonalAccountAPI provides an API to access accounts managed by this node.
// It offers methods to create, (un)lock en list accounts. Some methods accept
// passwords and are therefore considered private by default.
type PersonalAccountAPI struct {
	am        *accounts.Manager
	nonceLock *AddrLocker
	b         Backend
}

// NewPersonalAccountAPI creates a new PersonalAccountAPI.
func NewPersonalAccountAPI(b Backend, nonceLock *AddrLocker) *PersonalAccountAPI {
	return &PersonalAccountAPI{
		am:        b.AccountManager(),
		nonceLock: nonceLock,
		b:         b,
	}
}

// ListAccounts will return a list of addresses for accounts this node manages.
func (s *PersonalAccountAPI) ListAccounts() []common.Address {
	return s.am.Accounts()
}

// rawWallet is a JSON representation of an accounts.Wallet interface, with its
// data contents extracted into plain fields.
type rawWallet struct {
	URL      string             `json:"url"`
	Status   string             `json:"status"`
	Failure  string             `json:"failure,omitempty"`
	Accounts []accounts.Account `json:"accounts,omitempty"`
}

// ListWallets will return a list of wallets this node manages.
func (s *PersonalAccountAPI) ListWallets() []rawWallet {
	wallets := make([]rawWallet, 0) // return [] instead of nil if empty

	for _, wallet := range s.am.Wallets() {
		status, failure := wallet.Status()

		raw := rawWallet{
			URL:      wallet.URL().String(),
			Status:   status,
			Accounts: wallet.Accounts(),
		}
		if failure != nil {
			raw.Failure = failure.Error()
		}

		wallets = append(wallets, raw)
	}

	return wallets
}

// OpenWallet initiates a hardware wallet opening procedure, establishing a USB
// connection and attempting to authenticate via the provided passphrase. Note,
// the method may return an extra challenge requiring a second open (e.g. the
// Trezor PIN matrix challenge).
func (s *PersonalAccountAPI) OpenWallet(url string, passphrase *string) error {
	wallet, err := s.am.Wallet(url)
	if err != nil {
		return err
	}

	pass := ""
	if passphrase != nil {
		pass = *passphrase
	}

	return wallet.Open(pass)
}

// DeriveAccount requests an HD wallet to derive a new account, optionally pinning
// it for later reuse.
func (s *PersonalAccountAPI) DeriveAccount(url string, path string, pin *bool) (accounts.Account, error) {
	wallet, err := s.am.Wallet(url)
	if err != nil {
		return accounts.Account{}, err
	}

	derivPath, err := accounts.ParseDerivationPath(path)
	if err != nil {
		return accounts.Account{}, err
	}

	if pin == nil {
		pin = new(bool)
	}

	return wallet.Derive(derivPath, *pin)
}

// NewAccount will create a new account and returns the address for the new account.
func (s *PersonalAccountAPI) NewAccount(password string) (common.AddressEIP55, error) {
	ks, err := fetchKeystore(s.am)
	if err != nil {
		return common.AddressEIP55{}, err
	}

	acc, err := ks.NewAccount(password)
	if err == nil {
		addrEIP55 := common.AddressEIP55(acc.Address)
		log.Info("Your new key was generated", "address", addrEIP55.String())
		log.Warn("Please backup your key file!", "path", acc.URL.Path)
		log.Warn("Please remember your password!")
		return addrEIP55, nil
	}
	return common.AddressEIP55{}, err
}

// fetchKeystore retrieves the encrypted keystore from the account manager.
func fetchKeystore(am *accounts.Manager) (*keystore.KeyStore, error) {
	if ks := am.Backends(keystore.KeyStoreType); len(ks) > 0 {
		return ks[0].(*keystore.KeyStore), nil
	}

	return nil, errors.New("local keystore not used")
}

// ImportRawKey stores the given hex encoded ECDSA key into the key directory,
// encrypting it with the passphrase.
func (s *PersonalAccountAPI) ImportRawKey(privkey string, password string) (common.Address, error) {
	key, err := crypto.HexToECDSA(privkey)
	if err != nil {
		return common.Address{}, err
	}

	ks, err := fetchKeystore(s.am)
	if err != nil {
		return common.Address{}, err
	}

	acc, err := ks.ImportECDSA(key, password)

	return acc.Address, err
}

// UnlockAccount will unlock the account associated with the given address with
// the given password for duration seconds. If duration is nil it will use a
// default of 300 seconds. It returns an indication if the account was unlocked.
func (s *PersonalAccountAPI) UnlockAccount(ctx context.Context, addr common.Address, password string, duration *uint64) (bool, error) {
	// When the API is exposed by external RPC(http, ws etc), unless the user
	// explicitly specifies to allow the insecure account unlocking, otherwise
	// it is disabled.
	if s.b.ExtRPCEnabled() && !s.b.AccountManager().Config().InsecureUnlockAllowed {
		return false, errors.New("account unlock with HTTP access is forbidden")
	}

	const max = uint64(time.Duration(math.MaxInt64) / time.Second)

	var d time.Duration
	if duration == nil {
		d = 300 * time.Second
	} else if *duration > max {
		return false, errors.New("unlock duration too large")
	} else {
		d = time.Duration(*duration) * time.Second
	}

	ks, err := fetchKeystore(s.am)
	if err != nil {
		return false, err
	}

	err = ks.TimedUnlock(accounts.Account{Address: addr}, password, d)
	if err != nil {
		log.Warn("Failed account unlock attempt", "address", addr, "err", err)
	}

	return err == nil, err
}

// LockAccount will lock the account associated with the given address when it's unlocked.
func (s *PersonalAccountAPI) LockAccount(addr common.Address) bool {
	if ks, err := fetchKeystore(s.am); err == nil {
		return ks.Lock(addr) == nil
	}

	return false
}

// signTransaction sets defaults and signs the given transaction
// NOTE: the caller needs to ensure that the nonceLock is held, if applicable,
// and release it after the transaction has been submitted to the tx pool
func (s *PersonalAccountAPI) signTransaction(ctx context.Context, args *TransactionArgs, passwd string) (*types.Transaction, error) {
	// Look up the wallet containing the requested signer
	account := accounts.Account{Address: args.from()}

	wallet, err := s.am.Find(account)
	if err != nil {
		return nil, err
	}
	// Set some sanity defaults and terminate on failure
	if err := args.setDefaults(ctx, s.b, false); err != nil {
		return nil, err
	}
	// Assemble the transaction and sign with the wallet
	tx := args.toTransaction()

	return wallet.SignTxWithPassphrase(account, passwd, tx, s.b.ChainConfig().ChainID)
}

// SendTransaction will create a transaction from the given arguments and
// tries to sign it with the key associated with args.From. If the given
// passwd isn't able to decrypt the key it fails.
func (s *PersonalAccountAPI) SendTransaction(ctx context.Context, args TransactionArgs, passwd string) (common.Hash, error) {
	if args.Nonce == nil {
		// Hold the mutex around signing to prevent concurrent assignment of
		// the same nonce to multiple accounts.
		s.nonceLock.LockAddr(args.from())
		defer s.nonceLock.UnlockAddr(args.from())
	}
<<<<<<< HEAD

=======
	if args.IsEIP4844() {
		return common.Hash{}, errBlobTxNotSupported
	}
>>>>>>> c5ba367e
	signed, err := s.signTransaction(ctx, &args, passwd)
	if err != nil {
		log.Warn("Failed transaction send attempt", "from", args.from(), "to", args.To, "value", args.Value.ToInt(), "err", err)
		return common.Hash{}, err
	}

	return SubmitTransaction(ctx, s.b, signed)
}

// SignTransaction will create a transaction from the given arguments and
// tries to sign it with the key associated with args.From. If the given passwd isn't
// able to decrypt the key it fails. The transaction is returned in RLP-form, not broadcast
// to other nodes
func (s *PersonalAccountAPI) SignTransaction(ctx context.Context, args TransactionArgs, passwd string) (*SignTransactionResult, error) {
	// No need to obtain the noncelock mutex, since we won't be sending this
	// tx into the transaction pool, but right back to the user
	if args.From == nil {
		return nil, errors.New("sender not specified")
	}

	if args.Gas == nil {
		return nil, errors.New("gas not specified")
	}

	if args.GasPrice == nil && (args.MaxFeePerGas == nil || args.MaxPriorityFeePerGas == nil) {
		return nil, errors.New("missing gasPrice or maxFeePerGas/maxPriorityFeePerGas")
	}
<<<<<<< HEAD

=======
	if args.IsEIP4844() {
		return nil, errBlobTxNotSupported
	}
>>>>>>> c5ba367e
	if args.Nonce == nil {
		return nil, errors.New("nonce not specified")
	}
	// Before actually signing the transaction, ensure the transaction fee is reasonable.
	tx := args.toTransaction()
	if err := checkTxFee(tx.GasPrice(), tx.Gas(), s.b.RPCTxFeeCap()); err != nil {
		return nil, err
	}

	signed, err := s.signTransaction(ctx, &args, passwd)
	if err != nil {
		log.Warn("Failed transaction sign attempt", "from", args.from(), "to", args.To, "value", args.Value.ToInt(), "err", err)
		return nil, err
	}

	data, err := signed.MarshalBinary()
	if err != nil {
		return nil, err
	}

	return &SignTransactionResult{data, signed}, nil
}

// Sign calculates an Ethereum ECDSA signature for:
// keccak256("\x19Ethereum Signed Message:\n" + len(message) + message))
//
// Note, the produced signature conforms to the secp256k1 curve R, S and V values,
// where the V value will be 27 or 28 for legacy reasons.
//
// The key used to calculate the signature is decrypted with the given password.
//
// https://geth.ethereum.org/docs/interacting-with-geth/rpc/ns-personal#personal-sign
func (s *PersonalAccountAPI) Sign(ctx context.Context, data hexutil.Bytes, addr common.Address, passwd string) (hexutil.Bytes, error) {
	// Look up the wallet containing the requested signer
	account := accounts.Account{Address: addr}

	wallet, err := s.b.AccountManager().Find(account)
	if err != nil {
		return nil, err
	}
	// Assemble sign the data with the wallet
	signature, err := wallet.SignTextWithPassphrase(account, passwd, data)
	if err != nil {
		log.Warn("Failed data sign attempt", "address", addr, "err", err)
		return nil, err
	}

	signature[crypto.RecoveryIDOffset] += 27 // Transform V from 0/1 to 27/28 according to the yellow paper

	return signature, nil
}

// EcRecover returns the address for the account that was used to create the signature.
// Note, this function is compatible with eth_sign and personal_sign. As such it recovers
// the address of:
// hash = keccak256("\x19Ethereum Signed Message:\n"${message length}${message})
// addr = ecrecover(hash, signature)
//
// Note, the signature must conform to the secp256k1 curve R, S and V values, where
// the V value must be 27 or 28 for legacy reasons.
//
// https://geth.ethereum.org/docs/interacting-with-geth/rpc/ns-personal#personal-ecrecover
func (s *PersonalAccountAPI) EcRecover(ctx context.Context, data, sig hexutil.Bytes) (common.Address, error) {
	if len(sig) != crypto.SignatureLength {
		return common.Address{}, fmt.Errorf("signature must be %d bytes long", crypto.SignatureLength)
	}

	if sig[crypto.RecoveryIDOffset] != 27 && sig[crypto.RecoveryIDOffset] != 28 {
		return common.Address{}, errors.New("invalid Ethereum signature (V is not 27 or 28)")
	}

	sig[crypto.RecoveryIDOffset] -= 27 // Transform yellow paper V from 27/28 to 0/1

	rpk, err := crypto.SigToPub(accounts.TextHash(data), sig)
	if err != nil {
		return common.Address{}, err
	}

	return crypto.PubkeyToAddress(*rpk), nil
}

// InitializeWallet initializes a new wallet at the provided URL, by generating and returning a new private key.
func (s *PersonalAccountAPI) InitializeWallet(ctx context.Context, url string) (string, error) {
	wallet, err := s.am.Wallet(url)
	if err != nil {
		return "", err
	}

	entropy, err := bip39.NewEntropy(256)
	if err != nil {
		return "", err
	}

	mnemonic, err := bip39.NewMnemonic(entropy)
	if err != nil {
		return "", err
	}

	seed := bip39.NewSeed(mnemonic, "")

	switch wallet := wallet.(type) {
	case *scwallet.Wallet:
		return mnemonic, wallet.Initialize(seed)
	default:
		return "", errors.New("specified wallet does not support initialization")
	}
}

// Unpair deletes a pairing between wallet and geth.
func (s *PersonalAccountAPI) Unpair(ctx context.Context, url string, pin string) error {
	wallet, err := s.am.Wallet(url)
	if err != nil {
		return err
	}

	switch wallet := wallet.(type) {
	case *scwallet.Wallet:
		return wallet.Unpair([]byte(pin))
	default:
		return errors.New("specified wallet does not support pairing")
	}
}

// BlockChainAPI provides an API to access Ethereum blockchain data.
type BlockChainAPI struct {
	b Backend
}

// NewBlockChainAPI creates a new Ethereum blockchain API.
func NewBlockChainAPI(b Backend) *BlockChainAPI {
	return &BlockChainAPI{b}
}

// GetTransactionReceiptsByBlock returns the transaction receipts for the given block number or hash.
func (s *BlockChainAPI) GetTransactionReceiptsByBlock(ctx context.Context, blockNrOrHash rpc.BlockNumberOrHash) ([]map[string]interface{}, error) {
	block, err := s.b.BlockByNumberOrHash(ctx, blockNrOrHash)
	if err != nil {
		return nil, err
	}

	if block == nil {
		return nil, errors.New("block not found")
	}

	receipts, err := s.b.GetReceipts(ctx, block.Hash())
	if err != nil {
		return nil, err
	}

	txs := block.Transactions()

	var txHash common.Hash

	borReceipt := rawdb.ReadBorReceipt(s.b.ChainDb(), block.Hash(), block.NumberU64(), s.b.ChainConfig())
	if borReceipt != nil {
		receipts = append(receipts, borReceipt)

		txHash = types.GetDerivedBorTxHash(types.BorReceiptKey(block.Number().Uint64(), block.Hash()))
		if txHash != (common.Hash{}) {
			borTx, _, _, _, _ := s.b.GetBorBlockTransactionWithBlockHash(ctx, txHash, block.Hash())
			txs = append(txs, borTx)
		}
	}

	if len(txs) != len(receipts) {
		return nil, fmt.Errorf("txs length %d doesn't equal to receipts' length %d", len(txs), len(receipts))
	}

	txReceipts := make([]map[string]interface{}, 0, len(txs))

	for idx, receipt := range receipts {
		tx := txs[idx]

		signer := types.MakeSigner(s.b.ChainConfig(), block.Number(), block.Time())
		from, _ := types.Sender(signer, tx)

		fields := map[string]interface{}{
			"blockHash":         block.Hash(),
			"blockNumber":       hexutil.Uint64(block.NumberU64()),
			"transactionHash":   tx.Hash(),
			"transactionIndex":  hexutil.Uint64(idx),
			"from":              from,
			"to":                tx.To(),
			"gasUsed":           hexutil.Uint64(receipt.GasUsed),
			"cumulativeGasUsed": hexutil.Uint64(receipt.CumulativeGasUsed),
			"contractAddress":   nil,
			"logs":              receipt.Logs,
			"logsBloom":         receipt.Bloom,
			"type":              hexutil.Uint(tx.Type()),
			"effectiveGasPrice": (*hexutil.Big)(receipt.EffectiveGasPrice),
		}

		if receipt.EffectiveGasPrice == nil {
			fields["effectiveGasPrice"] = new(hexutil.Big)
		}

		// Assign receipt status or post state.
		if len(receipt.PostState) > 0 {
			fields["root"] = hexutil.Bytes(receipt.PostState)
		} else {
			fields["status"] = hexutil.Uint(receipt.Status)
		}

		if receipt.Logs == nil {
			fields["logs"] = []*types.Log{}
		}

		if borReceipt != nil && idx == len(receipts)-1 {
			fields["transactionHash"] = txHash
		}

		// If the ContractAddress is 20 0x0 bytes, assume it is not a contract creation
		if receipt.ContractAddress != (common.Address{}) {
			fields["contractAddress"] = receipt.ContractAddress
		}

		txReceipts = append(txReceipts, fields)
	}

	return txReceipts, nil
}

// ChainId is the EIP-155 replay-protection chain id for the current Ethereum chain config.
//
// Note, this method does not conform to EIP-695 because the configured chain ID is always
// returned, regardless of the current head block. We used to return an error when the chain
// wasn't synced up to a block where EIP-155 is enabled, but this behavior caused issues
// in CL clients.
func (api *BlockChainAPI) ChainId() *hexutil.Big {
	return (*hexutil.Big)(api.b.ChainConfig().ChainID)
}

// BlockNumber returns the block number of the chain head.
func (s *BlockChainAPI) BlockNumber() hexutil.Uint64 {
	header, _ := s.b.HeaderByNumber(context.Background(), rpc.LatestBlockNumber) // latest header should always be available
	return hexutil.Uint64(header.Number.Uint64())
}

// GetBalance returns the amount of wei for the given address in the state of the
// given block number. The rpc.LatestBlockNumber and rpc.PendingBlockNumber meta
// block numbers are also allowed.
func (s *BlockChainAPI) GetBalance(ctx context.Context, address common.Address, blockNrOrHash rpc.BlockNumberOrHash) (*hexutil.Big, error) {
	state, _, err := s.b.StateAndHeaderByNumberOrHash(ctx, blockNrOrHash)
	if state == nil || err != nil {
		return nil, err
	}
<<<<<<< HEAD

	return (*hexutil.Big)(state.GetBalance(address)), state.Error()
=======
	b := state.GetBalance(address).ToBig()
	return (*hexutil.Big)(b), state.Error()
>>>>>>> c5ba367e
}

// AccountResult structs for GetProof
type AccountResult struct {
	Address      common.Address  `json:"address"`
	AccountProof []string        `json:"accountProof"`
	Balance      *hexutil.Big    `json:"balance"`
	CodeHash     common.Hash     `json:"codeHash"`
	Nonce        hexutil.Uint64  `json:"nonce"`
	StorageHash  common.Hash     `json:"storageHash"`
	StorageProof []StorageResult `json:"storageProof"`
}

type StorageResult struct {
	Key   string       `json:"key"`
	Value *hexutil.Big `json:"value"`
	Proof []string     `json:"proof"`
}

// proofList implements ethdb.KeyValueWriter and collects the proofs as
// hex-strings for delivery to rpc-caller.
type proofList []string

func (n *proofList) Put(key []byte, value []byte) error {
	*n = append(*n, hexutil.Encode(value))
	return nil
}

func (n *proofList) Delete(key []byte) error {
	panic("not supported")
}

// GetProof returns the Merkle-proof for a given account and optionally some storage keys.
func (s *BlockChainAPI) GetProof(ctx context.Context, address common.Address, storageKeys []string, blockNrOrHash rpc.BlockNumberOrHash) (*AccountResult, error) {
	var (
		keys         = make([]common.Hash, len(storageKeys))
		keyLengths   = make([]int, len(storageKeys))
		storageProof = make([]StorageResult, len(storageKeys))
	)
	// Deserialize all keys. This prevents state access on invalid input.
	for i, hexKey := range storageKeys {
		var err error
		keys[i], keyLengths[i], err = decodeHash(hexKey)
		if err != nil {
			return nil, err
		}
	}
	statedb, header, err := s.b.StateAndHeaderByNumberOrHash(ctx, blockNrOrHash)
	if statedb == nil || err != nil {
		return nil, err
	}
	codeHash := statedb.GetCodeHash(address)
	storageRoot := statedb.GetStorageRoot(address)

	if len(keys) > 0 {
		var storageTrie state.Trie
		if storageRoot != types.EmptyRootHash && storageRoot != (common.Hash{}) {
			id := trie.StorageTrieID(header.Root, crypto.Keccak256Hash(address.Bytes()), storageRoot)
			st, err := trie.NewStateTrie(id, statedb.Database().TrieDB())
			if err != nil {
				return nil, err
			}
			storageTrie = st
		}
		// Create the proofs for the storageKeys.
		for i, key := range keys {
			// Output key encoding is a bit special: if the input was a 32-byte hash, it is
			// returned as such. Otherwise, we apply the QUANTITY encoding mandated by the
			// JSON-RPC spec for getProof. This behavior exists to preserve backwards
			// compatibility with older client versions.
			var outputKey string
			if keyLengths[i] != 32 {
				outputKey = hexutil.EncodeBig(key.Big())
			} else {
				outputKey = hexutil.Encode(key[:])
			}
			if storageTrie == nil {
				storageProof[i] = StorageResult{outputKey, &hexutil.Big{}, []string{}}
				continue
			}
			var proof proofList
			if err := storageTrie.Prove(crypto.Keccak256(key.Bytes()), &proof); err != nil {
				return nil, err
			}
			value := (*hexutil.Big)(statedb.GetState(address, key).Big())
			storageProof[i] = StorageResult{outputKey, value, proof}
		}
	}
	// Create the accountProof.
	tr, err := trie.NewStateTrie(trie.StateTrieID(header.Root), statedb.Database().TrieDB())
	if err != nil {
		return nil, err
	}
	var accountProof proofList
	if err := tr.Prove(crypto.Keccak256(address.Bytes()), &accountProof); err != nil {
		return nil, err
	}
	balance := statedb.GetBalance(address).ToBig()
	return &AccountResult{
		Address:      address,
		AccountProof: accountProof,
		Balance:      (*hexutil.Big)(balance),
		CodeHash:     codeHash,
		Nonce:        hexutil.Uint64(statedb.GetNonce(address)),
		StorageHash:  storageRoot,
		StorageProof: storageProof,
	}, statedb.Error()
}

// decodeHash parses a hex-encoded 32-byte hash. The input may optionally
// be prefixed by 0x and can have a byte length up to 32.
func decodeHash(s string) (h common.Hash, inputLength int, err error) {
	if strings.HasPrefix(s, "0x") || strings.HasPrefix(s, "0X") {
		s = s[2:]
	}

	if (len(s) & 1) > 0 {
		s = "0" + s
	}

	b, err := hex.DecodeString(s)
	if err != nil {
		return common.Hash{}, 0, errors.New("hex string invalid")
	}

	if len(b) > 32 {
		return common.Hash{}, len(b), errors.New("hex string too long, want at most 32 bytes")
	}
	return common.BytesToHash(b), len(b), nil
}

// GetHeaderByNumber returns the requested canonical block header.
//   - When blockNr is -1 the chain pending header is returned.
//   - When blockNr is -2 the chain latest header is returned.
//   - When blockNr is -3 the chain finalized header is returned.
//   - When blockNr is -4 the chain safe header is returned.
func (s *BlockChainAPI) GetHeaderByNumber(ctx context.Context, number rpc.BlockNumber) (map[string]interface{}, error) {
	header, err := s.b.HeaderByNumber(ctx, number)
	if header != nil && err == nil {
		response := s.rpcMarshalHeader(ctx, header)
		if number == rpc.PendingBlockNumber {
			// Pending header need to nil out a few fields
			for _, field := range []string{"hash", "nonce", "miner"} {
				response[field] = nil
			}
		}
		return response, err
	}
	return nil, err
}

// GetHeaderByHash returns the requested header by hash.
func (s *BlockChainAPI) GetHeaderByHash(ctx context.Context, hash common.Hash) map[string]interface{} {
	header, _ := s.b.HeaderByHash(ctx, hash)
	if header != nil {
		return s.rpcMarshalHeader(ctx, header)
	}

	return nil
}

// GetBlockByNumber returns the requested canonical block.
//   - When blockNr is -1 the chain pending block is returned.
//   - When blockNr is -2 the chain latest block is returned.
//   - When blockNr is -3 the chain finalized block is returned.
//   - When blockNr is -4 the chain safe block is returned.
//   - When fullTx is true all transactions in the block are returned, otherwise
//     only the transaction hash is returned.
func (s *BlockChainAPI) GetBlockByNumber(ctx context.Context, number rpc.BlockNumber, fullTx bool) (map[string]interface{}, error) {
	block, err := s.b.BlockByNumber(ctx, number)
	if block != nil && err == nil {
		response, err := s.rpcMarshalBlock(ctx, block, true, fullTx)
		if err == nil && number == rpc.PendingBlockNumber {
			// Pending blocks need to nil out a few fields
			for _, field := range []string{"hash", "nonce", "miner"} {
				response[field] = nil
			}
		}

		// append marshalled bor transaction
		if err == nil && response != nil {
			response = s.appendRPCMarshalBorTransaction(ctx, block, response, fullTx)
		}

		return response, err
	}

	return nil, err
}

// GetBlockByHash returns the requested block. When fullTx is true all transactions in the block are returned in full
// detail, otherwise only the transaction hash is returned.
func (s *BlockChainAPI) GetBlockByHash(ctx context.Context, hash common.Hash, fullTx bool) (map[string]interface{}, error) {
	block, err := s.b.BlockByHash(ctx, hash)
	if block != nil {
		response, err := s.rpcMarshalBlock(ctx, block, true, fullTx)
		// append marshalled bor transaction
		if err == nil && response != nil {
			return s.appendRPCMarshalBorTransaction(ctx, block, response, fullTx), err
		}

		return response, err
	}

	return nil, err
}

// GetUncleByBlockNumberAndIndex returns the uncle block for the given block hash and index.
func (s *BlockChainAPI) GetUncleByBlockNumberAndIndex(ctx context.Context, blockNr rpc.BlockNumber, index hexutil.Uint) (map[string]interface{}, error) {
	block, err := s.b.BlockByNumber(ctx, blockNr)
	if block != nil {
		uncles := block.Uncles()
		if index >= hexutil.Uint(len(uncles)) {
			log.Debug("Requested uncle not found", "number", blockNr, "hash", block.Hash(), "index", index)
			return nil, nil
		}

		block = types.NewBlockWithHeader(uncles[index])

		return s.rpcMarshalBlock(ctx, block, false, false)
	}

	return nil, err
}

// GetUncleByBlockHashAndIndex returns the uncle block for the given block hash and index.
func (s *BlockChainAPI) GetUncleByBlockHashAndIndex(ctx context.Context, blockHash common.Hash, index hexutil.Uint) (map[string]interface{}, error) {
	block, err := s.b.BlockByHash(ctx, blockHash)
	if block != nil {
		uncles := block.Uncles()
		if index >= hexutil.Uint(len(uncles)) {
			log.Debug("Requested uncle not found", "number", block.Number(), "hash", blockHash, "index", index)
			return nil, nil
		}

		block = types.NewBlockWithHeader(uncles[index])

		return s.rpcMarshalBlock(ctx, block, false, false)
	}

	return nil, err
}

// GetUncleCountByBlockNumber returns number of uncles in the block for the given block number
func (s *BlockChainAPI) GetUncleCountByBlockNumber(ctx context.Context, blockNr rpc.BlockNumber) *hexutil.Uint {
	if block, _ := s.b.BlockByNumber(ctx, blockNr); block != nil {
		n := hexutil.Uint(len(block.Uncles()))
		return &n
	}

	return nil
}

// GetUncleCountByBlockHash returns number of uncles in the block for the given block hash
func (s *BlockChainAPI) GetUncleCountByBlockHash(ctx context.Context, blockHash common.Hash) *hexutil.Uint {
	if block, _ := s.b.BlockByHash(ctx, blockHash); block != nil {
		n := hexutil.Uint(len(block.Uncles()))
		return &n
	}

	return nil
}

// GetCode returns the code stored at the given address in the state for the given block number.
func (s *BlockChainAPI) GetCode(ctx context.Context, address common.Address, blockNrOrHash rpc.BlockNumberOrHash) (hexutil.Bytes, error) {
	state, _, err := s.b.StateAndHeaderByNumberOrHash(ctx, blockNrOrHash)
	if state == nil || err != nil {
		return nil, err
	}

	code := state.GetCode(address)

	return code, state.Error()
}

// GetStorageAt returns the storage from the state at the given address, key and
// block number. The rpc.LatestBlockNumber and rpc.PendingBlockNumber meta block
// numbers are also allowed.
func (s *BlockChainAPI) GetStorageAt(ctx context.Context, address common.Address, hexKey string, blockNrOrHash rpc.BlockNumberOrHash) (hexutil.Bytes, error) {
	state, _, err := s.b.StateAndHeaderByNumberOrHash(ctx, blockNrOrHash)
	if state == nil || err != nil {
		return nil, err
	}
	key, _, err := decodeHash(hexKey)
	if err != nil {
		return nil, fmt.Errorf("unable to decode storage key: %s", err)
	}

	res := state.GetState(address, key)

	return res[:], state.Error()
}

// GetBlockReceipts returns the block receipts for the given block hash or number or tag.
func (s *BlockChainAPI) GetBlockReceipts(ctx context.Context, blockNrOrHash rpc.BlockNumberOrHash) ([]map[string]interface{}, error) {
	block, err := s.b.BlockByNumberOrHash(ctx, blockNrOrHash)
	if block == nil || err != nil {
		// When the block doesn't exist, the RPC method should return JSON null
		// as per specification.
		return nil, nil
	}
	receipts, err := s.b.GetReceipts(ctx, block.Hash())
	if err != nil {
		return nil, err
	}
	txs := block.Transactions()
	if len(txs) != len(receipts) {
		return nil, fmt.Errorf("receipts length mismatch: %d vs %d", len(txs), len(receipts))
	}

	// Derive the sender.
	signer := types.MakeSigner(s.b.ChainConfig(), block.Number(), block.Time())

	result := make([]map[string]interface{}, len(receipts))
	for i, receipt := range receipts {
		result[i] = marshalReceipt(receipt, block.Hash(), block.NumberU64(), signer, txs[i], i, false)
	}

	stateSyncReceipt := rawdb.ReadBorReceipt(s.b.ChainDb(), block.Hash(), block.NumberU64(), s.b.ChainConfig())
	if stateSyncReceipt != nil {
		tx, _, _, _ := rawdb.ReadBorTransaction(s.b.ChainDb(), stateSyncReceipt.TxHash)
		result = append(result, marshalReceipt(stateSyncReceipt, block.Hash(), block.NumberU64(), signer, tx, len(result), true))
	}

	return result, nil
}

// OverrideAccount indicates the overriding fields of account during the execution
// of a message call.
// Note, state and stateDiff can't be specified at the same time. If state is
// set, message execution will only use the data in the given state. Otherwise
// if statDiff is set, all diff will be applied first and then execute the call
// message.
type OverrideAccount struct {
	Nonce     *hexutil.Uint64              `json:"nonce"`
	Code      *hexutil.Bytes               `json:"code"`
	Balance   **hexutil.Big                `json:"balance"`
	State     *map[common.Hash]common.Hash `json:"state"`
	StateDiff *map[common.Hash]common.Hash `json:"stateDiff"`
}

// StateOverride is the collection of overridden accounts.
type StateOverride map[common.Address]OverrideAccount

// Apply overrides the fields of specified accounts into the given state.
func (diff *StateOverride) Apply(state *state.StateDB) error {
	if diff == nil {
		return nil
	}

	for addr, account := range *diff {
		// Override account nonce.
		if account.Nonce != nil {
			state.SetNonce(addr, uint64(*account.Nonce))
		}
		// Override account(contract) code.
		if account.Code != nil {
			state.SetCode(addr, *account.Code)
		}
		// Override account balance.
		if account.Balance != nil {
			u256Balance, _ := uint256.FromBig((*big.Int)(*account.Balance))
			state.SetBalance(addr, u256Balance)
		}

		if account.State != nil && account.StateDiff != nil {
			return fmt.Errorf("account %s has both 'state' and 'stateDiff'", addr.Hex())
		}
		// Replace entire state if caller requires.
		if account.State != nil {
			state.SetStorage(addr, *account.State)
		}
		// Apply state diff into specified accounts.
		if account.StateDiff != nil {
			for key, value := range *account.StateDiff {
				state.SetState(addr, key, value)
			}
		}
	}
	// Now finalize the changes. Finalize is normally performed between transactions.
	// By using finalize, the overrides are semantically behaving as
	// if they were created in a transaction just before the tracing occur.
	state.Finalise(false)

	return nil
}

// BlockOverrides is a set of header fields to override.
type BlockOverrides struct {
	Number      *hexutil.Big
	Difficulty  *hexutil.Big
	Time        *hexutil.Uint64
	GasLimit    *hexutil.Uint64
	Coinbase    *common.Address
	Random      *common.Hash
	BaseFee     *hexutil.Big
	BlobBaseFee *hexutil.Big
}

// Apply overrides the given header fields into the given block context.
func (diff *BlockOverrides) Apply(blockCtx *vm.BlockContext) {
	if diff == nil {
		return
	}

	if diff.Number != nil {
		blockCtx.BlockNumber = diff.Number.ToInt()
	}

	if diff.Difficulty != nil {
		blockCtx.Difficulty = diff.Difficulty.ToInt()
	}

	if diff.Time != nil {
		blockCtx.Time = uint64(*diff.Time)
	}

	if diff.GasLimit != nil {
		blockCtx.GasLimit = uint64(*diff.GasLimit)
	}

	if diff.Coinbase != nil {
		blockCtx.Coinbase = *diff.Coinbase
	}

	if diff.Random != nil {
		blockCtx.Random = diff.Random
	}

	if diff.BaseFee != nil {
		blockCtx.BaseFee = diff.BaseFee.ToInt()
	}
	if diff.BlobBaseFee != nil {
		blockCtx.BlobBaseFee = diff.BlobBaseFee.ToInt()
	}
}

// ChainContextBackend provides methods required to implement ChainContext.
type ChainContextBackend interface {
	Engine() consensus.Engine
	HeaderByNumber(context.Context, rpc.BlockNumber) (*types.Header, error)
}

// ChainContext is an implementation of core.ChainContext. It's main use-case
// is instantiating a vm.BlockContext without having access to the BlockChain object.
type ChainContext struct {
	b   ChainContextBackend
	ctx context.Context
}

// NewChainContext creates a new ChainContext object.
func NewChainContext(ctx context.Context, backend ChainContextBackend) *ChainContext {
	return &ChainContext{ctx: ctx, b: backend}
}

func (context *ChainContext) Engine() consensus.Engine {
	return context.b.Engine()
}

func (context *ChainContext) GetHeader(hash common.Hash, number uint64) *types.Header {
	// This method is called to get the hash for a block number when executing the BLOCKHASH
	// opcode. Hence no need to search for non-canonical blocks.
	header, err := context.b.HeaderByNumber(context.ctx, rpc.BlockNumber(number))
	if err != nil || header.Hash() != hash {
		return nil
	}
	return header
}

func doCall(ctx context.Context, b Backend, args TransactionArgs, state *state.StateDB, header *types.Header, overrides *StateOverride, blockOverrides *BlockOverrides, timeout time.Duration, globalGasCap uint64) (*core.ExecutionResult, error) {
	if err := overrides.Apply(state); err != nil {
		return nil, err
	}

	return doCallWithState(ctx, b, args, header, state, timeout, globalGasCap, blockOverrides)
}

func doCallWithState(ctx context.Context, b Backend, args TransactionArgs, header *types.Header, state *state.StateDB, timeout time.Duration, globalGasCap uint64, blockOverrides *BlockOverrides) (*core.ExecutionResult, error) {
	// Setup context so it may be cancelled the call has completed
	// or, in case of unmetered gas, setup a context with a timeout.
	var cancel context.CancelFunc
	if timeout > 0 {
		ctx, cancel = context.WithTimeout(ctx, timeout)
	} else {
		ctx, cancel = context.WithCancel(ctx)
	}
	// Make sure the context is cancelled when the call has completed
	// this makes sure resources are cleaned up.
	defer cancel()

	// Get a new instance of the EVM.
	blockCtx := core.NewEVMBlockContext(header, NewChainContext(ctx, b), nil)
	if blockOverrides != nil {
		blockOverrides.Apply(&blockCtx)
	}
	msg, err := args.ToMessage(globalGasCap, blockCtx.BaseFee)
	if err != nil {
		return nil, err
	}
	evm := b.GetEVM(ctx, msg, state, header, &vm.Config{NoBaseFee: true}, &blockCtx)

	// Wait for the context to be done and cancel the evm. Even if the
	// EVM has finished, cancelling may be done (repeatedly)
	go func() {
		<-ctx.Done()
		evm.Cancel()
	}()

	// Execute the message.
	gp := new(core.GasPool).AddGas(math.MaxUint64)
	result, err := core.ApplyMessage(evm, msg, gp, context.Background())
	if err := state.Error(); err != nil {
		return nil, err
	}

	// If the timer caused an abort, return an appropriate error message
	if evm.Cancelled() {
		return nil, fmt.Errorf("execution aborted (timeout = %v)", timeout)
	}

	if err != nil {
		return result, fmt.Errorf("err: %w (supplied gas %d)", err, msg.GasLimit)
	}

	return result, nil
}

func DoCall(ctx context.Context, b Backend, args TransactionArgs, blockNrOrHash rpc.BlockNumberOrHash, state *state.StateDB, overrides *StateOverride, blockOverrides *BlockOverrides, timeout time.Duration, globalGasCap uint64) (*core.ExecutionResult, error) {
	defer func(start time.Time) { log.Debug("Executing EVM call finished", "runtime", time.Since(start)) }(time.Now())

	var (
		header *types.Header
		err    error
	)

	// BOR: This is used by bor consensus to fetch data from genesis contracts for state-sync
	// Fetch the state and header from blockNumberOrHash if it's coming from normal eth_call path.
	if state == nil {
		state, header, err = b.StateAndHeaderByNumberOrHash(ctx, blockNrOrHash)
		if state == nil || err != nil {
			return nil, err
		}
	} else {
		// Fetch the header from the given blockNumberOrHash. Note that this path is only taken
		// when we're doing a call from bor consensus to fetch data from genesis contracts. It's
		// necessary to fetch header using header hash as we might be experiencing a reorg and there
		// can be multiple headers with same number.
		header, err = b.HeaderByHash(ctx, *blockNrOrHash.BlockHash)
		if header == nil || err != nil {
			log.Warn("Error fetching header on CallWithState", "err", err)
			return nil, err
		}
	}

	return doCall(ctx, b, args, state, header, overrides, blockOverrides, timeout, globalGasCap)
}

<<<<<<< HEAD
func newRevertError(revert []byte) *revertError {
	err := vm.ErrExecutionReverted

	reason, errUnpack := abi.UnpackRevert(revert)
	if errUnpack == nil {
		err = fmt.Errorf("%w: %v", vm.ErrExecutionReverted, reason)
	}

	return &revertError{
		error:  err,
		reason: hexutil.Encode(revert),
	}
}

// revertError is an API error that encompasses an EVM revertal with JSON error
// code and a binary data blob.
type revertError struct {
	error
	reason string // revert reason hex encoded
}

// ErrorCode returns the JSON error code for a revertal.
// See: https://github.com/ethereum/wiki/wiki/JSON-RPC-Error-Codes-Improvement-Proposal
func (e *revertError) ErrorCode() int {
	return 3
}

// ErrorData returns the hex encoded revert reason.
func (e *revertError) ErrorData() interface{} {
	return e.reason
}

=======
>>>>>>> c5ba367e
// Call executes the given transaction on the state for the given block number.
//
// Additionally, the caller can specify a batch of contract for fields overriding.
//
// Note, this function doesn't make and changes in the state/blockchain and is
// useful to execute and retrieve values.
func (s *BlockChainAPI) Call(ctx context.Context, args TransactionArgs, blockNrOrHash *rpc.BlockNumberOrHash, overrides *StateOverride, blockOverrides *BlockOverrides) (hexutil.Bytes, error) {
	return s.CallWithState(ctx, args, *blockNrOrHash, nil, overrides, blockOverrides)
}

// CallWithState executes the given transaction on the given state for
// the given block number. Note that as it does an EVM call, fields in
// the underlying state will change. Make sure to handle it outside of
// this function (ideally by sending a copy of state).
//
// Additionally, the caller can specify a batch of contract for fields overriding.
//
// Note, this function doesn't make and changes in the state/blockchain and is
// useful to execute and retrieve values.
func (s *BlockChainAPI) CallWithState(ctx context.Context, args TransactionArgs, blockNrOrHash rpc.BlockNumberOrHash, state *state.StateDB, overrides *StateOverride, blockOverrides *BlockOverrides) (hexutil.Bytes, error) {
	result, err := DoCall(ctx, s.b, args, blockNrOrHash, state, overrides, blockOverrides, s.b.RPCEVMTimeout(), s.b.RPCGasCap())
	if err != nil {
		return nil, err
	}

	if int(s.b.RPCRpcReturnDataLimit()) > 0 && len(result.ReturnData) > int(s.b.RPCRpcReturnDataLimit()) {
		return nil, fmt.Errorf("call returned result of length %d exceeding limit %d", len(result.ReturnData), int(s.b.RPCRpcReturnDataLimit()))
	}

	// If the result contains a revert reason, try to unpack and return it.
	if len(result.Revert()) > 0 {
		return nil, newRevertError(result.Revert())
	}

	return result.Return(), result.Err
}

// DoEstimateGas returns the lowest possible gas limit that allows the transaction to run
// successfully at block `blockNrOrHash`. It returns error if the transaction would revert, or if
// there are unexpected failures. The gas limit is capped by both `args.Gas` (if non-nil &
// non-zero) and `gasCap` (if non-zero).
func DoEstimateGas(ctx context.Context, b Backend, args TransactionArgs, blockNrOrHash rpc.BlockNumberOrHash, overrides *StateOverride, gasCap uint64) (hexutil.Uint64, error) {
	// Retrieve the base state and mutate it with any overrides
	state, header, err := b.StateAndHeaderByNumberOrHash(ctx, blockNrOrHash)
	if state == nil || err != nil {
		return 0, err
	}
	if err = overrides.Apply(state); err != nil {
		return 0, err
	}
	// Construct the gas estimator option from the user input
	opts := &gasestimator.Options{
		Config:     b.ChainConfig(),
		Chain:      NewChainContext(ctx, b),
		Header:     header,
		State:      state,
		ErrorRatio: estimateGasErrorRatio,
	}
	// Run the gas estimation andwrap any revertals into a custom return
	call, err := args.ToMessage(gasCap, header.BaseFee)
	if err != nil {
		return 0, err
	}
	estimate, revert, err := gasestimator.Estimate(ctx, call, opts, gasCap)
	if err != nil {
		if len(revert) > 0 {
			return 0, newRevertError(revert)
		}
		return 0, err
	}
	return hexutil.Uint64(estimate), nil
}

// EstimateGas returns the lowest possible gas limit that allows the transaction to run
// successfully at block `blockNrOrHash`, or the latest block if `blockNrOrHash` is unspecified. It
// returns error if the transaction would revert or if there are unexpected failures. The returned
// value is capped by both `args.Gas` (if non-nil & non-zero) and the backend's RPCGasCap
// configuration (if non-zero).
// Note: Required blob gas is not computed in this method.
func (s *BlockChainAPI) EstimateGas(ctx context.Context, args TransactionArgs, blockNrOrHash *rpc.BlockNumberOrHash, overrides *StateOverride) (hexutil.Uint64, error) {
	bNrOrHash := rpc.BlockNumberOrHashWithNumber(rpc.LatestBlockNumber)
	if blockNrOrHash != nil {
		bNrOrHash = *blockNrOrHash
	}
	return DoEstimateGas(ctx, s.b, args, bNrOrHash, overrides, s.b.RPCGasCap())
}

// ExecutionResult groups all structured logs emitted by the EVM
// while replaying a transaction in debug mode as well as transaction
// execution status, the amount of gas used and the return value
type ExecutionResult struct {
	Gas         uint64         `json:"gas"`
	Failed      bool           `json:"failed"`
	ReturnValue string         `json:"returnValue"`
	StructLogs  []StructLogRes `json:"structLogs"`
}

// StructLogRes stores a structured log emitted by the EVM while replaying a
// transaction in debug mode
type StructLogRes struct {
	Pc      uint64             `json:"pc"`
	Op      string             `json:"op"`
	Gas     uint64             `json:"gas"`
	GasCost uint64             `json:"gasCost"`
	Depth   int                `json:"depth"`
	Error   string             `json:"error,omitempty"`
	Stack   *[]string          `json:"stack,omitempty"`
	Memory  *[]string          `json:"memory,omitempty"`
	Storage *map[string]string `json:"storage,omitempty"`
}

// FormatLogs formats EVM returned structured logs for json output
func FormatLogs(logs []logger.StructLog) []StructLogRes {
	formatted := make([]StructLogRes, len(logs))
	for index, trace := range logs {
		formatted[index] = StructLogRes{
			Pc:      trace.Pc,
			Op:      trace.Op.String(),
			Gas:     trace.Gas,
			GasCost: trace.GasCost,
			Depth:   trace.Depth,
			Error:   trace.ErrorString(),
		}

		if trace.Stack != nil {
			stack := make([]string, len(trace.Stack))
			for i, stackValue := range trace.Stack {
				stack[i] = stackValue.Hex()
			}

			formatted[index].Stack = &stack
		}

		if trace.Memory != nil {
			memory := make([]string, 0, (len(trace.Memory)+31)/32)
			for i := 0; i+32 <= len(trace.Memory); i += 32 {
				memory = append(memory, fmt.Sprintf("%x", trace.Memory[i:i+32]))
			}

			formatted[index].Memory = &memory
		}

		if trace.Storage != nil {
			storage := make(map[string]string)
			for i, storageValue := range trace.Storage {
				storage[fmt.Sprintf("%x", i)] = fmt.Sprintf("%x", storageValue)
			}

			formatted[index].Storage = &storage
		}
	}

	return formatted
}

// RPCMarshalHeader converts the given header to the RPC output .
func RPCMarshalHeader(head *types.Header) map[string]interface{} {
	result := map[string]interface{}{
		"number":           (*hexutil.Big)(head.Number),
		"hash":             head.Hash(),
		"parentHash":       head.ParentHash,
		"nonce":            head.Nonce,
		"mixHash":          head.MixDigest,
		"sha3Uncles":       head.UncleHash,
		"logsBloom":        head.Bloom,
		"stateRoot":        head.Root,
		"miner":            head.Coinbase,
		"difficulty":       (*hexutil.Big)(head.Difficulty),
		"extraData":        hexutil.Bytes(head.Extra),
		"gasLimit":         hexutil.Uint64(head.GasLimit),
		"gasUsed":          hexutil.Uint64(head.GasUsed),
		"timestamp":        hexutil.Uint64(head.Time),
		"transactionsRoot": head.TxHash,
		"receiptsRoot":     head.ReceiptHash,
	}
	if head.BaseFee != nil {
		result["baseFeePerGas"] = (*hexutil.Big)(head.BaseFee)
	}
	if head.WithdrawalsHash != nil {
		result["withdrawalsRoot"] = head.WithdrawalsHash
	}
	if head.BlobGasUsed != nil {
		result["blobGasUsed"] = hexutil.Uint64(*head.BlobGasUsed)
	}
	if head.ExcessBlobGas != nil {
		result["excessBlobGas"] = hexutil.Uint64(*head.ExcessBlobGas)
	}
	if head.ParentBeaconRoot != nil {
		result["parentBeaconBlockRoot"] = head.ParentBeaconRoot
	}
	return result
}

// RPCMarshalBlock converts the given block to the RPC output which depends on fullTx. If inclTx is true transactions are
// returned. When fullTx is true the returned block contains full transaction details, otherwise it will only contain
// transaction hashes.
func RPCMarshalBlock(block *types.Block, inclTx bool, fullTx bool, config *params.ChainConfig, db ethdb.Database) map[string]interface{} {
	fields := RPCMarshalHeader(block.Header())
	fields["size"] = hexutil.Uint64(block.Size())

	if inclTx {
		formatTx := func(idx int, tx *types.Transaction) interface{} {
			return tx.Hash()
		}
		if fullTx {
			formatTx = func(idx int, tx *types.Transaction) interface{} {
				return newRPCTransactionFromBlockIndex(block, uint64(idx), config, db)
			}
		}

		txs := block.Transactions()
		transactions := make([]interface{}, len(txs))
		for i, tx := range txs {
			transactions[i] = formatTx(i, tx)
		}

		fields["transactions"] = transactions
	}

	uncles := block.Uncles()
	uncleHashes := make([]common.Hash, len(uncles))

	for i, uncle := range uncles {
		uncleHashes[i] = uncle.Hash()
	}

	fields["uncles"] = uncleHashes
	if block.Header().WithdrawalsHash != nil {
		fields["withdrawals"] = block.Withdrawals()
	}
	return fields
}

// rpcMarshalHeader uses the generalized output filler, then adds the total difficulty field, which requires
// a `BlockchainAPI`.
func (s *BlockChainAPI) rpcMarshalHeader(ctx context.Context, header *types.Header) map[string]interface{} {
	fields := RPCMarshalHeader(header)
	fields["totalDifficulty"] = (*hexutil.Big)(s.b.GetTd(ctx, header.Hash()))
	return fields
}

// rpcMarshalBlock uses the generalized output filler, then adds the total difficulty field, which requires
// a `BlockchainAPI`.
func (s *BlockChainAPI) rpcMarshalBlock(ctx context.Context, b *types.Block, inclTx bool, fullTx bool) (map[string]interface{}, error) {
	fields := RPCMarshalBlock(b, inclTx, fullTx, s.b.ChainConfig(), s.b.ChainDb())
	if inclTx {
		fields["totalDifficulty"] = (*hexutil.Big)(s.b.GetTd(ctx, b.Hash()))
	}
	return fields, nil
}

// RPCTransaction represents a transaction that will serialize to the RPC representation of a transaction
type RPCTransaction struct {
	BlockHash           *common.Hash      `json:"blockHash"`
	BlockNumber         *hexutil.Big      `json:"blockNumber"`
	From                common.Address    `json:"from"`
	Gas                 hexutil.Uint64    `json:"gas"`
	GasPrice            *hexutil.Big      `json:"gasPrice"`
	GasFeeCap           *hexutil.Big      `json:"maxFeePerGas,omitempty"`
	GasTipCap           *hexutil.Big      `json:"maxPriorityFeePerGas,omitempty"`
	MaxFeePerBlobGas    *hexutil.Big      `json:"maxFeePerBlobGas,omitempty"`
	Hash                common.Hash       `json:"hash"`
	Input               hexutil.Bytes     `json:"input"`
	Nonce               hexutil.Uint64    `json:"nonce"`
	To                  *common.Address   `json:"to"`
	TransactionIndex    *hexutil.Uint64   `json:"transactionIndex"`
	Value               *hexutil.Big      `json:"value"`
	Type                hexutil.Uint64    `json:"type"`
	Accesses            *types.AccessList `json:"accessList,omitempty"`
	ChainID             *hexutil.Big      `json:"chainId,omitempty"`
	BlobVersionedHashes []common.Hash     `json:"blobVersionedHashes,omitempty"`
	V                   *hexutil.Big      `json:"v"`
	R                   *hexutil.Big      `json:"r"`
	S                   *hexutil.Big      `json:"s"`
	YParity             *hexutil.Uint64   `json:"yParity,omitempty"`
}

// newRPCTransaction returns a transaction that will serialize to the RPC
// representation, with the given location metadata set (if available).
func newRPCTransaction(tx *types.Transaction, blockHash common.Hash, blockNumber uint64, blockTime uint64, index uint64, baseFee *big.Int, config *params.ChainConfig) *RPCTransaction {
	signer := types.MakeSigner(config, new(big.Int).SetUint64(blockNumber), blockTime)
	from, _ := types.Sender(signer, tx)
	v, r, s := tx.RawSignatureValues()

	result := &RPCTransaction{
		Type:     hexutil.Uint64(tx.Type()),
		From:     from,
		Gas:      hexutil.Uint64(tx.Gas()),
		GasPrice: (*hexutil.Big)(tx.GasPrice()),
		Hash:     tx.Hash(),
		Input:    hexutil.Bytes(tx.Data()),
		Nonce:    hexutil.Uint64(tx.Nonce()),
		To:       tx.To(),
		Value:    (*hexutil.Big)(tx.Value()),
		V:        (*hexutil.Big)(v),
		R:        (*hexutil.Big)(r),
		S:        (*hexutil.Big)(s),
	}
	if blockHash != (common.Hash{}) {
		result.BlockHash = &blockHash
		result.BlockNumber = (*hexutil.Big)(new(big.Int).SetUint64(blockNumber))
		result.TransactionIndex = (*hexutil.Uint64)(&index)
	}

	switch tx.Type() {
	case types.LegacyTxType:
		// if a legacy transaction has an EIP-155 chain id, include it explicitly
		if id := tx.ChainId(); id.Sign() != 0 {
			result.ChainID = (*hexutil.Big)(id)
		}

	case types.AccessListTxType:
		al := tx.AccessList()
		yparity := hexutil.Uint64(v.Sign())
		result.Accesses = &al
		result.ChainID = (*hexutil.Big)(tx.ChainId())
		result.YParity = &yparity

	case types.DynamicFeeTxType:
		al := tx.AccessList()
		yparity := hexutil.Uint64(v.Sign())
		result.Accesses = &al
		result.ChainID = (*hexutil.Big)(tx.ChainId())
		result.YParity = &yparity
		result.GasFeeCap = (*hexutil.Big)(tx.GasFeeCap())
		result.GasTipCap = (*hexutil.Big)(tx.GasTipCap())
		// if the transaction has been mined, compute the effective gas price
		if baseFee != nil && blockHash != (common.Hash{}) {
			// price = min(gasTipCap + baseFee, gasFeeCap)
			result.GasPrice = (*hexutil.Big)(effectiveGasPrice(tx, baseFee))
		} else {
			result.GasPrice = (*hexutil.Big)(tx.GasFeeCap())
		}

	case types.BlobTxType:
		al := tx.AccessList()
		yparity := hexutil.Uint64(v.Sign())
		result.Accesses = &al
		result.ChainID = (*hexutil.Big)(tx.ChainId())
		result.YParity = &yparity
		result.GasFeeCap = (*hexutil.Big)(tx.GasFeeCap())
		result.GasTipCap = (*hexutil.Big)(tx.GasTipCap())
		// if the transaction has been mined, compute the effective gas price
		if baseFee != nil && blockHash != (common.Hash{}) {
			result.GasPrice = (*hexutil.Big)(effectiveGasPrice(tx, baseFee))
		} else {
			result.GasPrice = (*hexutil.Big)(tx.GasFeeCap())
		}
		result.MaxFeePerBlobGas = (*hexutil.Big)(tx.BlobGasFeeCap())
		result.BlobVersionedHashes = tx.BlobHashes()
	}

	return result
}

// effectiveGasPrice computes the transaction gas fee, based on the given basefee value.
//
//	price = min(gasTipCap + baseFee, gasFeeCap)
func effectiveGasPrice(tx *types.Transaction, baseFee *big.Int) *big.Int {
	fee := tx.GasTipCap()
	fee = fee.Add(fee, baseFee)
	if tx.GasFeeCapIntCmp(fee) < 0 {
		return tx.GasFeeCap()
	}
	return fee
}

// NewRPCPendingTransaction returns a pending transaction that will serialize to the RPC representation
func NewRPCPendingTransaction(tx *types.Transaction, current *types.Header, config *params.ChainConfig) *RPCTransaction {
	var (
		baseFee     *big.Int
		blockNumber = uint64(0)
		blockTime   = uint64(0)
	)
	if current != nil {
		baseFee = eip1559.CalcBaseFee(config, current)
		blockNumber = current.Number.Uint64()
		blockTime = current.Time
	}
	return newRPCTransaction(tx, common.Hash{}, blockNumber, blockTime, 0, baseFee, config)
}

// newRPCTransactionFromBlockIndex returns a transaction that will serialize to the RPC representation.
func newRPCTransactionFromBlockIndex(b *types.Block, index uint64, config *params.ChainConfig, db ethdb.Database) *RPCTransaction {
	txs := b.Transactions()

	if index >= uint64(len(txs)+1) {
		return nil
	}

	var borReceipt *types.Receipt

	// Read bor receipts if a state-sync transaction is requested
	if index == uint64(len(txs)) {
		borReceipt = rawdb.ReadBorReceipt(db, b.Hash(), b.NumberU64(), config)
		if borReceipt != nil {
			if borReceipt.TxHash != (common.Hash{}) {
				borTx, _, _, _ := rawdb.ReadBorTransactionWithBlockHash(db, borReceipt.TxHash, b.Hash())
				if borTx != nil {
					txs = append(txs, borTx)
				}
			}
		}
	}

	// If the index is still out of the range after checking bor state sync transaction, it means that the transaction index is invalid
	if index >= uint64(len(txs)) {
		return nil
	}

	rpcTx := newRPCTransaction(txs[index], b.Hash(), b.NumberU64(), b.Time(), index, b.BaseFee(), config)

	// If the transaction is a bor transaction, we need to set the hash to the derived bor tx hash. BorTx is always the last index.
	if borReceipt != nil && index == uint64(len(txs)-1) {
		rpcTx.Hash = borReceipt.TxHash
		rpcTx.ChainID = nil
	}

	return rpcTx
}

// newRPCRawTransactionFromBlockIndex returns the bytes of a transaction given a block and a transaction index.
func newRPCRawTransactionFromBlockIndex(b *types.Block, index uint64) hexutil.Bytes {
	txs := b.Transactions()
	if index >= uint64(len(txs)) {
		return nil
	}

	blob, _ := txs[index].MarshalBinary()

	return blob
}

// accessListResult returns an optional accesslist
// It's the result of the `debug_createAccessList` RPC call.
// It contains an error if the transaction itself failed.
type accessListResult struct {
	Accesslist *types.AccessList `json:"accessList"`
	Error      string            `json:"error,omitempty"`
	GasUsed    hexutil.Uint64    `json:"gasUsed"`
}

// CreateAccessList creates an EIP-2930 type AccessList for the given transaction.
// Reexec and BlockNrOrHash can be specified to create the accessList on top of a certain state.
func (s *BlockChainAPI) CreateAccessList(ctx context.Context, args TransactionArgs, blockNrOrHash *rpc.BlockNumberOrHash) (*accessListResult, error) {
	bNrOrHash := rpc.BlockNumberOrHashWithNumber(rpc.LatestBlockNumber)
	if blockNrOrHash != nil {
		bNrOrHash = *blockNrOrHash
	}

	acl, gasUsed, vmerr, err := AccessList(ctx, s.b, bNrOrHash, args)
	if err != nil {
		return nil, err
	}

	result := &accessListResult{Accesslist: &acl, GasUsed: hexutil.Uint64(gasUsed)}
	if vmerr != nil {
		result.Error = vmerr.Error()
	}

	return result, nil
}

// AccessList creates an access list for the given transaction.
// If the accesslist creation fails an error is returned.
// If the transaction itself fails, an vmErr is returned.
func AccessList(ctx context.Context, b Backend, blockNrOrHash rpc.BlockNumberOrHash, args TransactionArgs) (acl types.AccessList, gasUsed uint64, vmErr error, err error) {
	// Retrieve the execution context
	db, header, err := b.StateAndHeaderByNumberOrHash(ctx, blockNrOrHash)
	if db == nil || err != nil {
		return nil, 0, nil, err
	}

	// Ensure any missing fields are filled, extract the recipient and input data
	if err := args.setDefaults(ctx, b, true); err != nil {
		return nil, 0, nil, err
	}

	var to common.Address
	if args.To != nil {
		to = *args.To
	} else {
		to = crypto.CreateAddress(args.from(), uint64(*args.Nonce))
	}

	isPostMerge := header.Difficulty.Cmp(common.Big0) == 0
	// Retrieve the precompiles since they don't need to be added to the access list
	precompiles := vm.ActivePrecompiles(b.ChainConfig().Rules(header.Number, isPostMerge, header.Time))

	// Create an initial tracer
	prevTracer := logger.NewAccessListTracer(nil, args.from(), to, precompiles)
	if args.AccessList != nil {
		prevTracer = logger.NewAccessListTracer(*args.AccessList, args.from(), to, precompiles)
	}

	for {
		// Retrieve the current access list to expand
		accessList := prevTracer.AccessList()
		log.Trace("Creating access list", "input", accessList)

		// Copy the original db so we don't modify it
		statedb := db.Copy()
		// Set the accesslist to the last al
		args.AccessList = &accessList

		msg, err := args.ToMessage(b.RPCGasCap(), header.BaseFee)
		if err != nil {
			return nil, 0, nil, err
		}

		// Apply the transaction with the access list tracer
		tracer := logger.NewAccessListTracer(accessList, args.from(), to, precompiles)
		config := vm.Config{Tracer: tracer, NoBaseFee: true}
		vmenv := b.GetEVM(ctx, msg, statedb, header, &config, nil)
		res, err := core.ApplyMessage(vmenv, msg, new(core.GasPool).AddGas(msg.GasLimit), context.Background())
		if err != nil {
			return nil, 0, nil, fmt.Errorf("failed to apply transaction: %v err: %v", args.toTransaction().Hash(), err)
		}

		if tracer.Equal(prevTracer) {
			return accessList, res.UsedGas, res.Err, nil
		}

		prevTracer = tracer
	}
}

// TransactionAPI exposes methods for reading and creating transaction data.
type TransactionAPI struct {
	b         Backend
	nonceLock *AddrLocker
	signer    types.Signer
}

// returns block transactions along with state-sync transaction if present
// nolint: unparam
func (api *TransactionAPI) getAllBlockTransactions(ctx context.Context, block *types.Block) (types.Transactions, bool) {
	txs := block.Transactions()

	stateSyncPresent := false

	borReceipt := rawdb.ReadBorReceipt(api.b.ChainDb(), block.Hash(), block.NumberU64(), api.b.ChainConfig())
	if borReceipt != nil {
		txHash := types.GetDerivedBorTxHash(types.BorReceiptKey(block.Number().Uint64(), block.Hash()))
		if txHash != (common.Hash{}) {
			borTx, _, _, _, _ := api.b.GetBorBlockTransactionWithBlockHash(ctx, txHash, block.Hash())
			txs = append(txs, borTx)
			stateSyncPresent = true
		}
	}

	return txs, stateSyncPresent
}

// NewTransactionAPI creates a new RPC service with methods for interacting with transactions.
func NewTransactionAPI(b Backend, nonceLock *AddrLocker) *TransactionAPI {
	// The signer used by the API should always be the 'latest' known one because we expect
	// signers to be backwards-compatible with old transactions.
	signer := types.LatestSigner(b.ChainConfig())
	return &TransactionAPI{b, nonceLock, signer}
}

// GetBlockTransactionCountByNumber returns the number of transactions in the block with the given block number.
func (s *TransactionAPI) GetBlockTransactionCountByNumber(ctx context.Context, blockNr rpc.BlockNumber) *hexutil.Uint {
	if block, _ := s.b.BlockByNumber(ctx, blockNr); block != nil {
		txs, _ := s.getAllBlockTransactions(ctx, block)
		n := hexutil.Uint(len(txs))

		return &n
	}

	return nil
}

// GetBlockTransactionCountByHash returns the number of transactions in the block with the given hash.
func (s *TransactionAPI) GetBlockTransactionCountByHash(ctx context.Context, blockHash common.Hash) *hexutil.Uint {
	if block, _ := s.b.BlockByHash(ctx, blockHash); block != nil {
		txs, _ := s.getAllBlockTransactions(ctx, block)
		n := hexutil.Uint(len(txs))

		return &n
	}

	return nil
}

// GetTransactionByBlockNumberAndIndex returns the transaction for the given block number and index.
func (s *TransactionAPI) GetTransactionByBlockNumberAndIndex(ctx context.Context, blockNr rpc.BlockNumber, index hexutil.Uint) *RPCTransaction {
	if block, _ := s.b.BlockByNumber(ctx, blockNr); block != nil {
		return newRPCTransactionFromBlockIndex(block, uint64(index), s.b.ChainConfig(), s.b.ChainDb())
	}

	return nil
}

// GetTransactionByBlockHashAndIndex returns the transaction for the given block hash and index.
func (s *TransactionAPI) GetTransactionByBlockHashAndIndex(ctx context.Context, blockHash common.Hash, index hexutil.Uint) *RPCTransaction {
	if block, _ := s.b.BlockByHash(ctx, blockHash); block != nil {
		return newRPCTransactionFromBlockIndex(block, uint64(index), s.b.ChainConfig(), s.b.ChainDb())
	}

	return nil
}

// GetRawTransactionByBlockNumberAndIndex returns the bytes of the transaction for the given block number and index.
func (s *TransactionAPI) GetRawTransactionByBlockNumberAndIndex(ctx context.Context, blockNr rpc.BlockNumber, index hexutil.Uint) hexutil.Bytes {
	if block, _ := s.b.BlockByNumber(ctx, blockNr); block != nil {
		return newRPCRawTransactionFromBlockIndex(block, uint64(index))
	}

	return nil
}

// GetRawTransactionByBlockHashAndIndex returns the bytes of the transaction for the given block hash and index.
func (s *TransactionAPI) GetRawTransactionByBlockHashAndIndex(ctx context.Context, blockHash common.Hash, index hexutil.Uint) hexutil.Bytes {
	if block, _ := s.b.BlockByHash(ctx, blockHash); block != nil {
		return newRPCRawTransactionFromBlockIndex(block, uint64(index))
	}

	return nil
}

// GetTransactionCount returns the number of transactions the given address has sent for the given block number
func (s *TransactionAPI) GetTransactionCount(ctx context.Context, address common.Address, blockNrOrHash rpc.BlockNumberOrHash) (*hexutil.Uint64, error) {
	// Ask transaction pool for the nonce which includes pending transactions
	if blockNr, ok := blockNrOrHash.Number(); ok && blockNr == rpc.PendingBlockNumber {
		nonce, err := s.b.GetPoolNonce(ctx, address)
		if err != nil {
			return nil, err
		}

		return (*hexutil.Uint64)(&nonce), nil
	}
	// Resolve block number and use its state to ask for the nonce
	state, _, err := s.b.StateAndHeaderByNumberOrHash(ctx, blockNrOrHash)
	if state == nil || err != nil {
		return nil, err
	}

	nonce := state.GetNonce(address)

	return (*hexutil.Uint64)(&nonce), state.Error()
}

// GetTransactionByHash returns the transaction for the given hash
func (s *TransactionAPI) GetTransactionByHash(ctx context.Context, hash common.Hash) (*RPCTransaction, error) {
	borTx := false

	// Try to return an already finalized transaction
<<<<<<< HEAD
	tx, blockHash, blockNumber, index, err := s.b.GetTransaction(ctx, hash)
	if err != nil {
		return nil, err
	}
	// fetch bor block tx if necessary
	if tx == nil {
		if tx, blockHash, blockNumber, index, err = s.b.GetBorBlockTransaction(ctx, hash); err != nil {
			return nil, err
		}

		borTx = true
	}

	if tx != nil {
		header, err := s.b.HeaderByHash(ctx, blockHash)
		if err != nil {
			return nil, err
		}

		resultTx := newRPCTransaction(tx, blockHash, blockNumber, header.Time, index, header.BaseFee, s.b.ChainConfig())

		if borTx {
			// newRPCTransaction calculates hash based on RLP of the transaction data.
			// In case of bor block tx, we need simple derived tx hash (same as function argument) instead of RLP hash
			resultTx.Hash = hash
			resultTx.ChainID = nil
		}

		return resultTx, nil
=======
	found, tx, blockHash, blockNumber, index, err := s.b.GetTransaction(ctx, hash)
	if !found {
		// No finalized transaction, try to retrieve it from the pool
		if tx := s.b.GetPoolTransaction(hash); tx != nil {
			return NewRPCPendingTransaction(tx, s.b.CurrentHeader(), s.b.ChainConfig()), nil
		}
		if err == nil {
			return nil, nil
		}
		return nil, NewTxIndexingError()
>>>>>>> c5ba367e
	}
	header, err := s.b.HeaderByHash(ctx, blockHash)
	if err != nil {
		return nil, err
	}
	return newRPCTransaction(tx, blockHash, blockNumber, header.Time, index, header.BaseFee, s.b.ChainConfig()), nil
}

// GetRawTransactionByHash returns the bytes of the transaction for the given hash.
func (s *TransactionAPI) GetRawTransactionByHash(ctx context.Context, hash common.Hash) (hexutil.Bytes, error) {
	// Retrieve a finalized transaction, or a pooled otherwise
<<<<<<< HEAD
	tx, _, _, _, err := s.b.GetTransaction(ctx, hash)
	if err != nil {
		return nil, err
	}

	if tx == nil {
		if tx = s.b.GetPoolTransaction(hash); tx == nil {
			// Transaction not found anywhere, abort
=======
	found, tx, _, _, _, err := s.b.GetTransaction(ctx, hash)
	if !found {
		if tx = s.b.GetPoolTransaction(hash); tx != nil {
			return tx.MarshalBinary()
		}
		if err == nil {
>>>>>>> c5ba367e
			return nil, nil
		}
		return nil, NewTxIndexingError()
	}
	return tx.MarshalBinary()
}

// GetTransactionReceipt returns the transaction receipt for the given transaction hash.
func (s *TransactionAPI) GetTransactionReceipt(ctx context.Context, hash common.Hash) (map[string]interface{}, error) {
<<<<<<< HEAD
	borTx := false

	tx, blockHash, blockNumber, index, err := s.b.GetTransaction(ctx, hash)
	if err != nil {
		// When the transaction doesn't exist, the RPC method should return JSON null
		// as per specification.
		return nil, nil
=======
	found, tx, blockHash, blockNumber, index, err := s.b.GetTransaction(ctx, hash)
	if err != nil {
		return nil, NewTxIndexingError() // transaction is not fully indexed
	}
	if !found {
		return nil, nil // transaction is not existent or reachable
>>>>>>> c5ba367e
	}
	if tx == nil {
		tx, blockHash, blockNumber, index = rawdb.ReadBorTransaction(s.b.ChainDb(), hash)
		borTx = true
	}

	if tx == nil {
		return nil, nil
	}

	var receipt *types.Receipt

	if borTx {
		// Fetch bor block receipt
		receipt = rawdb.ReadBorReceipt(s.b.ChainDb(), blockHash, blockNumber, s.b.ChainConfig())
	} else {
		receipts, err := s.b.GetReceipts(ctx, blockHash)
		if err != nil {
			return nil, err
		}

		if uint64(len(receipts)) <= index {
			return nil, nil
		}

		receipt = receipts[index]
	}

	header, err := s.b.HeaderByHash(ctx, blockHash)
	if err != nil {
		return nil, err
	}

	// Derive the sender.
	signer := types.MakeSigner(s.b.ChainConfig(), header.Number, header.Time)
	return marshalReceipt(receipt, blockHash, blockNumber, signer, tx, int(index), borTx), nil
}

// marshalReceipt marshals a transaction receipt into a JSON object.
func marshalReceipt(receipt *types.Receipt, blockHash common.Hash, blockNumber uint64, signer types.Signer, tx *types.Transaction, txIndex int, borTx bool) map[string]interface{} {
	from, _ := types.Sender(signer, tx)

	var txHash common.Hash

	if borTx {
		txHash = types.GetDerivedBorTxHash(types.BorReceiptKey(blockNumber, blockHash))
	} else {
		txHash = tx.Hash()
	}

	fields := map[string]interface{}{
		"blockHash":         blockHash,
		"blockNumber":       hexutil.Uint64(blockNumber),
		"transactionHash":   txHash,
		"transactionIndex":  hexutil.Uint64(txIndex),
		"from":              from,
		"to":                tx.To(),
		"gasUsed":           hexutil.Uint64(receipt.GasUsed),
		"cumulativeGasUsed": hexutil.Uint64(receipt.CumulativeGasUsed),
		"contractAddress":   nil,
		"logs":              receipt.Logs,
		"logsBloom":         receipt.Bloom,
		"type":              hexutil.Uint(tx.Type()),
		"effectiveGasPrice": (*hexutil.Big)(receipt.EffectiveGasPrice),
	}

	if receipt.EffectiveGasPrice == nil {
		fields["effectiveGasPrice"] = new(hexutil.Big)
	}

	// Assign receipt status or post state.
	if len(receipt.PostState) > 0 {
		fields["root"] = hexutil.Bytes(receipt.PostState)
	} else {
		fields["status"] = hexutil.Uint(receipt.Status)
	}

	if receipt.Logs == nil {
		fields["logs"] = []*types.Log{}
	}

	if tx.Type() == types.BlobTxType {
		fields["blobGasUsed"] = hexutil.Uint64(receipt.BlobGasUsed)
		fields["blobGasPrice"] = (*hexutil.Big)(receipt.BlobGasPrice)
	}

	// If the ContractAddress is 20 0x0 bytes, assume it is not a contract creation
	if receipt.ContractAddress != (common.Address{}) {
		fields["contractAddress"] = receipt.ContractAddress
	}
	return fields
}

// sign is a helper function that signs a transaction with the private key of the given address.
func (s *TransactionAPI) sign(addr common.Address, tx *types.Transaction) (*types.Transaction, error) {
	// Look up the wallet containing the requested signer
	account := accounts.Account{Address: addr}

	wallet, err := s.b.AccountManager().Find(account)
	if err != nil {
		return nil, err
	}
	// Request the wallet to sign the transaction
	return wallet.SignTx(account, tx, s.b.ChainConfig().ChainID)
}

// SubmitTransaction is a helper function that submits tx to txPool and logs a message.
func SubmitTransaction(ctx context.Context, b Backend, tx *types.Transaction) (common.Hash, error) {
	// If the transaction fee cap is already specified, ensure the
	// fee of the given transaction is _reasonable_.
	if err := checkTxFee(tx.GasPrice(), tx.Gas(), b.RPCTxFeeCap()); err != nil {
		return common.Hash{}, err
	}

	if !b.UnprotectedAllowed() && !tx.Protected() {
		// Ensure only eip155 signed transactions are submitted if EIP155Required is set.
		return common.Hash{}, errors.New("only replay-protected (EIP-155) transactions allowed over RPC")
	}

	if err := b.SendTx(ctx, tx); err != nil {
		return common.Hash{}, err
	}
	// Print a log with full tx details for manual investigations and interventions
	head := b.CurrentBlock()
	signer := types.MakeSigner(b.ChainConfig(), head.Number, head.Time)
	from, err := types.Sender(signer, tx)

	if err != nil && (!b.UnprotectedAllowed() || (b.UnprotectedAllowed() && err != types.ErrInvalidChainId)) {
		return common.Hash{}, err
	}

	if tx.To() == nil {
		addr := crypto.CreateAddress(from, tx.Nonce())
		log.Info("Submitted contract creation", "hash", tx.Hash().Hex(), "from", from, "nonce", tx.Nonce(), "contract", addr.Hex(), "value", tx.Value())
	} else {
		log.Info("Submitted transaction", "hash", tx.Hash().Hex(), "from", from, "nonce", tx.Nonce(), "recipient", tx.To(), "value", tx.Value())
	}

	return tx.Hash(), nil
}

// SendTransaction creates a transaction for the given argument, sign it and submit it to the
// transaction pool.
func (s *TransactionAPI) SendTransaction(ctx context.Context, args TransactionArgs) (common.Hash, error) {
	// Look up the wallet containing the requested signer
	account := accounts.Account{Address: args.from()}

	wallet, err := s.b.AccountManager().Find(account)
	if err != nil {
		return common.Hash{}, err
	}

	if args.Nonce == nil {
		// Hold the mutex around signing to prevent concurrent assignment of
		// the same nonce to multiple accounts.
		s.nonceLock.LockAddr(args.from())
		defer s.nonceLock.UnlockAddr(args.from())
	}
	if args.IsEIP4844() {
		return common.Hash{}, errBlobTxNotSupported
	}

	// Set some sanity defaults and terminate on failure
	if err := args.setDefaults(ctx, s.b, false); err != nil {
		return common.Hash{}, err
	}
	// Assemble the transaction and sign with the wallet
	tx := args.toTransaction()

	signed, err := wallet.SignTx(account, tx, s.b.ChainConfig().ChainID)
	if err != nil {
		return common.Hash{}, err
	}

	return SubmitTransaction(ctx, s.b, signed)
}

// FillTransaction fills the defaults (nonce, gas, gasPrice or 1559 fields)
// on a given unsigned transaction, and returns it to the caller for further
// processing (signing + broadcast).
func (s *TransactionAPI) FillTransaction(ctx context.Context, args TransactionArgs) (*SignTransactionResult, error) {
	args.blobSidecarAllowed = true

	// Set some sanity defaults and terminate on failure
	if err := args.setDefaults(ctx, s.b, false); err != nil {
		return nil, err
	}
	// Assemble the transaction and obtain rlp
	tx := args.toTransaction()

	data, err := tx.MarshalBinary()
	if err != nil {
		return nil, err
	}

	return &SignTransactionResult{data, tx}, nil
}

// SendRawTransaction will add the signed transaction to the transaction pool.
// The sender is responsible for signing the transaction and using the correct nonce.
func (s *TransactionAPI) SendRawTransaction(ctx context.Context, input hexutil.Bytes) (common.Hash, error) {
	tx := new(types.Transaction)
	if err := tx.UnmarshalBinary(input); err != nil {
		return common.Hash{}, err
	}

	return SubmitTransaction(ctx, s.b, tx)
}

// Sign calculates an ECDSA signature for:
// keccak256("\x19Ethereum Signed Message:\n" + len(message) + message).
//
// Note, the produced signature conforms to the secp256k1 curve R, S and V values,
// where the V value will be 27 or 28 for legacy reasons.
//
// The account associated with addr must be unlocked.
//
// https://github.com/ethereum/wiki/wiki/JSON-RPC#eth_sign
func (s *TransactionAPI) Sign(addr common.Address, data hexutil.Bytes) (hexutil.Bytes, error) {
	// Look up the wallet containing the requested signer
	account := accounts.Account{Address: addr}

	wallet, err := s.b.AccountManager().Find(account)
	if err != nil {
		return nil, err
	}
	// Sign the requested hash with the wallet
	signature, err := wallet.SignText(account, data)
	if err == nil {
		signature[64] += 27 // Transform V from 0/1 to 27/28 according to the yellow paper
	}

	return signature, err
}

// SignTransactionResult represents a RLP encoded signed transaction.
type SignTransactionResult struct {
	Raw hexutil.Bytes      `json:"raw"`
	Tx  *types.Transaction `json:"tx"`
}

// SignTransaction will sign the given transaction with the from account.
// The node needs to have the private key of the account corresponding with
// the given from address and it needs to be unlocked.
func (s *TransactionAPI) SignTransaction(ctx context.Context, args TransactionArgs) (*SignTransactionResult, error) {
	if args.Gas == nil {
		return nil, errors.New("gas not specified")
	}

	if args.GasPrice == nil && (args.MaxPriorityFeePerGas == nil || args.MaxFeePerGas == nil) {
		return nil, errors.New("missing gasPrice or maxFeePerGas/maxPriorityFeePerGas")
	}
<<<<<<< HEAD

	if args.Nonce == nil {
		return nil, errors.New("nonce not specified")
	}

	if err := args.setDefaults(ctx, s.b); err != nil {
=======
	if args.IsEIP4844() {
		return nil, errBlobTxNotSupported
	}
	if args.Nonce == nil {
		return nil, errors.New("nonce not specified")
	}
	if err := args.setDefaults(ctx, s.b, false); err != nil {
>>>>>>> c5ba367e
		return nil, err
	}
	// Before actually sign the transaction, ensure the transaction fee is reasonable.
	tx := args.toTransaction()
	if err := checkTxFee(tx.GasPrice(), tx.Gas(), s.b.RPCTxFeeCap()); err != nil {
		return nil, err
	}

	signed, err := s.sign(args.from(), tx)
	if err != nil {
		return nil, err
	}

	data, err := signed.MarshalBinary()
	if err != nil {
		return nil, err
	}

	return &SignTransactionResult{data, signed}, nil
}

// PendingTransactions returns the transactions that are in the transaction pool
// and have a from address that is one of the accounts this node manages.
func (s *TransactionAPI) PendingTransactions() ([]*RPCTransaction, error) {
	pending, err := s.b.GetPoolTransactions()
	if err != nil {
		return nil, err
	}

	accounts := make(map[common.Address]struct{})

	for _, wallet := range s.b.AccountManager().Wallets() {
		for _, account := range wallet.Accounts() {
			accounts[account.Address] = struct{}{}
		}
	}

	curHeader := s.b.CurrentHeader()
	transactions := make([]*RPCTransaction, 0, len(pending))

	for _, tx := range pending {
		from, _ := types.Sender(s.signer, tx)
		if _, exists := accounts[from]; exists {
			transactions = append(transactions, NewRPCPendingTransaction(tx, curHeader, s.b.ChainConfig()))
		}
	}

	return transactions, nil
}

// Resend accepts an existing transaction and a new gas price and limit. It will remove
// the given transaction from the pool and reinsert it with the new gas price and limit.
// nolint:gocognit
func (s *TransactionAPI) Resend(ctx context.Context, sendArgs TransactionArgs, gasPrice *hexutil.Big, gasLimit *hexutil.Uint64) (common.Hash, error) {
	if sendArgs.Nonce == nil {
		return common.Hash{}, errors.New("missing transaction nonce in transaction spec")
	}
<<<<<<< HEAD

	if err := sendArgs.setDefaults(ctx, s.b); err != nil {
=======
	if err := sendArgs.setDefaults(ctx, s.b, false); err != nil {
>>>>>>> c5ba367e
		return common.Hash{}, err
	}

	matchTx := sendArgs.toTransaction()

	// Before replacing the old transaction, ensure the _new_ transaction fee is reasonable.
	var price = matchTx.GasPrice()
	if gasPrice != nil {
		price = gasPrice.ToInt()
	}

	var gas = matchTx.Gas()
	if gasLimit != nil {
		gas = uint64(*gasLimit)
	}

	if err := checkTxFee(price, gas, s.b.RPCTxFeeCap()); err != nil {
		return common.Hash{}, err
	}
	// Iterate the pending list for replacement
	pending, err := s.b.GetPoolTransactions()
	if err != nil {
		return common.Hash{}, err
	}

	for _, p := range pending {
		wantSigHash := s.signer.Hash(matchTx)
		pFrom, err := types.Sender(s.signer, p)

		if err != nil && (s.b.UnprotectedAllowed() && err == types.ErrInvalidChainId) {
			err = nil
		}

		if err == nil && pFrom == sendArgs.from() && s.signer.Hash(p) == wantSigHash {
			// Match. Re-sign and send the transaction.
			if gasPrice != nil && (*big.Int)(gasPrice).Sign() != 0 {
				sendArgs.GasPrice = gasPrice
			}

			if gasLimit != nil && *gasLimit != 0 {
				sendArgs.Gas = gasLimit
			}

			signedTx, err := s.sign(sendArgs.from(), sendArgs.toTransaction())
			if err != nil {
				return common.Hash{}, err
			}

			if err = s.b.SendTx(ctx, signedTx); err != nil {
				return common.Hash{}, err
			}

			return signedTx.Hash(), nil
		}
	}

	return common.Hash{}, fmt.Errorf("transaction %#x not found", matchTx.Hash())
}

// DebugAPI is the collection of Ethereum APIs exposed over the debugging
// namespace.
type DebugAPI struct {
	b Backend
}

// NewDebugAPI creates a new instance of DebugAPI.
func NewDebugAPI(b Backend) *DebugAPI {
	return &DebugAPI{b: b}
}

// GetRawHeader retrieves the RLP encoding for a single header.
func (api *DebugAPI) GetRawHeader(ctx context.Context, blockNrOrHash rpc.BlockNumberOrHash) (hexutil.Bytes, error) {
	var hash common.Hash
	if h, ok := blockNrOrHash.Hash(); ok {
		hash = h
	} else {
		block, err := api.b.BlockByNumberOrHash(ctx, blockNrOrHash)
		if err != nil {
			return nil, err
		}

		hash = block.Hash()
	}

	header, _ := api.b.HeaderByHash(ctx, hash)
	if header == nil {
		return nil, fmt.Errorf("header #%d not found", hash)
	}

	return rlp.EncodeToBytes(header)
}

// GetRawBlock retrieves the RLP encoded for a single block.
func (api *DebugAPI) GetRawBlock(ctx context.Context, blockNrOrHash rpc.BlockNumberOrHash) (hexutil.Bytes, error) {
	var hash common.Hash
	if h, ok := blockNrOrHash.Hash(); ok {
		hash = h
	} else {
		block, err := api.b.BlockByNumberOrHash(ctx, blockNrOrHash)
		if err != nil {
			return nil, err
		}

		hash = block.Hash()
	}

	block, _ := api.b.BlockByHash(ctx, hash)
	if block == nil {
		return nil, fmt.Errorf("block #%d not found", hash)
	}

	return rlp.EncodeToBytes(block)
}

// GetRawReceipts retrieves the binary-encoded receipts of a single block.
func (api *DebugAPI) GetRawReceipts(ctx context.Context, blockNrOrHash rpc.BlockNumberOrHash) ([]hexutil.Bytes, error) {
	var hash common.Hash
	if h, ok := blockNrOrHash.Hash(); ok {
		hash = h
	} else {
		block, err := api.b.BlockByNumberOrHash(ctx, blockNrOrHash)
		if err != nil {
			return nil, err
		}

		hash = block.Hash()
	}

	receipts, err := api.b.GetReceipts(ctx, hash)
	if err != nil {
		return nil, err
	}

	result := make([]hexutil.Bytes, len(receipts))

	for i, receipt := range receipts {
		b, err := receipt.MarshalBinary()
		if err != nil {
			return nil, err
		}

		result[i] = b
	}

	return result, nil
}

// GetRawTransaction returns the bytes of the transaction for the given hash.
func (s *DebugAPI) GetRawTransaction(ctx context.Context, hash common.Hash) (hexutil.Bytes, error) {
	// Retrieve a finalized transaction, or a pooled otherwise
<<<<<<< HEAD
	tx, _, _, _, err := s.b.GetTransaction(ctx, hash)
	if err != nil {
		return nil, err
	}

	if tx == nil {
		if tx = s.b.GetPoolTransaction(hash); tx == nil {
			// Transaction not found anywhere, abort
=======
	found, tx, _, _, _, err := s.b.GetTransaction(ctx, hash)
	if !found {
		if tx = s.b.GetPoolTransaction(hash); tx != nil {
			return tx.MarshalBinary()
		}
		if err == nil {
>>>>>>> c5ba367e
			return nil, nil
		}
		return nil, NewTxIndexingError()
	}

	return tx.MarshalBinary()
}

// PrintBlock retrieves a block and returns its pretty printed form.
func (api *DebugAPI) PrintBlock(ctx context.Context, number uint64) (string, error) {
	block, _ := api.b.BlockByNumber(ctx, rpc.BlockNumber(number))
	if block == nil {
		return "", fmt.Errorf("block #%d not found", number)
	}

	return spew.Sdump(block), nil
}

// ChaindbProperty returns leveldb properties of the key-value database.
func (api *DebugAPI) ChaindbProperty(property string) (string, error) {
	return api.b.ChainDb().Stat(property)
}

// ChaindbCompact flattens the entire key-value database into a single level,
// removing all unused slots and merging all keys.
func (api *DebugAPI) ChaindbCompact() error {
	cstart := time.Now()
	for b := 0; b <= 255; b++ {
		var (
			start = []byte{byte(b)}
			end   = []byte{byte(b + 1)}
		)
		if b == 255 {
			end = nil
		}
		log.Info("Compacting database", "range", fmt.Sprintf("%#X-%#X", start, end), "elapsed", common.PrettyDuration(time.Since(cstart)))
		if err := api.b.ChainDb().Compact(start, end); err != nil {
			log.Error("Database compaction failed", "err", err)
			return err
		}
	}

	return nil
}

// SetHead rewinds the head of the blockchain to a previous block.
func (api *DebugAPI) SetHead(number hexutil.Uint64) {
	api.b.SetHead(uint64(number))
}

// GetTraceStack returns the current trace stack
func (api *DebugAPI) GetTraceStack() string {
	buf := make([]byte, 1024)

	for {
		n := runtime.Stack(buf, true)

		if n < len(buf) {
			return string(buf)
		}

		buf = make([]byte, 2*len(buf))
	}
}

// PeerStats returns the current head height and td of all the connected peers
// along with few additional identifiers.
func (api *DebugAPI) PeerStats() interface{} {
	return api.b.PeerStats()
}

// NetAPI offers network related RPC methods
type NetAPI struct {
	net            *p2p.Server
	networkVersion uint64
}

// NewNetAPI creates a new net API instance.
func NewNetAPI(net *p2p.Server, networkVersion uint64) *NetAPI {
	return &NetAPI{net, networkVersion}
}

// Listening returns an indication if the node is listening for network connections.
func (s *NetAPI) Listening() bool {
	return true // always listening
}

// PeerCount returns the number of connected peers
func (s *NetAPI) PeerCount() hexutil.Uint {
	return hexutil.Uint(s.net.PeerCount())
}

// Version returns the current ethereum protocol version.
func (s *NetAPI) Version() string {
	return fmt.Sprintf("%d", s.networkVersion)
}

// checkTxFee is an internal function used to check whether the fee of
// the given transaction is _reasonable_(under the cap).
func checkTxFee(gasPrice *big.Int, gas uint64, cap float64) error {
	// Short circuit if there is no cap for transaction fee at all.
	if cap == 0 {
		return nil
	}

	feeEth := new(big.Float).Quo(new(big.Float).SetInt(new(big.Int).Mul(gasPrice, new(big.Int).SetUint64(gas))), new(big.Float).SetInt(big.NewInt(params.Ether)))

	feeFloat, _ := feeEth.Float64()
	if feeFloat > cap {
		return fmt.Errorf("tx fee (%.2f ether) exceeds the configured cap (%.2f ether)", feeFloat, cap)
	}

	return nil
}<|MERGE_RESOLUTION|>--- conflicted
+++ resolved
@@ -52,11 +52,7 @@
 	"github.com/ethereum/go-ethereum/rlp"
 	"github.com/ethereum/go-ethereum/rpc"
 	"github.com/ethereum/go-ethereum/trie"
-<<<<<<< HEAD
-=======
 	"github.com/holiman/uint256"
-	"github.com/tyler-smith/go-bip39"
->>>>>>> c5ba367e
 )
 
 // estimateGasErrorRatio is the amount of overestimation eth_estimateGas is
@@ -514,13 +510,9 @@
 		s.nonceLock.LockAddr(args.from())
 		defer s.nonceLock.UnlockAddr(args.from())
 	}
-<<<<<<< HEAD
-
-=======
 	if args.IsEIP4844() {
 		return common.Hash{}, errBlobTxNotSupported
 	}
->>>>>>> c5ba367e
 	signed, err := s.signTransaction(ctx, &args, passwd)
 	if err != nil {
 		log.Warn("Failed transaction send attempt", "from", args.from(), "to", args.To, "value", args.Value.ToInt(), "err", err)
@@ -548,13 +540,9 @@
 	if args.GasPrice == nil && (args.MaxFeePerGas == nil || args.MaxPriorityFeePerGas == nil) {
 		return nil, errors.New("missing gasPrice or maxFeePerGas/maxPriorityFeePerGas")
 	}
-<<<<<<< HEAD
-
-=======
 	if args.IsEIP4844() {
 		return nil, errBlobTxNotSupported
 	}
->>>>>>> c5ba367e
 	if args.Nonce == nil {
 		return nil, errors.New("nonce not specified")
 	}
@@ -801,13 +789,8 @@
 	if state == nil || err != nil {
 		return nil, err
 	}
-<<<<<<< HEAD
-
-	return (*hexutil.Big)(state.GetBalance(address)), state.Error()
-=======
 	b := state.GetBalance(address).ToBig()
 	return (*hexutil.Big)(b), state.Error()
->>>>>>> c5ba367e
 }
 
 // AccountResult structs for GetProof
@@ -1365,41 +1348,6 @@
 	return doCall(ctx, b, args, state, header, overrides, blockOverrides, timeout, globalGasCap)
 }
 
-<<<<<<< HEAD
-func newRevertError(revert []byte) *revertError {
-	err := vm.ErrExecutionReverted
-
-	reason, errUnpack := abi.UnpackRevert(revert)
-	if errUnpack == nil {
-		err = fmt.Errorf("%w: %v", vm.ErrExecutionReverted, reason)
-	}
-
-	return &revertError{
-		error:  err,
-		reason: hexutil.Encode(revert),
-	}
-}
-
-// revertError is an API error that encompasses an EVM revertal with JSON error
-// code and a binary data blob.
-type revertError struct {
-	error
-	reason string // revert reason hex encoded
-}
-
-// ErrorCode returns the JSON error code for a revertal.
-// See: https://github.com/ethereum/wiki/wiki/JSON-RPC-Error-Codes-Improvement-Proposal
-func (e *revertError) ErrorCode() int {
-	return 3
-}
-
-// ErrorData returns the hex encoded revert reason.
-func (e *revertError) ErrorData() interface{} {
-	return e.reason
-}
-
-=======
->>>>>>> c5ba367e
 // Call executes the given transaction on the state for the given block number.
 //
 // Additionally, the caller can specify a batch of contract for fields overriding.
@@ -2049,11 +1997,18 @@
 	borTx := false
 
 	// Try to return an already finalized transaction
-<<<<<<< HEAD
-	tx, blockHash, blockNumber, index, err := s.b.GetTransaction(ctx, hash)
-	if err != nil {
-		return nil, err
-	}
+	found, tx, blockHash, blockNumber, index, err := s.b.GetTransaction(ctx, hash)
+	if !found {
+		// No finalized transaction, try to retrieve it from the pool
+		if tx := s.b.GetPoolTransaction(hash); tx != nil {
+			return NewRPCPendingTransaction(tx, s.b.CurrentHeader(), s.b.ChainConfig()), nil
+		}
+		if err == nil {
+			return nil, nil
+		}
+		return nil, NewTxIndexingError()
+	}
+
 	// fetch bor block tx if necessary
 	if tx == nil {
 		if tx, blockHash, blockNumber, index, err = s.b.GetBorBlockTransaction(ctx, hash); err != nil {
@@ -2079,48 +2034,28 @@
 		}
 
 		return resultTx, nil
-=======
-	found, tx, blockHash, blockNumber, index, err := s.b.GetTransaction(ctx, hash)
-	if !found {
-		// No finalized transaction, try to retrieve it from the pool
-		if tx := s.b.GetPoolTransaction(hash); tx != nil {
-			return NewRPCPendingTransaction(tx, s.b.CurrentHeader(), s.b.ChainConfig()), nil
-		}
-		if err == nil {
-			return nil, nil
-		}
-		return nil, NewTxIndexingError()
->>>>>>> c5ba367e
-	}
-	header, err := s.b.HeaderByHash(ctx, blockHash)
-	if err != nil {
-		return nil, err
-	}
-	return newRPCTransaction(tx, blockHash, blockNumber, header.Time, index, header.BaseFee, s.b.ChainConfig()), nil
+	}
+	// No finalized transaction, try to retrieve it from the pool
+	if tx := s.b.GetPoolTransaction(hash); tx != nil {
+		return NewRPCPendingTransaction(tx, s.b.CurrentHeader(), s.b.ChainConfig()), nil
+	}
+
+	// Transaction unknown, return as such
+	return nil, nil
 }
 
 // GetRawTransactionByHash returns the bytes of the transaction for the given hash.
 func (s *TransactionAPI) GetRawTransactionByHash(ctx context.Context, hash common.Hash) (hexutil.Bytes, error) {
 	// Retrieve a finalized transaction, or a pooled otherwise
-<<<<<<< HEAD
-	tx, _, _, _, err := s.b.GetTransaction(ctx, hash)
-	if err != nil {
-		return nil, err
-	}
-
-	if tx == nil {
-		if tx = s.b.GetPoolTransaction(hash); tx == nil {
-			// Transaction not found anywhere, abort
-=======
 	found, tx, _, _, _, err := s.b.GetTransaction(ctx, hash)
 	if !found {
 		if tx = s.b.GetPoolTransaction(hash); tx != nil {
 			return tx.MarshalBinary()
 		}
 		if err == nil {
->>>>>>> c5ba367e
 			return nil, nil
 		}
+
 		return nil, NewTxIndexingError()
 	}
 	return tx.MarshalBinary()
@@ -2128,22 +2063,15 @@
 
 // GetTransactionReceipt returns the transaction receipt for the given transaction hash.
 func (s *TransactionAPI) GetTransactionReceipt(ctx context.Context, hash common.Hash) (map[string]interface{}, error) {
-<<<<<<< HEAD
+
 	borTx := false
 
-	tx, blockHash, blockNumber, index, err := s.b.GetTransaction(ctx, hash)
-	if err != nil {
-		// When the transaction doesn't exist, the RPC method should return JSON null
-		// as per specification.
-		return nil, nil
-=======
 	found, tx, blockHash, blockNumber, index, err := s.b.GetTransaction(ctx, hash)
 	if err != nil {
 		return nil, NewTxIndexingError() // transaction is not fully indexed
 	}
 	if !found {
 		return nil, nil // transaction is not existent or reachable
->>>>>>> c5ba367e
 	}
 	if tx == nil {
 		tx, blockHash, blockNumber, index = rawdb.ReadBorTransaction(s.b.ChainDb(), hash)
@@ -2396,22 +2324,14 @@
 	if args.GasPrice == nil && (args.MaxPriorityFeePerGas == nil || args.MaxFeePerGas == nil) {
 		return nil, errors.New("missing gasPrice or maxFeePerGas/maxPriorityFeePerGas")
 	}
-<<<<<<< HEAD
-
+
+	if args.IsEIP4844() {
+		return nil, errBlobTxNotSupported
+	}
 	if args.Nonce == nil {
 		return nil, errors.New("nonce not specified")
 	}
-
-	if err := args.setDefaults(ctx, s.b); err != nil {
-=======
-	if args.IsEIP4844() {
-		return nil, errBlobTxNotSupported
-	}
-	if args.Nonce == nil {
-		return nil, errors.New("nonce not specified")
-	}
 	if err := args.setDefaults(ctx, s.b, false); err != nil {
->>>>>>> c5ba367e
 		return nil, err
 	}
 	// Before actually sign the transaction, ensure the transaction fee is reasonable.
@@ -2469,12 +2389,7 @@
 	if sendArgs.Nonce == nil {
 		return common.Hash{}, errors.New("missing transaction nonce in transaction spec")
 	}
-<<<<<<< HEAD
-
-	if err := sendArgs.setDefaults(ctx, s.b); err != nil {
-=======
 	if err := sendArgs.setDefaults(ctx, s.b, false); err != nil {
->>>>>>> c5ba367e
 		return common.Hash{}, err
 	}
 
@@ -2625,23 +2540,12 @@
 // GetRawTransaction returns the bytes of the transaction for the given hash.
 func (s *DebugAPI) GetRawTransaction(ctx context.Context, hash common.Hash) (hexutil.Bytes, error) {
 	// Retrieve a finalized transaction, or a pooled otherwise
-<<<<<<< HEAD
-	tx, _, _, _, err := s.b.GetTransaction(ctx, hash)
-	if err != nil {
-		return nil, err
-	}
-
-	if tx == nil {
-		if tx = s.b.GetPoolTransaction(hash); tx == nil {
-			// Transaction not found anywhere, abort
-=======
 	found, tx, _, _, _, err := s.b.GetTransaction(ctx, hash)
 	if !found {
 		if tx = s.b.GetPoolTransaction(hash); tx != nil {
 			return tx.MarshalBinary()
 		}
 		if err == nil {
->>>>>>> c5ba367e
 			return nil, nil
 		}
 		return nil, NewTxIndexingError()
