// Copyright 2023 The go-ethereum Authors
// This file is part of the go-ethereum library.
//
// The go-ethereum library is free software: you can redistribute it and/or modify
// it under the terms of the GNU Lesser General Public License as published by
// the Free Software Foundation, either version 3 of the License, or
// (at your option) any later version.
//
// The go-ethereum library is distributed in the hope that it will be useful,
// but WITHOUT ANY WARRANTY; without even the implied warranty of
// MERCHANTABILITY or FITNESS FOR A PARTICULAR PURPOSE. See the
// GNU Lesser General Public License for more details.
//
// You should have received a copy of the GNU Lesser General Public License
// along with the go-ethereum library. If not, see <http://www.gnu.org/licenses/>.

package ethapi

import (
	"bytes"
	"context"
	"crypto/ecdsa"
	"encoding/json"
	"errors"
	"fmt"
	"math/big"
	"os"
	"path/filepath"
	"reflect"
	"slices"
	"testing"
	"time"

	"github.com/holiman/uint256"
	"github.com/stretchr/testify/require"

	"github.com/ethereum/go-ethereum"
	"github.com/ethereum/go-ethereum/accounts"
	"github.com/ethereum/go-ethereum/accounts/keystore"
	"github.com/ethereum/go-ethereum/common"
	"github.com/ethereum/go-ethereum/common/hexutil"
	"github.com/ethereum/go-ethereum/consensus"
	"github.com/ethereum/go-ethereum/consensus/beacon"
	"github.com/ethereum/go-ethereum/consensus/ethash"
	"github.com/ethereum/go-ethereum/core"
	"github.com/ethereum/go-ethereum/core/bloombits"
	"github.com/ethereum/go-ethereum/core/rawdb"
	"github.com/ethereum/go-ethereum/core/state"
	"github.com/ethereum/go-ethereum/core/types"
	"github.com/ethereum/go-ethereum/core/vm"
	"github.com/ethereum/go-ethereum/crypto"
	"github.com/ethereum/go-ethereum/ethdb"
	"github.com/ethereum/go-ethereum/event"
	"github.com/ethereum/go-ethereum/internal/blocktest"
	"github.com/ethereum/go-ethereum/params"
	"github.com/ethereum/go-ethereum/rpc"
)

func testTransactionMarshal(t *testing.T, tests []txData, config *params.ChainConfig) {
	t.Parallel()
	var (
		signer = types.LatestSigner(config)
		key, _ = crypto.HexToECDSA("b71c71a67e1177ad4e901695e1b4b9ee17ae16c6668d313eac2f96dbcda3f291")
	)

	for i, tt := range tests {
		var tx2 types.Transaction
		tx, err := types.SignNewTx(key, signer, tt.Tx)
		if err != nil {
			t.Fatalf("test %d: signing failed: %v", i, err)
		}
		// Regular transaction
		if data, err := json.Marshal(tx); err != nil {
			t.Fatalf("test %d: marshalling failed; %v", i, err)
		} else if err = tx2.UnmarshalJSON(data); err != nil {
			t.Fatalf("test %d: sunmarshal failed: %v", i, err)
		} else if want, have := tx.Hash(), tx2.Hash(); want != have {
			t.Fatalf("test %d: stx changed, want %x have %x", i, want, have)
		}

		// rpcTransaction
		rpcTx := newRPCTransaction(tx, common.Hash{}, 0, 0, 0, nil, config)
		if data, err := json.Marshal(rpcTx); err != nil {
			t.Fatalf("test %d: marshalling failed; %v", i, err)
		} else if err = tx2.UnmarshalJSON(data); err != nil {
			t.Fatalf("test %d: unmarshal failed: %v", i, err)
		} else if want, have := tx.Hash(), tx2.Hash(); want != have {
			t.Fatalf("test %d: tx changed, want %x have %x", i, want, have)
		} else {
			want, have := tt.Want, string(data)
			require.JSONEqf(t, want, have, "test %d: rpc json not match, want %s have %s", i, want, have)
		}
	}
}

func TestTransaction_RoundTripRpcJSON(t *testing.T) {
	var (
		config = params.AllEthashProtocolChanges
		tests  = allTransactionTypes(common.Address{0xde, 0xad}, config)
	)
	testTransactionMarshal(t, tests, config)
}

func TestTransactionBlobTx(t *testing.T) {
	config := *params.TestChainConfig
	config.ShanghaiBlock = big.NewInt(0)
	config.CancunBlock = big.NewInt(0)
	tests := allBlobTxs(common.Address{0xde, 0xad}, &config)

	testTransactionMarshal(t, tests, &config)
}

type txData struct {
	Tx   types.TxData
	Want string
}

func allTransactionTypes(addr common.Address, config *params.ChainConfig) []txData {
	return []txData{
		{
			Tx: &types.LegacyTx{
				Nonce:    5,
				GasPrice: big.NewInt(6),
				Gas:      7,
				To:       &addr,
				Value:    big.NewInt(8),
				Data:     []byte{0, 1, 2, 3, 4},
				V:        big.NewInt(9),
				R:        big.NewInt(10),
				S:        big.NewInt(11),
			},
			Want: `{
				"blockHash": null,
				"blockNumber": null,
				"from": "0x71562b71999873db5b286df957af199ec94617f7",
				"gas": "0x7",
				"gasPrice": "0x6",
				"hash": "0x5f3240454cd09a5d8b1c5d651eefae7a339262875bcd2d0e6676f3d989967008",
				"input": "0x0001020304",
				"nonce": "0x5",
				"to": "0xdead000000000000000000000000000000000000",
				"transactionIndex": null,
				"value": "0x8",
				"type": "0x0",
				"chainId": "0x539",
				"v": "0xa96",
				"r": "0xbc85e96592b95f7160825d837abb407f009df9ebe8f1b9158a4b8dd093377f75",
				"s": "0x1b55ea3af5574c536967b039ba6999ef6c89cf22fc04bcb296e0e8b0b9b576f5"
			}`,
		}, {
			Tx: &types.LegacyTx{
				Nonce:    5,
				GasPrice: big.NewInt(6),
				Gas:      7,
				To:       nil,
				Value:    big.NewInt(8),
				Data:     []byte{0, 1, 2, 3, 4},
				V:        big.NewInt(32),
				R:        big.NewInt(10),
				S:        big.NewInt(11),
			},
			Want: `{
				"blockHash": null,
				"blockNumber": null,
				"from": "0x71562b71999873db5b286df957af199ec94617f7",
				"gas": "0x7",
				"gasPrice": "0x6",
				"hash": "0x806e97f9d712b6cb7e781122001380a2837531b0fc1e5f5d78174ad4cb699873",
				"input": "0x0001020304",
				"nonce": "0x5",
				"to": null,
				"transactionIndex": null,
				"value": "0x8",
				"type": "0x0",
				"chainId": "0x539",
				"v": "0xa96",
				"r": "0x9dc28b267b6ad4e4af6fe9289668f9305c2eb7a3241567860699e478af06835a",
				"s": "0xa0b51a071aa9bed2cd70aedea859779dff039e3630ea38497d95202e9b1fec7"
			}`,
		},
		{
			Tx: &types.AccessListTx{
				ChainID:  config.ChainID,
				Nonce:    5,
				GasPrice: big.NewInt(6),
				Gas:      7,
				To:       &addr,
				Value:    big.NewInt(8),
				Data:     []byte{0, 1, 2, 3, 4},
				AccessList: types.AccessList{
					types.AccessTuple{
						Address:     common.Address{0x2},
						StorageKeys: []common.Hash{types.EmptyRootHash},
					},
				},
				V: big.NewInt(32),
				R: big.NewInt(10),
				S: big.NewInt(11),
			},
			Want: `{
				"blockHash": null,
				"blockNumber": null,
				"from": "0x71562b71999873db5b286df957af199ec94617f7",
				"gas": "0x7",
				"gasPrice": "0x6",
				"hash": "0x121347468ee5fe0a29f02b49b4ffd1c8342bc4255146bb686cd07117f79e7129",
				"input": "0x0001020304",
				"nonce": "0x5",
				"to": "0xdead000000000000000000000000000000000000",
				"transactionIndex": null,
				"value": "0x8",
				"type": "0x1",
				"accessList": [
					{
						"address": "0x0200000000000000000000000000000000000000",
						"storageKeys": [
							"0x56e81f171bcc55a6ff8345e692c0f86e5b48e01b996cadc001622fb5e363b421"
						]
					}
				],
				"chainId": "0x539",
				"v": "0x0",
				"r": "0xf372ad499239ae11d91d34c559ffc5dab4daffc0069e03afcabdcdf231a0c16b",
				"s": "0x28573161d1f9472fa0fd4752533609e72f06414f7ab5588699a7141f65d2abf",
				"yParity": "0x0"
			}`,
		}, {
			Tx: &types.AccessListTx{
				ChainID:  config.ChainID,
				Nonce:    5,
				GasPrice: big.NewInt(6),
				Gas:      7,
				To:       nil,
				Value:    big.NewInt(8),
				Data:     []byte{0, 1, 2, 3, 4},
				AccessList: types.AccessList{
					types.AccessTuple{
						Address:     common.Address{0x2},
						StorageKeys: []common.Hash{types.EmptyRootHash},
					},
				},
				V: big.NewInt(32),
				R: big.NewInt(10),
				S: big.NewInt(11),
			},
			Want: `{
				"blockHash": null,
				"blockNumber": null,
				"from": "0x71562b71999873db5b286df957af199ec94617f7",
				"gas": "0x7",
				"gasPrice": "0x6",
				"hash": "0x067c3baebede8027b0f828a9d933be545f7caaec623b00684ac0659726e2055b",
				"input": "0x0001020304",
				"nonce": "0x5",
				"to": null,
				"transactionIndex": null,
				"value": "0x8",
				"type": "0x1",
				"accessList": [
					{
						"address": "0x0200000000000000000000000000000000000000",
						"storageKeys": [
							"0x56e81f171bcc55a6ff8345e692c0f86e5b48e01b996cadc001622fb5e363b421"
						]
					}
				],
				"chainId": "0x539",
				"v": "0x1",
				"r": "0x542981b5130d4613897fbab144796cb36d3cb3d7807d47d9c7f89ca7745b085c",
				"s": "0x7425b9dd6c5deaa42e4ede35d0c4570c4624f68c28d812c10d806ffdf86ce63",
				"yParity": "0x1"
			}`,
		}, {
			Tx: &types.DynamicFeeTx{
				ChainID:   config.ChainID,
				Nonce:     5,
				GasTipCap: big.NewInt(6),
				GasFeeCap: big.NewInt(9),
				Gas:       7,
				To:        &addr,
				Value:     big.NewInt(8),
				Data:      []byte{0, 1, 2, 3, 4},
				AccessList: types.AccessList{
					types.AccessTuple{
						Address:     common.Address{0x2},
						StorageKeys: []common.Hash{types.EmptyRootHash},
					},
				},
				V: big.NewInt(32),
				R: big.NewInt(10),
				S: big.NewInt(11),
			},
			Want: `{
				"blockHash": null,
				"blockNumber": null,
				"from": "0x71562b71999873db5b286df957af199ec94617f7",
				"gas": "0x7",
				"gasPrice": "0x9",
				"maxFeePerGas": "0x9",
				"maxPriorityFeePerGas": "0x6",
				"hash": "0xb63e0b146b34c3e9cb7fbabb5b3c081254a7ded6f1b65324b5898cc0545d79ff",
				"input": "0x0001020304",
				"nonce": "0x5",
				"to": "0xdead000000000000000000000000000000000000",
				"transactionIndex": null,
				"value": "0x8",
				"type": "0x2",
				"accessList": [
					{
						"address": "0x0200000000000000000000000000000000000000",
						"storageKeys": [
							"0x56e81f171bcc55a6ff8345e692c0f86e5b48e01b996cadc001622fb5e363b421"
						]
					}
				],
				"chainId": "0x539",
				"v": "0x1",
				"r": "0x3b167e05418a8932cd53d7578711fe1a76b9b96c48642402bb94978b7a107e80",
				"s": "0x22f98a332d15ea2cc80386c1ebaa31b0afebfa79ebc7d039a1e0074418301fef",
				"yParity": "0x1"
			}`,
		}, {
			Tx: &types.DynamicFeeTx{
				ChainID:    config.ChainID,
				Nonce:      5,
				GasTipCap:  big.NewInt(6),
				GasFeeCap:  big.NewInt(9),
				Gas:        7,
				To:         nil,
				Value:      big.NewInt(8),
				Data:       []byte{0, 1, 2, 3, 4},
				AccessList: types.AccessList{},
				V:          big.NewInt(32),
				R:          big.NewInt(10),
				S:          big.NewInt(11),
			},
			Want: `{
				"blockHash": null,
				"blockNumber": null,
				"from": "0x71562b71999873db5b286df957af199ec94617f7",
				"gas": "0x7",
				"gasPrice": "0x9",
				"maxFeePerGas": "0x9",
				"maxPriorityFeePerGas": "0x6",
				"hash": "0xcbab17ee031a9d5b5a09dff909f0a28aedb9b295ac0635d8710d11c7b806ec68",
				"input": "0x0001020304",
				"nonce": "0x5",
				"to": null,
				"transactionIndex": null,
				"value": "0x8",
				"type": "0x2",
				"accessList": [],
				"chainId": "0x539",
				"v": "0x0",
				"r": "0x6446b8a682db7e619fc6b4f6d1f708f6a17351a41c7fbd63665f469bc78b41b9",
				"s": "0x7626abc15834f391a117c63450047309dbf84c5ce3e8e609b607062641e2de43",
				"yParity": "0x0"
			}`,
		},
	}
}

func allBlobTxs(addr common.Address, config *params.ChainConfig) []txData {
	return []txData{
		{
			Tx: &types.BlobTx{
				Nonce:      6,
				GasTipCap:  uint256.NewInt(1),
				GasFeeCap:  uint256.NewInt(5),
				Gas:        6,
				To:         addr,
				BlobFeeCap: uint256.NewInt(1),
				BlobHashes: []common.Hash{{1}},
				Value:      new(uint256.Int),
				V:          uint256.NewInt(32),
				R:          uint256.NewInt(10),
				S:          uint256.NewInt(11),
			},
			Want: `{
                "blockHash": null,
                "blockNumber": null,
                "from": "0x71562b71999873db5b286df957af199ec94617f7",
                "gas": "0x6",
                "gasPrice": "0x5",
                "maxFeePerGas": "0x5",
                "maxPriorityFeePerGas": "0x1",
                "maxFeePerBlobGas": "0x1",
                "hash": "0x1f2b59a20e61efc615ad0cbe936379d6bbea6f938aafaf35eb1da05d8e7f46a3",
                "input": "0x",
                "nonce": "0x6",
                "to": "0xdead000000000000000000000000000000000000",
                "transactionIndex": null,
                "value": "0x0",
                "type": "0x3",
                "accessList": [],
                "chainId": "0x1",
                "blobVersionedHashes": [
                    "0x0100000000000000000000000000000000000000000000000000000000000000"
                ],
                "v": "0x0",
                "r": "0x618be8908e0e5320f8f3b48042a079fe5a335ebd4ed1422a7d2207cd45d872bc",
                "s": "0x27b2bc6c80e849a8e8b764d4549d8c2efac3441e73cf37054eb0a9b9f8e89b27",
                "yParity": "0x0"
            }`,
		},
	}
}

func newTestAccountManager(t *testing.T) (*accounts.Manager, accounts.Account) {
	var (
		dir        = t.TempDir()
		am         = accounts.NewManager(&accounts.Config{InsecureUnlockAllowed: true})
		b          = keystore.NewKeyStore(dir, 2, 1)
		testKey, _ = crypto.HexToECDSA("b71c71a67e1177ad4e901695e1b4b9ee17ae16c6668d313eac2f96dbcda3f291")
	)
	acc, err := b.ImportECDSA(testKey, "")
	if err != nil {
		t.Fatalf("failed to create test account: %v", err)
	}
	if err := b.Unlock(acc, ""); err != nil {
		t.Fatalf("failed to unlock account: %v\n", err)
	}
	am.AddBackend(b)
	return am, acc
}

type testBackend struct {
	db      ethdb.Database
	chain   *core.BlockChain
	pending *types.Block
	accman  *accounts.Manager
	acc     accounts.Account
}

func newTestBackend(t *testing.T, n int, gspec *core.Genesis, engine consensus.Engine, generator func(i int, b *core.BlockGen)) *testBackend {
	var (
		cacheConfig = &core.CacheConfig{
			TrieCleanLimit:    256,
			TrieDirtyLimit:    256,
			TrieTimeLimit:     5 * time.Minute,
			SnapshotLimit:     0,
			TrieDirtyDisabled: true, // Archive mode
		}
	)
	accman, acc := newTestAccountManager(t)
	// gspec.Alloc[acc.Address] = types.Account{Balance: big.NewInt(params.Ether)}
	// Generate blocks for testing
	db, blocks, _ := core.GenerateChainWithGenesis(gspec, engine, n, generator)
	txlookupLimit := uint64(0)
	chain, err := core.NewBlockChain(db, cacheConfig, gspec, nil, engine, vm.Config{}, nil, &txlookupLimit, nil)
	if err != nil {
		t.Fatalf("failed to create tester chain: %v", err)
	}
	if n, err := chain.InsertChain(blocks); err != nil {
		t.Fatalf("block %d: failed to insert into chain: %v", n, err)
	}

	backend := &testBackend{db: db, chain: chain, accman: accman, acc: acc}
	return backend
}

func (b *testBackend) setPendingBlock(block *types.Block) {
	b.pending = block
}

func (b testBackend) SyncProgress() ethereum.SyncProgress { return ethereum.SyncProgress{} }
func (b testBackend) SuggestGasTipCap(ctx context.Context) (*big.Int, error) {
	return big.NewInt(0), nil
}
func (b testBackend) FeeHistory(ctx context.Context, blockCount uint64, lastBlock rpc.BlockNumber, rewardPercentiles []float64) (*big.Int, [][]*big.Int, []*big.Int, []float64, []*big.Int, []float64, error) {
	return nil, nil, nil, nil, nil, nil, nil
}
func (b testBackend) BlobBaseFee(ctx context.Context) *big.Int { return new(big.Int) }
func (b testBackend) ChainDb() ethdb.Database                  { return b.db }
func (b testBackend) AccountManager() *accounts.Manager        { return b.accman }
func (b testBackend) ExtRPCEnabled() bool                      { return false }
func (b testBackend) RPCGasCap() uint64                        { return 10000000 }
func (b testBackend) RPCEVMTimeout() time.Duration             { return time.Second }
func (b testBackend) RPCTxFeeCap() float64                     { return 0 }
func (b testBackend) UnprotectedAllowed() bool                 { return false }
func (b testBackend) SetHead(number uint64)                    {}
func (b testBackend) HeaderByNumber(ctx context.Context, number rpc.BlockNumber) (*types.Header, error) {
	if number == rpc.LatestBlockNumber {
		return b.chain.CurrentBlock(), nil
	}
	if number == rpc.PendingBlockNumber && b.pending != nil {
		return b.pending.Header(), nil
	}
	return b.chain.GetHeaderByNumber(uint64(number)), nil
}
func (b testBackend) HeaderByHash(ctx context.Context, hash common.Hash) (*types.Header, error) {
	return b.chain.GetHeaderByHash(hash), nil
}
func (b testBackend) HeaderByNumberOrHash(ctx context.Context, blockNrOrHash rpc.BlockNumberOrHash) (*types.Header, error) {
	if blockNr, ok := blockNrOrHash.Number(); ok {
		return b.HeaderByNumber(ctx, blockNr)
	}
	if blockHash, ok := blockNrOrHash.Hash(); ok {
		return b.HeaderByHash(ctx, blockHash)
	}
	panic("unknown type rpc.BlockNumberOrHash")
}
func (b testBackend) CurrentHeader() *types.Header { return b.chain.CurrentBlock() }
func (b testBackend) CurrentBlock() *types.Header  { return b.chain.CurrentBlock() }
func (b testBackend) BlockByNumber(ctx context.Context, number rpc.BlockNumber) (*types.Block, error) {
	if number == rpc.LatestBlockNumber {
		head := b.chain.CurrentBlock()
		return b.chain.GetBlock(head.Hash(), head.Number.Uint64()), nil
	}
	if number == rpc.PendingBlockNumber {
		return b.pending, nil
	}
	return b.chain.GetBlockByNumber(uint64(number)), nil
}
func (b testBackend) BlockByHash(ctx context.Context, hash common.Hash) (*types.Block, error) {
	return b.chain.GetBlockByHash(hash), nil
}
func (b testBackend) BlockByNumberOrHash(ctx context.Context, blockNrOrHash rpc.BlockNumberOrHash) (*types.Block, error) {
	if blockNr, ok := blockNrOrHash.Number(); ok {
		return b.BlockByNumber(ctx, blockNr)
	}
	if blockHash, ok := blockNrOrHash.Hash(); ok {
		return b.BlockByHash(ctx, blockHash)
	}
	panic("unknown type rpc.BlockNumberOrHash")
}
func (b testBackend) GetBody(ctx context.Context, hash common.Hash, number rpc.BlockNumber) (*types.Body, error) {
	return b.chain.GetBlock(hash, uint64(number.Int64())).Body(), nil
}
func (b testBackend) StateAndHeaderByNumber(ctx context.Context, number rpc.BlockNumber) (*state.StateDB, *types.Header, error) {
	if number == rpc.PendingBlockNumber {
		panic("pending state not implemented")
	}
	header, err := b.HeaderByNumber(ctx, number)
	if err != nil {
		return nil, nil, err
	}
	if header == nil {
		return nil, nil, errors.New("header not found")
	}
	stateDb, err := b.chain.StateAt(header.Root)
	return stateDb, header, err
}
func (b testBackend) StateAndHeaderByNumberOrHash(ctx context.Context, blockNrOrHash rpc.BlockNumberOrHash) (*state.StateDB, *types.Header, error) {
	if blockNr, ok := blockNrOrHash.Number(); ok {
		return b.StateAndHeaderByNumber(ctx, blockNr)
	}
	panic("only implemented for number")
}
func (b testBackend) Pending() (*types.Block, types.Receipts, *state.StateDB) { panic("implement me") }
func (b testBackend) GetReceipts(ctx context.Context, hash common.Hash) (types.Receipts, error) {
	header, err := b.HeaderByHash(ctx, hash)
	if header == nil || err != nil {
		return nil, err
	}
	receipts := rawdb.ReadReceipts(b.db, hash, header.Number.Uint64(), header.Time, b.chain.Config())
	return receipts, nil
}
func (b testBackend) GetTd(ctx context.Context, hash common.Hash) *big.Int {
	if b.pending != nil && hash == b.pending.Hash() {
		return nil
	}
	return big.NewInt(1)
}
func (b testBackend) GetEVM(ctx context.Context, msg *core.Message, state *state.StateDB, header *types.Header, vmConfig *vm.Config, blockContext *vm.BlockContext) *vm.EVM {
	if vmConfig == nil {
		vmConfig = b.chain.GetVMConfig()
	}
	txContext := core.NewEVMTxContext(msg)
	context := core.NewEVMBlockContext(header, b.chain, nil)
	if blockContext != nil {
		context = *blockContext
	}
	return vm.NewEVM(context, txContext, state, b.chain.Config(), *vmConfig)
}
func (b testBackend) SubscribeChainEvent(ch chan<- core.ChainEvent) event.Subscription {
	panic("implement me")
}
func (b testBackend) SubscribeChainHeadEvent(ch chan<- core.ChainHeadEvent) event.Subscription {
	panic("implement me")
}
func (b testBackend) SubscribeChainSideEvent(ch chan<- core.ChainSideEvent) event.Subscription {
	panic("implement me")
}
func (b testBackend) SendTx(ctx context.Context, signedTx *types.Transaction) error {
	panic("implement me")
}
func (b testBackend) GetTransaction(ctx context.Context, txHash common.Hash) (bool, *types.Transaction, common.Hash, uint64, uint64, error) {
	tx, blockHash, blockNumber, index := rawdb.ReadTransaction(b.db, txHash)
	found := true
	if tx == nil {
		found = false
	}
	return found, tx, blockHash, blockNumber, index, nil
}
func (b testBackend) GetPoolTransactions() (types.Transactions, error) { panic("implement me") }
func (b testBackend) GetPoolTransaction(txHash common.Hash) *types.Transaction {
	return nil
}
func (b testBackend) GetPoolNonce(ctx context.Context, addr common.Address) (uint64, error) {
	return 0, nil
}
func (b testBackend) Stats() (pending int, queued int) { panic("implement me") }
func (b testBackend) TxPoolContent() (map[common.Address][]*types.Transaction, map[common.Address][]*types.Transaction) {
	panic("implement me")
}
func (b testBackend) TxPoolContentFrom(addr common.Address) ([]*types.Transaction, []*types.Transaction) {
	panic("implement me")
}
func (b testBackend) SubscribeNewTxsEvent(events chan<- core.NewTxsEvent) event.Subscription {
	panic("implement me")
}
func (b testBackend) ChainConfig() *params.ChainConfig { return b.chain.Config() }
func (b testBackend) Engine() consensus.Engine         { return b.chain.Engine() }
func (b testBackend) GetLogs(ctx context.Context, blockHash common.Hash, number uint64) ([][]*types.Log, error) {
	panic("implement me")
}
func (b testBackend) SubscribeRemovedLogsEvent(ch chan<- core.RemovedLogsEvent) event.Subscription {
	panic("implement me")
}
func (b testBackend) SubscribeLogsEvent(ch chan<- []*types.Log) event.Subscription {
	panic("implement me")
}
func (b testBackend) SubscribePendingLogsEvent(ch chan<- []*types.Log) event.Subscription {
	panic("implement me")
}
func (b testBackend) BloomStatus() (uint64, uint64) { panic("implement me") }
func (b testBackend) ServiceFilter(ctx context.Context, session *bloombits.MatcherSession) {
	panic("implement me")
}

// GetBorBlockTransaction returns bor block tx
func (b testBackend) GetBorBlockTransaction(ctx context.Context, hash common.Hash) (*types.Transaction, common.Hash, uint64, uint64, error) {
	tx, blockHash, blockNumber, index := rawdb.ReadBorTransaction(b.ChainDb(), hash)
	return tx, blockHash, blockNumber, index, nil
}

func (b testBackend) GetBorBlockTransactionWithBlockHash(ctx context.Context, txHash common.Hash, blockHash common.Hash) (*types.Transaction, common.Hash, uint64, uint64, error) {
	tx, blockHash, blockNumber, index := rawdb.ReadBorTransactionWithBlockHash(b.ChainDb(), txHash, blockHash)
	return tx, blockHash, blockNumber, index, nil
}

func (b testBackend) GetRootHash(ctx context.Context, starBlockNr uint64, endBlockNr uint64) (string, error) {
	panic("implement me")
}

func (b testBackend) GetVoteOnHash(ctx context.Context, starBlockNr uint64, endBlockNr uint64, hash string, milestoneId string) (bool, error) {
	panic("implement me")
}

func (b testBackend) GetWhitelistedCheckpoint() (bool, uint64, common.Hash) {
	panic("implement me")
}

func (b testBackend) GetWhitelistedMilestone() (bool, uint64, common.Hash) {
	panic("implement me")
}

func (b testBackend) PurgeWhitelistedMilestone() {
	panic("implement me")
}

func (b testBackend) PurgeWhitelistedCheckpoint() {
	panic("implement me")
}

func (b testBackend) RPCRpcReturnDataLimit() uint64 {
	return 0
}

func (b testBackend) SubscribeChain2HeadEvent(ch chan<- core.Chain2HeadEvent) event.Subscription {
	panic("implement me")
}

func (b testBackend) SubscribeStateSyncEvent(ch chan<- core.StateSyncEvent) event.Subscription {
	panic("implement me")
}

func (b testBackend) PeerStats() interface{} {
	panic("implement me")
}

func (b testBackend) GetBorBlockLogs(ctx context.Context, hash common.Hash) ([]*types.Log, error) {
	receipt, err := b.GetBorBlockReceipt(ctx, hash)
	if err != nil || receipt == nil {
		return nil, err
	}

	return receipt.Logs, nil
}

func (b testBackend) GetBorBlockReceipt(ctx context.Context, hash common.Hash) (*types.Receipt, error) {
	receipt := b.chain.GetBorReceiptByHash(hash)
	if receipt == nil {
		return nil, ethereum.NotFound
	}

	return receipt, nil
}

func TestEstimateGas(t *testing.T) {
	t.Parallel()
	// Initialize test accounts
	var (
		accounts = newAccounts(2)
		genesis  = &core.Genesis{
			Config: params.MergedTestChainConfig,
			Alloc: types.GenesisAlloc{
				accounts[0].addr: {Balance: big.NewInt(params.Ether)},
				accounts[1].addr: {Balance: big.NewInt(params.Ether)},
			},
		}
		genBlocks      = 10
		signer         = types.HomesteadSigner{}
		randomAccounts = newAccounts(2)
	)
	api := NewBlockChainAPI(newTestBackend(t, genBlocks, genesis, beacon.New(ethash.NewFaker()), func(i int, b *core.BlockGen) {
		// Transfer from account[0] to account[1]
		//    value: 1000 wei
		//    fee:   0 wei
		tx, _ := types.SignTx(types.NewTx(&types.LegacyTx{Nonce: uint64(i), To: &accounts[1].addr, Value: big.NewInt(1000), Gas: params.TxGas, GasPrice: b.BaseFee(), Data: nil}), signer, accounts[0].key)
		b.AddTx(tx)
		b.SetPoS()
	}))
	var testSuite = []struct {
		blockNumber rpc.BlockNumber
		call        TransactionArgs
		overrides   StateOverride
		expectErr   error
		want        uint64
	}{
		// simple transfer on latest block
		{
			blockNumber: rpc.LatestBlockNumber,
			call: TransactionArgs{
				From:  &accounts[0].addr,
				To:    &accounts[1].addr,
				Value: (*hexutil.Big)(big.NewInt(1000)),
			},
			expectErr: nil,
			want:      21000,
		},
		// simple transfer with insufficient funds on latest block
		{
			blockNumber: rpc.LatestBlockNumber,
			call: TransactionArgs{
				From:  &randomAccounts[0].addr,
				To:    &accounts[1].addr,
				Value: (*hexutil.Big)(big.NewInt(1000)),
			},
			expectErr: core.ErrInsufficientFunds,
			want:      21000,
		},
		// empty create
		{
			blockNumber: rpc.LatestBlockNumber,
			call:        TransactionArgs{},
			expectErr:   nil,
			want:        53000,
		},
		{
			blockNumber: rpc.LatestBlockNumber,
			call:        TransactionArgs{},
			overrides: StateOverride{
				randomAccounts[0].addr: OverrideAccount{Balance: newRPCBalance(new(big.Int).Mul(big.NewInt(1), big.NewInt(params.Ether)))},
			},
			expectErr: nil,
			want:      53000,
		},
		{
			blockNumber: rpc.LatestBlockNumber,
			call: TransactionArgs{
				From:  &randomAccounts[0].addr,
				To:    &randomAccounts[1].addr,
				Value: (*hexutil.Big)(big.NewInt(1000)),
			},
			overrides: StateOverride{
				randomAccounts[0].addr: OverrideAccount{Balance: newRPCBalance(big.NewInt(0))},
			},
			expectErr: core.ErrInsufficientFunds,
		},
		// Test for a bug where the gas price was set to zero but the basefee non-zero
		//
		// contract BasefeeChecker {
		//    constructor() {
		//        require(tx.gasprice >= block.basefee);
		//        if (tx.gasprice > 0) {
		//            require(block.basefee > 0);
		//        }
		//    }
		//}
		{
			blockNumber: rpc.LatestBlockNumber,
			call: TransactionArgs{
				From:     &accounts[0].addr,
				Input:    hex2Bytes("6080604052348015600f57600080fd5b50483a1015601c57600080fd5b60003a111560315760004811603057600080fd5b5b603f80603e6000396000f3fe6080604052600080fdfea264697066735822122060729c2cee02b10748fae5200f1c9da4661963354973d9154c13a8e9ce9dee1564736f6c63430008130033"),
				GasPrice: (*hexutil.Big)(big.NewInt(1_000_000_000)), // Legacy as pricing
			},
			expectErr: nil,
			want:      67617,
		},
		{
			blockNumber: rpc.LatestBlockNumber,
			call: TransactionArgs{
				From:         &accounts[0].addr,
				Input:        hex2Bytes("6080604052348015600f57600080fd5b50483a1015601c57600080fd5b60003a111560315760004811603057600080fd5b5b603f80603e6000396000f3fe6080604052600080fdfea264697066735822122060729c2cee02b10748fae5200f1c9da4661963354973d9154c13a8e9ce9dee1564736f6c63430008130033"),
				MaxFeePerGas: (*hexutil.Big)(big.NewInt(1_000_000_000)), // 1559 gas pricing
			},
			expectErr: nil,
			want:      67617,
		},
		{
			blockNumber: rpc.LatestBlockNumber,
			call: TransactionArgs{
				From:         &accounts[0].addr,
				Input:        hex2Bytes("6080604052348015600f57600080fd5b50483a1015601c57600080fd5b60003a111560315760004811603057600080fd5b5b603f80603e6000396000f3fe6080604052600080fdfea264697066735822122060729c2cee02b10748fae5200f1c9da4661963354973d9154c13a8e9ce9dee1564736f6c63430008130033"),
				GasPrice:     nil, // No legacy gas pricing
				MaxFeePerGas: nil, // No 1559 gas pricing
			},
			expectErr: nil,
			want:      67595,
		},
		// Blobs should have no effect on gas estimate
		{
			blockNumber: rpc.LatestBlockNumber,
			call: TransactionArgs{
				From:       &accounts[0].addr,
				To:         &accounts[1].addr,
				Value:      (*hexutil.Big)(big.NewInt(1)),
				BlobHashes: []common.Hash{{0x01, 0x22}},
				BlobFeeCap: (*hexutil.Big)(big.NewInt(1)),
			},
			want: 21000,
		},
	}
	for i, tc := range testSuite {
		result, err := api.EstimateGas(context.Background(), tc.call, &rpc.BlockNumberOrHash{BlockNumber: &tc.blockNumber}, &tc.overrides)
		if tc.expectErr != nil {
			if err == nil {
				t.Errorf("test %d: want error %v, have nothing", i, tc.expectErr)
				continue
			}
			if !errors.Is(err, tc.expectErr) {
				t.Errorf("test %d: error mismatch, want %v, have %v", i, tc.expectErr, err)
			}
			continue
		}
		if err != nil {
			t.Errorf("test %d: want no error, have %v", i, err)
			continue
		}
		if float64(result) > float64(tc.want)*(1+estimateGasErrorRatio) {
			t.Errorf("test %d, result mismatch, have\n%v\n, want\n%v\n", i, uint64(result), tc.want)
		}
	}
}

func TestCall(t *testing.T) {
	t.Parallel()

	// Initialize test accounts
	var (
		accounts = newAccounts(3)
		dad      = common.HexToAddress("0x0000000000000000000000000000000000000dad")
		genesis  = &core.Genesis{
			Config: params.MergedTestChainConfig,
			Alloc: types.GenesisAlloc{
				accounts[0].addr: {Balance: big.NewInt(params.Ether)},
				accounts[1].addr: {Balance: big.NewInt(params.Ether)},
				accounts[2].addr: {Balance: big.NewInt(params.Ether)},
				dad: {
					Balance: big.NewInt(params.Ether),
					Nonce:   1,
					Storage: map[common.Hash]common.Hash{
						common.Hash{}: common.HexToHash("0x0000000000000000000000000000000000000000000000000000000000000001"),
					},
				},
			},
		}
		genBlocks = 10
		signer    = types.HomesteadSigner{}
	)
	api := NewBlockChainAPI(newTestBackend(t, genBlocks, genesis, beacon.New(ethash.NewFaker()), func(i int, b *core.BlockGen) {
		// Transfer from account[0] to account[1]
		//    value: 1000 wei
		//    fee:   0 wei
		tx, _ := types.SignTx(types.NewTx(&types.LegacyTx{Nonce: uint64(i), To: &accounts[1].addr, Value: big.NewInt(1000), Gas: params.TxGas, GasPrice: b.BaseFee(), Data: nil}), signer, accounts[0].key)
		b.AddTx(tx)
		b.SetPoS()
	}))
	randomAccounts := newAccounts(3)
	var testSuite = []struct {
		blockNumber    rpc.BlockNumber
		overrides      StateOverride
		call           TransactionArgs
		blockOverrides BlockOverrides
		expectErr      error
		want           string
	}{
		// transfer on genesis
		{
			blockNumber: rpc.BlockNumber(0),
			call: TransactionArgs{
				From:  &accounts[0].addr,
				To:    &accounts[1].addr,
				Value: (*hexutil.Big)(big.NewInt(1000)),
			},
			expectErr: nil,
			want:      "0x",
		},
		// transfer on the head
		{
			blockNumber: rpc.BlockNumber(genBlocks),
			call: TransactionArgs{
				From:  &accounts[0].addr,
				To:    &accounts[1].addr,
				Value: (*hexutil.Big)(big.NewInt(1000)),
			},
			expectErr: nil,
			want:      "0x",
		},
		// transfer on a non-existent block, error expects
		{
			blockNumber: rpc.BlockNumber(genBlocks + 1),
			call: TransactionArgs{
				From:  &accounts[0].addr,
				To:    &accounts[1].addr,
				Value: (*hexutil.Big)(big.NewInt(1000)),
			},
			expectErr: errors.New("header not found"),
		},
		// transfer on the latest block
		{
			blockNumber: rpc.LatestBlockNumber,
			call: TransactionArgs{
				From:  &accounts[0].addr,
				To:    &accounts[1].addr,
				Value: (*hexutil.Big)(big.NewInt(1000)),
			},
			expectErr: nil,
			want:      "0x",
		},
		// Call which can only succeed if state is state overridden
		{
			blockNumber: rpc.LatestBlockNumber,
			call: TransactionArgs{
				From:  &randomAccounts[0].addr,
				To:    &randomAccounts[1].addr,
				Value: (*hexutil.Big)(big.NewInt(1000)),
			},
			overrides: StateOverride{
				randomAccounts[0].addr: OverrideAccount{Balance: newRPCBalance(new(big.Int).Mul(big.NewInt(1), big.NewInt(params.Ether)))},
			},
			want: "0x",
		},
		// Invalid call without state overriding
		{
			blockNumber: rpc.LatestBlockNumber,
			call: TransactionArgs{
				From:  &randomAccounts[0].addr,
				To:    &randomAccounts[1].addr,
				Value: (*hexutil.Big)(big.NewInt(1000)),
			},
			expectErr: core.ErrInsufficientFunds,
		},
		// Successful simple contract call
		//
		// // SPDX-License-Identifier: GPL-3.0
		//
		//  pragma solidity >=0.7.0 <0.8.0;
		//
		//  /**
		//   * @title Storage
		//   * @dev Store & retrieve value in a variable
		//   */
		//  contract Storage {
		//      uint256 public number;
		//      constructor() {
		//          number = block.number;
		//      }
		//  }
		{
			blockNumber: rpc.LatestBlockNumber,
			call: TransactionArgs{
				From: &randomAccounts[0].addr,
				To:   &randomAccounts[2].addr,
				Data: hex2Bytes("8381f58a"), // call number()
			},
			overrides: StateOverride{
				randomAccounts[2].addr: OverrideAccount{
					Code:      hex2Bytes("6080604052348015600f57600080fd5b506004361060285760003560e01c80638381f58a14602d575b600080fd5b60336049565b6040518082815260200191505060405180910390f35b6000548156fea2646970667358221220eab35ffa6ab2adfe380772a48b8ba78e82a1b820a18fcb6f59aa4efb20a5f60064736f6c63430007040033"),
					StateDiff: map[common.Hash]common.Hash{{}: common.BigToHash(big.NewInt(123))},
				},
			},
			want: "0x000000000000000000000000000000000000000000000000000000000000007b",
		},
		// Block overrides should work
		{
			blockNumber: rpc.LatestBlockNumber,
			call: TransactionArgs{
				From: &accounts[1].addr,
				Input: &hexutil.Bytes{
					0x43,             // NUMBER
					0x60, 0x00, 0x52, // MSTORE offset 0
					0x60, 0x20, 0x60, 0x00, 0xf3,
				},
			},
			blockOverrides: BlockOverrides{Number: (*hexutil.Big)(big.NewInt(11))},
			want:           "0x000000000000000000000000000000000000000000000000000000000000000b",
		},
		// Invalid blob tx
		{
			blockNumber: rpc.LatestBlockNumber,
			call: TransactionArgs{
				From:       &accounts[1].addr,
				Input:      &hexutil.Bytes{0x00},
				BlobHashes: []common.Hash{},
			},
			expectErr: core.ErrBlobTxCreate,
		},
		// BOR Doens't support blob tx
		// BLOBHASH opcode
		// {
		// 	blockNumber: rpc.LatestBlockNumber,
		// 	call: TransactionArgs{
		// 		From:       &accounts[1].addr,
		// 		To:         &randomAccounts[2].addr,
		// 		BlobHashes: []common.Hash{{0x01, 0x22}},
		// 		BlobFeeCap: (*hexutil.Big)(big.NewInt(1)),
		// 	},
		// 	overrides: StateOverride{
		// 		randomAccounts[2].addr: {
		// 			Code: hex2Bytes("60004960005260206000f3"),
		// 		},
		// 	},
		// 	want: "0x0122000000000000000000000000000000000000000000000000000000000000",
		// },
		// Clear the entire storage set
		{
			blockNumber: rpc.LatestBlockNumber,
			call: TransactionArgs{
				From: &accounts[1].addr,
				// Yul:
				// object "Test" {
				//    code {
				//        let dad := 0x0000000000000000000000000000000000000dad
				//        if eq(balance(dad), 0) {
				//            revert(0, 0)
				//        }
				//        let slot := sload(0)
				//        mstore(0, slot)
				//        return(0, 32)
				//    }
				// }
				Input: hex2Bytes("610dad6000813103600f57600080fd5b6000548060005260206000f3"),
			},
			overrides: StateOverride{
				dad: OverrideAccount{
<<<<<<< HEAD
					State: &map[common.Hash]common.Hash{},
=======
					State: map[common.Hash]common.Hash{},
				},
			},
			want: "0x0000000000000000000000000000000000000000000000000000000000000000",
		},
		// Clear the entire storage set
		{
			blockNumber: rpc.LatestBlockNumber,
			call: TransactionArgs{
				From: &accounts[1].addr,
				// Yul:
				// object "Test" {
				//    code {
				//        let dad := 0x0000000000000000000000000000000000000dad
				//        if eq(balance(dad), 0) {
				//            revert(0, 0)
				//        }
				//        let slot := sload(0)
				//        mstore(0, slot)
				//        return(0, 32)
				//    }
				// }
				Input: hex2Bytes("610dad6000813103600f57600080fd5b6000548060005260206000f3"),
			},
			overrides: StateOverride{
				dad: OverrideAccount{
					State: map[common.Hash]common.Hash{},
>>>>>>> 3aad14f1
				},
			},
			want: "0x0000000000000000000000000000000000000000000000000000000000000000",
		},
	}
	for i, tc := range testSuite {
		result, err := api.Call(context.Background(), tc.call, &rpc.BlockNumberOrHash{BlockNumber: &tc.blockNumber}, &tc.overrides, &tc.blockOverrides)
		if tc.expectErr != nil {
			if err == nil {
				t.Errorf("test %d: want error %v, have nothing", i, tc.expectErr)
				continue
			}
			if !errors.Is(err, tc.expectErr) {
				// Second try
				if !reflect.DeepEqual(err, tc.expectErr) {
					t.Errorf("test %d: error mismatch, want %v, have %v", i, tc.expectErr, err)
				}
			}
			continue
		}
		if err != nil {
			t.Errorf("test %d: want no error, have %v", i, err)
			continue
		}
		if !reflect.DeepEqual(result.String(), tc.want) {
			t.Errorf("test %d, result mismatch, have\n%v\n, want\n%v\n", i, result.String(), tc.want)
		}
	}
}

func TestSignTransaction(t *testing.T) {
	t.Parallel()
	// Initialize test accounts
	var (
		key, _  = crypto.HexToECDSA("8a1f9a8f95be41cd7ccb6168179afb4504aefe388d1e14474d32c45c72ce7b7a")
		to      = crypto.PubkeyToAddress(key.PublicKey)
		genesis = &core.Genesis{
			Config: params.MergedTestChainConfig,
			Alloc:  types.GenesisAlloc{},
		}
	)
	_, acc := newTestAccountManager(t)
	genesis.Alloc[acc.Address] = types.Account{Balance: big.NewInt(params.Ether)}
	b := newTestBackend(t, 1, genesis, beacon.New(ethash.NewFaker()), func(i int, b *core.BlockGen) {
		b.SetPoS()
	})
	api := NewTransactionAPI(b, nil)
	res, err := api.FillTransaction(context.Background(), TransactionArgs{
		From:  &b.acc.Address,
		To:    &to,
		Value: (*hexutil.Big)(big.NewInt(1)),
	})
	if err != nil {
		t.Fatalf("failed to fill tx defaults: %v\n", err)
	}

	res, err = api.SignTransaction(context.Background(), argsFromTransaction(res.Tx, b.acc.Address))
	if err != nil {
		t.Fatalf("failed to sign tx: %v\n", err)
	}
	tx, err := json.Marshal(res.Tx)
	if err != nil {
		t.Fatal(err)
	}
	expect := `{"type":"0x2","chainId":"0x1","nonce":"0x0","to":"0x703c4b2bd70c169f5717101caee543299fc946c7","gas":"0x5208","gasPrice":null,"maxPriorityFeePerGas":"0x0","maxFeePerGas":"0x684ee180","value":"0x1","input":"0x","accessList":[],"v":"0x0","r":"0x8fabeb142d585dd9247f459f7e6fe77e2520c88d50ba5d220da1533cea8b34e1","s":"0x582dd68b21aef36ba23f34e49607329c20d981d30404daf749077f5606785ce7","yParity":"0x0","hash":"0x93927839207cfbec395da84b8a2bc38b7b65d2cb2819e9fef1f091f5b1d4cc8f"}`
	if !bytes.Equal(tx, []byte(expect)) {
		t.Errorf("result mismatch. Have:\n%s\nWant:\n%s\n", tx, expect)
	}
}

// func TestSignBlobTransaction(t *testing.T) {
// 	t.Parallel()
// 	// Initialize test accounts
// 	var (
// 		key, _  = crypto.HexToECDSA("8a1f9a8f95be41cd7ccb6168179afb4504aefe388d1e14474d32c45c72ce7b7a")
// 		to      = crypto.PubkeyToAddress(key.PublicKey)
// 		genesis = &core.Genesis{
// 			Config: params.MergedTestChainConfig,
// 			Alloc:  types.GenesisAlloc{},
// 		}
// 	)
// 	b := newTestBackend(t, 1, genesis, beacon.New(ethash.NewFaker()), func(i int, b *core.BlockGen) {
// 		b.SetPoS()
// 	})
// 	api := NewTransactionAPI(b, nil)
// 	res, err := api.FillTransaction(context.Background(), TransactionArgs{
// 		From:       &b.acc.Address,
// 		To:         &to,
// 		Value:      (*hexutil.Big)(big.NewInt(1)),
// 		BlobHashes: []common.Hash{{0x01, 0x22}},
// 	})
// 	if err != nil {
// 		t.Fatalf("failed to fill tx defaults: %v\n", err)
// 	}

// 	_, err = api.SignTransaction(context.Background(), argsFromTransaction(res.Tx, b.acc.Address))
// 	if err != nil {
// 		t.Fatalf("should not fail on blob transaction")
// 	}
// }

// func TestSendBlobTransaction(t *testing.T) {
// 	t.Parallel()
// 	// Initialize test accounts
// 	var (
// 		key, _  = crypto.HexToECDSA("8a1f9a8f95be41cd7ccb6168179afb4504aefe388d1e14474d32c45c72ce7b7a")
// 		to      = crypto.PubkeyToAddress(key.PublicKey)
// 		genesis = &core.Genesis{
// 			Config: params.MergedTestChainConfig,
// 			Alloc:  types.GenesisAlloc{},
// 		}
// 	)
// 	b := newTestBackend(t, 1, genesis, beacon.New(ethash.NewFaker()), func(i int, b *core.BlockGen) {
// 		b.SetPoS()
// 	})
// 	api := NewTransactionAPI(b, nil)
// 	res, err := api.FillTransaction(context.Background(), TransactionArgs{
// 		From:       &b.acc.Address,
// 		To:         &to,
// 		Value:      (*hexutil.Big)(big.NewInt(1)),
// 		BlobHashes: []common.Hash{{0x01, 0x22}},
// 	})
// 	if err != nil {
// 		t.Fatalf("failed to fill tx defaults: %v\n", err)
// 	}

// 	_, err = api.SendTransaction(context.Background(), argsFromTransaction(res.Tx, b.acc.Address))
// 	if err == nil {
// 		t.Errorf("sending tx should have failed")
// 	} else if !errors.Is(err, errBlobTxNotSupported) {
// 		t.Errorf("unexpected error. Have %v, want %v\n", err, errBlobTxNotSupported)
// 	}
// }

// func TestFillBlobTransaction(t *testing.T) {
// 	t.Parallel()
// 	// Initialize test accounts
// 	var (
// 		key, _  = crypto.HexToECDSA("8a1f9a8f95be41cd7ccb6168179afb4504aefe388d1e14474d32c45c72ce7b7a")
// 		to      = crypto.PubkeyToAddress(key.PublicKey)
// 		genesis = &core.Genesis{
// 			Config: params.MergedTestChainConfig,
// 			Alloc:  types.GenesisAlloc{},
// 		}
// 		emptyBlob                      = new(kzg4844.Blob)
// 		emptyBlobs                     = []kzg4844.Blob{*emptyBlob}
// 		emptyBlobCommit, _             = kzg4844.BlobToCommitment(emptyBlob)
// 		emptyBlobProof, _              = kzg4844.ComputeBlobProof(emptyBlob, emptyBlobCommit)
// 		emptyBlobHash      common.Hash = kzg4844.CalcBlobHashV1(sha256.New(), &emptyBlobCommit)
// 	)
// 	b := newTestBackend(t, 1, genesis, beacon.New(ethash.NewFaker()), func(i int, b *core.BlockGen) {
// 		b.SetPoS()
// 	})
// 	api := NewTransactionAPI(b, nil)
// 	type result struct {
// 		Hashes  []common.Hash
// 		Sidecar *types.BlobTxSidecar
// 	}
// 	suite := []struct {
// 		name string
// 		args TransactionArgs
// 		err  string
// 		want *result
// 	}{
// 		{
// 			name: "TestInvalidParamsCombination1",
// 			args: TransactionArgs{
// 				From:   &b.acc.Address,
// 				To:     &to,
// 				Value:  (*hexutil.Big)(big.NewInt(1)),
// 				Blobs:  []kzg4844.Blob{{}},
// 				Proofs: []kzg4844.Proof{{}},
// 			},
// 			err: `blob proofs provided while commitments were not`,
// 		},
// 		{
// 			name: "TestInvalidParamsCombination2",
// 			args: TransactionArgs{
// 				From:        &b.acc.Address,
// 				To:          &to,
// 				Value:       (*hexutil.Big)(big.NewInt(1)),
// 				Blobs:       []kzg4844.Blob{{}},
// 				Commitments: []kzg4844.Commitment{{}},
// 			},
// 			err: `blob commitments provided while proofs were not`,
// 		},
// 		{
// 			name: "TestInvalidParamsCount1",
// 			args: TransactionArgs{
// 				From:        &b.acc.Address,
// 				To:          &to,
// 				Value:       (*hexutil.Big)(big.NewInt(1)),
// 				Blobs:       []kzg4844.Blob{{}},
// 				Commitments: []kzg4844.Commitment{{}, {}},
// 				Proofs:      []kzg4844.Proof{{}, {}},
// 			},
// 			err: `number of blobs and commitments mismatch (have=2, want=1)`,
// 		},
// 		{
// 			name: "TestInvalidParamsCount2",
// 			args: TransactionArgs{
// 				From:        &b.acc.Address,
// 				To:          &to,
// 				Value:       (*hexutil.Big)(big.NewInt(1)),
// 				Blobs:       []kzg4844.Blob{{}, {}},
// 				Commitments: []kzg4844.Commitment{{}, {}},
// 				Proofs:      []kzg4844.Proof{{}},
// 			},
// 			err: `number of blobs and proofs mismatch (have=1, want=2)`,
// 		},
// 		{
// 			name: "TestInvalidProofVerification",
// 			args: TransactionArgs{
// 				From:        &b.acc.Address,
// 				To:          &to,
// 				Value:       (*hexutil.Big)(big.NewInt(1)),
// 				Blobs:       []kzg4844.Blob{{}, {}},
// 				Commitments: []kzg4844.Commitment{{}, {}},
// 				Proofs:      []kzg4844.Proof{{}, {}},
// 			},
// 			err: `failed to verify blob proof: short buffer`,
// 		},
// 		{
// 			name: "TestGenerateBlobHashes",
// 			args: TransactionArgs{
// 				From:        &b.acc.Address,
// 				To:          &to,
// 				Value:       (*hexutil.Big)(big.NewInt(1)),
// 				Blobs:       emptyBlobs,
// 				Commitments: []kzg4844.Commitment{emptyBlobCommit},
// 				Proofs:      []kzg4844.Proof{emptyBlobProof},
// 			},
// 			want: &result{
// 				Hashes: []common.Hash{emptyBlobHash},
// 				Sidecar: &types.BlobTxSidecar{
// 					Blobs:       emptyBlobs,
// 					Commitments: []kzg4844.Commitment{emptyBlobCommit},
// 					Proofs:      []kzg4844.Proof{emptyBlobProof},
// 				},
// 			},
// 		},
// 		{
// 			name: "TestValidBlobHashes",
// 			args: TransactionArgs{
// 				From:        &b.acc.Address,
// 				To:          &to,
// 				Value:       (*hexutil.Big)(big.NewInt(1)),
// 				BlobHashes:  []common.Hash{emptyBlobHash},
// 				Blobs:       emptyBlobs,
// 				Commitments: []kzg4844.Commitment{emptyBlobCommit},
// 				Proofs:      []kzg4844.Proof{emptyBlobProof},
// 			},
// 			want: &result{
// 				Hashes: []common.Hash{emptyBlobHash},
// 				Sidecar: &types.BlobTxSidecar{
// 					Blobs:       emptyBlobs,
// 					Commitments: []kzg4844.Commitment{emptyBlobCommit},
// 					Proofs:      []kzg4844.Proof{emptyBlobProof},
// 				},
// 			},
// 		},
// 		{
// 			name: "TestInvalidBlobHashes",
// 			args: TransactionArgs{
// 				From:        &b.acc.Address,
// 				To:          &to,
// 				Value:       (*hexutil.Big)(big.NewInt(1)),
// 				BlobHashes:  []common.Hash{{0x01, 0x22}},
// 				Blobs:       emptyBlobs,
// 				Commitments: []kzg4844.Commitment{emptyBlobCommit},
// 				Proofs:      []kzg4844.Proof{emptyBlobProof},
// 			},
// 			err: fmt.Sprintf("blob hash verification failed (have=%s, want=%s)", common.Hash{0x01, 0x22}, emptyBlobHash),
// 		},
// 		{
// 			name: "TestGenerateBlobProofs",
// 			args: TransactionArgs{
// 				From:  &b.acc.Address,
// 				To:    &to,
// 				Value: (*hexutil.Big)(big.NewInt(1)),
// 				Blobs: emptyBlobs,
// 			},
// 			want: &result{
// 				Hashes: []common.Hash{emptyBlobHash},
// 				Sidecar: &types.BlobTxSidecar{
// 					Blobs:       emptyBlobs,
// 					Commitments: []kzg4844.Commitment{emptyBlobCommit},
// 					Proofs:      []kzg4844.Proof{emptyBlobProof},
// 				},
// 			},
// 		},
// 	}
// 	for _, tc := range suite {
// 		t.Run(tc.name, func(t *testing.T) {
// 			res, err := api.FillTransaction(context.Background(), tc.args)
// 			if len(tc.err) > 0 {
// 				if err == nil {
// 					t.Fatalf("missing error. want: %s", tc.err)
// 				} else if err.Error() != tc.err {
// 					t.Fatalf("error mismatch. want: %s, have: %s", tc.err, err.Error())
// 				}
// 				return
// 			}
// 			if err != nil && len(tc.err) == 0 {
// 				t.Fatalf("expected no error. have: %s", err)
// 			}
// 			if res == nil {
// 				t.Fatal("result missing")
// 			}
// 			want, err := json.Marshal(tc.want)
// 			if err != nil {
// 				t.Fatalf("failed to encode expected: %v", err)
// 			}
// 			have, err := json.Marshal(result{Hashes: res.Tx.BlobHashes(), Sidecar: res.Tx.BlobTxSidecar()})
// 			if err != nil {
// 				t.Fatalf("failed to encode computed sidecar: %v", err)
// 			}
// 			if !bytes.Equal(have, want) {
// 				t.Errorf("blob sidecar mismatch. Have: %s, want: %s", have, want)
// 			}
// 		})
// 	}
// }

func argsFromTransaction(tx *types.Transaction, from common.Address) TransactionArgs {
	var (
		gas        = tx.Gas()
		nonce      = tx.Nonce()
		input      = tx.Data()
		accessList *types.AccessList
	)
	if acl := tx.AccessList(); acl != nil {
		accessList = &acl
	}
	return TransactionArgs{
		From:                 &from,
		To:                   tx.To(),
		Gas:                  (*hexutil.Uint64)(&gas),
		MaxFeePerGas:         (*hexutil.Big)(tx.GasFeeCap()),
		MaxPriorityFeePerGas: (*hexutil.Big)(tx.GasTipCap()),
		Value:                (*hexutil.Big)(tx.Value()),
		Nonce:                (*hexutil.Uint64)(&nonce),
		Input:                (*hexutil.Bytes)(&input),
		ChainID:              (*hexutil.Big)(tx.ChainId()),
		AccessList:           accessList,
		BlobFeeCap:           (*hexutil.Big)(tx.BlobGasFeeCap()),
		BlobHashes:           tx.BlobHashes(),
	}
}

type account struct {
	key  *ecdsa.PrivateKey
	addr common.Address
}

func newAccounts(n int) (accounts []account) {
	for i := 0; i < n; i++ {
		key, _ := crypto.GenerateKey()
		addr := crypto.PubkeyToAddress(key.PublicKey)
		accounts = append(accounts, account{key: key, addr: addr})
	}
	slices.SortFunc(accounts, func(a, b account) int { return a.addr.Cmp(b.addr) })
	return accounts
}

func newRPCBalance(balance *big.Int) *hexutil.Big {
	rpcBalance := (*hexutil.Big)(balance)
	return rpcBalance
}

func hex2Bytes(str string) *hexutil.Bytes {
	rpcBytes := hexutil.Bytes(common.Hex2Bytes(str))
	return &rpcBytes
}

func TestRPCMarshalBlock(t *testing.T) {
	t.Parallel()
	var (
		txs []*types.Transaction
		to  = common.BytesToAddress([]byte{0x11})
	)
	for i := uint64(1); i <= 4; i++ {
		var tx *types.Transaction
		if i%2 == 0 {
			tx = types.NewTx(&types.LegacyTx{
				Nonce:    i,
				GasPrice: big.NewInt(11111),
				Gas:      1111,
				To:       &to,
				Value:    big.NewInt(111),
				Data:     []byte{0x11, 0x11, 0x11},
			})
		} else {
			tx = types.NewTx(&types.AccessListTx{
				ChainID:  big.NewInt(1337),
				Nonce:    i,
				GasPrice: big.NewInt(11111),
				Gas:      1111,
				To:       &to,
				Value:    big.NewInt(111),
				Data:     []byte{0x11, 0x11, 0x11},
			})
		}
		txs = append(txs, tx)
	}
	block := types.NewBlock(&types.Header{Number: big.NewInt(100)}, &types.Body{Transactions: txs}, nil, blocktest.NewHasher())

	var testSuite = []struct {
		inclTx bool
		fullTx bool
		want   string
	}{
		// without txs
		{
			inclTx: false,
			fullTx: false,
			want: `{
				"difficulty": "0x0",
				"extraData": "0x",
				"gasLimit": "0x0",
				"gasUsed": "0x0",
				"hash": "0x9b73c83b25d0faf7eab854e3684c7e394336d6e135625aafa5c183f27baa8fee",
				"logsBloom": "0x00000000000000000000000000000000000000000000000000000000000000000000000000000000000000000000000000000000000000000000000000000000000000000000000000000000000000000000000000000000000000000000000000000000000000000000000000000000000000000000000000000000000000000000000000000000000000000000000000000000000000000000000000000000000000000000000000000000000000000000000000000000000000000000000000000000000000000000000000000000000000000000000000000000000000000000000000000000000000000000000000000000000000000000000000000000",
				"miner": "0x0000000000000000000000000000000000000000",
				"mixHash": "0x0000000000000000000000000000000000000000000000000000000000000000",
				"nonce": "0x0000000000000000",
				"number": "0x64",
				"parentHash": "0x0000000000000000000000000000000000000000000000000000000000000000",
				"receiptsRoot": "0x56e81f171bcc55a6ff8345e692c0f86e5b48e01b996cadc001622fb5e363b421",
				"sha3Uncles": "0x1dcc4de8dec75d7aab85b567b6ccd41ad312451b948a7413f0a142fd40d49347",
				"size": "0x296",
				"stateRoot": "0x0000000000000000000000000000000000000000000000000000000000000000",
				"timestamp": "0x0",
				"transactionsRoot": "0x661a9febcfa8f1890af549b874faf9fa274aede26ef489d9db0b25daa569450e",
				"uncles": []
			}`,
		},
		// only tx hashes
		{
			inclTx: true,
			fullTx: false,
			want: `{
				"difficulty": "0x0",
				"extraData": "0x",
				"gasLimit": "0x0",
				"gasUsed": "0x0",
				"hash": "0x9b73c83b25d0faf7eab854e3684c7e394336d6e135625aafa5c183f27baa8fee",
				"logsBloom": "0x00000000000000000000000000000000000000000000000000000000000000000000000000000000000000000000000000000000000000000000000000000000000000000000000000000000000000000000000000000000000000000000000000000000000000000000000000000000000000000000000000000000000000000000000000000000000000000000000000000000000000000000000000000000000000000000000000000000000000000000000000000000000000000000000000000000000000000000000000000000000000000000000000000000000000000000000000000000000000000000000000000000000000000000000000000000",
				"miner": "0x0000000000000000000000000000000000000000",
				"mixHash": "0x0000000000000000000000000000000000000000000000000000000000000000",
				"nonce": "0x0000000000000000",
				"number": "0x64",
				"parentHash": "0x0000000000000000000000000000000000000000000000000000000000000000",
				"receiptsRoot": "0x56e81f171bcc55a6ff8345e692c0f86e5b48e01b996cadc001622fb5e363b421",
				"sha3Uncles": "0x1dcc4de8dec75d7aab85b567b6ccd41ad312451b948a7413f0a142fd40d49347",
				"size": "0x296",
				"stateRoot": "0x0000000000000000000000000000000000000000000000000000000000000000",
				"timestamp": "0x0",
				"transactions": [
					"0x7d39df979e34172322c64983a9ad48302c2b889e55bda35324afecf043a77605",
					"0x9bba4c34e57c875ff57ac8d172805a26ae912006985395dc1bdf8f44140a7bf4",
					"0x98909ea1ff040da6be56bc4231d484de1414b3c1dac372d69293a4beb9032cb5",
					"0x12e1f81207b40c3bdcc13c0ee18f5f86af6d31754d57a0ea1b0d4cfef21abef1"
				],
				"transactionsRoot": "0x661a9febcfa8f1890af549b874faf9fa274aede26ef489d9db0b25daa569450e",
				"uncles": []
			}`,
		},
		// full tx details
		{
			inclTx: true,
			fullTx: true,
			want: `{
				"difficulty": "0x0",
				"extraData": "0x",
				"gasLimit": "0x0",
				"gasUsed": "0x0",
				"hash": "0x9b73c83b25d0faf7eab854e3684c7e394336d6e135625aafa5c183f27baa8fee",
				"logsBloom": "0x00000000000000000000000000000000000000000000000000000000000000000000000000000000000000000000000000000000000000000000000000000000000000000000000000000000000000000000000000000000000000000000000000000000000000000000000000000000000000000000000000000000000000000000000000000000000000000000000000000000000000000000000000000000000000000000000000000000000000000000000000000000000000000000000000000000000000000000000000000000000000000000000000000000000000000000000000000000000000000000000000000000000000000000000000000000",
				"miner": "0x0000000000000000000000000000000000000000",
				"mixHash": "0x0000000000000000000000000000000000000000000000000000000000000000",
				"nonce": "0x0000000000000000",
				"number": "0x64",
				"parentHash": "0x0000000000000000000000000000000000000000000000000000000000000000",
				"receiptsRoot": "0x56e81f171bcc55a6ff8345e692c0f86e5b48e01b996cadc001622fb5e363b421",
				"sha3Uncles": "0x1dcc4de8dec75d7aab85b567b6ccd41ad312451b948a7413f0a142fd40d49347",
				"size": "0x296",
				"stateRoot": "0x0000000000000000000000000000000000000000000000000000000000000000",
				"timestamp": "0x0",
				"transactions": [
					{
						"blockHash": "0x9b73c83b25d0faf7eab854e3684c7e394336d6e135625aafa5c183f27baa8fee",
						"blockNumber": "0x64",
						"from": "0x0000000000000000000000000000000000000000",
						"gas": "0x457",
						"gasPrice": "0x2b67",
						"hash": "0x7d39df979e34172322c64983a9ad48302c2b889e55bda35324afecf043a77605",
						"input": "0x111111",
						"nonce": "0x1",
						"to": "0x0000000000000000000000000000000000000011",
						"transactionIndex": "0x0",
						"value": "0x6f",
						"type": "0x1",
						"accessList": [],
						"chainId": "0x539",
						"v": "0x0",
						"r": "0x0",
						"s": "0x0",
						"yParity": "0x0"
					},
					{
						"blockHash": "0x9b73c83b25d0faf7eab854e3684c7e394336d6e135625aafa5c183f27baa8fee",
						"blockNumber": "0x64",
						"from": "0x0000000000000000000000000000000000000000",
						"gas": "0x457",
						"gasPrice": "0x2b67",
						"hash": "0x9bba4c34e57c875ff57ac8d172805a26ae912006985395dc1bdf8f44140a7bf4",
						"input": "0x111111",
						"nonce": "0x2",
						"to": "0x0000000000000000000000000000000000000011",
						"transactionIndex": "0x1",
						"value": "0x6f",
						"type": "0x0",
						"chainId": "0x7fffffffffffffee",
						"v": "0x0",
						"r": "0x0",
						"s": "0x0"
					},
					{
						"blockHash": "0x9b73c83b25d0faf7eab854e3684c7e394336d6e135625aafa5c183f27baa8fee",
						"blockNumber": "0x64",
						"from": "0x0000000000000000000000000000000000000000",
						"gas": "0x457",
						"gasPrice": "0x2b67",
						"hash": "0x98909ea1ff040da6be56bc4231d484de1414b3c1dac372d69293a4beb9032cb5",
						"input": "0x111111",
						"nonce": "0x3",
						"to": "0x0000000000000000000000000000000000000011",
						"transactionIndex": "0x2",
						"value": "0x6f",
						"type": "0x1",
						"accessList": [],
						"chainId": "0x539",
						"v": "0x0",
						"r": "0x0",
						"s": "0x0",
						"yParity": "0x0"
					},
					{
						"blockHash": "0x9b73c83b25d0faf7eab854e3684c7e394336d6e135625aafa5c183f27baa8fee",
						"blockNumber": "0x64",
						"from": "0x0000000000000000000000000000000000000000",
						"gas": "0x457",
						"gasPrice": "0x2b67",
						"hash": "0x12e1f81207b40c3bdcc13c0ee18f5f86af6d31754d57a0ea1b0d4cfef21abef1",
						"input": "0x111111",
						"nonce": "0x4",
						"to": "0x0000000000000000000000000000000000000011",
						"transactionIndex": "0x3",
						"value": "0x6f",
						"type": "0x0",
						"chainId": "0x7fffffffffffffee",
						"v": "0x0",
						"r": "0x0",
						"s": "0x0"
					}
				],
				"transactionsRoot": "0x661a9febcfa8f1890af549b874faf9fa274aede26ef489d9db0b25daa569450e",
				"uncles": []
			}`,
		},
	}

	for i, tc := range testSuite {
		resp := RPCMarshalBlock(block, tc.inclTx, tc.fullTx, params.MainnetChainConfig, nil)
		out, err := json.Marshal(resp)
		if err != nil {
			t.Errorf("test %d: json marshal error: %v", i, err)
			continue
		}
		require.JSONEqf(t, tc.want, string(out), "test %d", i)
	}
}

func TestRPCGetBlockOrHeader(t *testing.T) {
	// Note: Upstream (geth) tests have a different genesis hash as it has a different
	// state root hash due to allocating balance separately in test backend. Because
	// that is commented out in bor, we use the old genesis hash in the test files.

	t.Parallel()

	// Initialize test accounts
	var (
		acc1Key, _ = crypto.HexToECDSA("8a1f9a8f95be41cd7ccb6168179afb4504aefe388d1e14474d32c45c72ce7b7a")
		acc2Key, _ = crypto.HexToECDSA("49a7b37aa6f6645917e7b807e9d1c00d4fa71f18343b0d4122a4d2df64dd6fee")
		acc1Addr   = crypto.PubkeyToAddress(acc1Key.PublicKey)
		acc2Addr   = crypto.PubkeyToAddress(acc2Key.PublicKey)
		genesis    = &core.Genesis{
			Config: params.TestChainConfig,
			Alloc: types.GenesisAlloc{
				acc1Addr: {Balance: big.NewInt(params.Ether)},
				acc2Addr: {Balance: big.NewInt(params.Ether)},
			},
		}
		genBlocks = 10
		signer    = types.HomesteadSigner{}
		tx        = types.NewTx(&types.LegacyTx{
			Nonce:    11,
			GasPrice: big.NewInt(11111),
			Gas:      1111,
			To:       &acc2Addr,
			Value:    big.NewInt(111),
			Data:     []byte{0x11, 0x11, 0x11},
		})
		withdrawal = &types.Withdrawal{
			Index:     0,
			Validator: 1,
			Address:   common.Address{0x12, 0x34},
			Amount:    10,
		}
		pending = types.NewBlock(&types.Header{Number: big.NewInt(11), Time: 42}, &types.Body{Transactions: types.Transactions{tx}, Withdrawals: types.Withdrawals{withdrawal}}, nil, blocktest.NewHasher())
	)
	backend := newTestBackend(t, genBlocks, genesis, ethash.NewFaker(), func(i int, b *core.BlockGen) {
		// Transfer from account[0] to account[1]
		//    value: 1000 wei
		//    fee:   0 wei
		tx, _ := types.SignTx(types.NewTx(&types.LegacyTx{Nonce: uint64(i), To: &acc2Addr, Value: big.NewInt(1000), Gas: params.TxGas, GasPrice: b.BaseFee(), Data: nil}), signer, acc1Key)
		b.AddTx(tx)
	})
	backend.setPendingBlock(pending)
	api := NewBlockChainAPI(backend)
	blockHashes := make([]common.Hash, genBlocks+1)
	ctx := context.Background()
	for i := 0; i <= genBlocks; i++ {
		header, err := backend.HeaderByNumber(ctx, rpc.BlockNumber(i))
		if err != nil {
			t.Errorf("failed to get block: %d err: %v", i, err)
		}
		blockHashes[i] = header.Hash()
	}
	pendingHash := pending.Hash()

	var testSuite = []struct {
		blockNumber rpc.BlockNumber
		blockHash   *common.Hash
		fullTx      bool
		reqHeader   bool
		file        string
		expectErr   error
	}{
		// 0. latest header
		{
			blockNumber: rpc.LatestBlockNumber,
			reqHeader:   true,
			file:        "tag-latest",
		},
		// 1. genesis header
		{
			blockNumber: rpc.BlockNumber(0),
			reqHeader:   true,
			file:        "number-0",
		},
		// 2. #1 header
		{
			blockNumber: rpc.BlockNumber(1),
			reqHeader:   true,
			file:        "number-1",
		},
		// 3. latest-1 header
		{
			blockNumber: rpc.BlockNumber(9),
			reqHeader:   true,
			file:        "number-latest-1",
		},
		// 4. latest+1 header
		{
			blockNumber: rpc.BlockNumber(11),
			reqHeader:   true,
			file:        "number-latest+1",
		},
		// 5. pending header
		{
			blockNumber: rpc.PendingBlockNumber,
			reqHeader:   true,
			file:        "tag-pending",
		},
		// 6. latest block
		{
			blockNumber: rpc.LatestBlockNumber,
			file:        "tag-latest",
		},
		// 7. genesis block
		{
			blockNumber: rpc.BlockNumber(0),
			file:        "number-0",
		},
		// 8. #1 block
		{
			blockNumber: rpc.BlockNumber(1),
			file:        "number-1",
		},
		// 9. latest-1 block
		{
			blockNumber: rpc.BlockNumber(9),
			fullTx:      true,
			file:        "number-latest-1",
		},
		// 10. latest+1 block
		{
			blockNumber: rpc.BlockNumber(11),
			fullTx:      true,
			file:        "number-latest+1",
		},
		// 11. pending block
		{
			blockNumber: rpc.PendingBlockNumber,
			file:        "tag-pending",
		},
		// 12. pending block + fullTx
		{
			blockNumber: rpc.PendingBlockNumber,
			fullTx:      true,
			file:        "tag-pending-fullTx",
		},
		// 13. latest header by hash
		{
			blockHash: &blockHashes[len(blockHashes)-1],
			reqHeader: true,
			file:      "hash-latest",
		},
		// 14. genesis header by hash
		{
			blockHash: &blockHashes[0],
			reqHeader: true,
			file:      "hash-0",
		},
		// 15. #1 header
		{
			blockHash: &blockHashes[1],
			reqHeader: true,
			file:      "hash-1",
		},
		// 16. latest-1 header
		{
			blockHash: &blockHashes[len(blockHashes)-2],
			reqHeader: true,
			file:      "hash-latest-1",
		},
		// 17. empty hash
		{
			blockHash: &common.Hash{},
			reqHeader: true,
			file:      "hash-empty",
		},
		// 18. pending hash
		{
			blockHash: &pendingHash,
			reqHeader: true,
			file:      `hash-pending`,
		},
		// 19. latest block
		{
			blockHash: &blockHashes[len(blockHashes)-1],
			file:      "hash-latest",
		},
		// 20. genesis block
		{
			blockHash: &blockHashes[0],
			file:      "hash-genesis",
		},
		// 21. #1 block
		{
			blockHash: &blockHashes[1],
			file:      "hash-1",
		},
		// 22. latest-1 block
		{
			blockHash: &blockHashes[len(blockHashes)-2],
			fullTx:    true,
			file:      "hash-latest-1-fullTx",
		},
		// 23. empty hash + body
		{
			blockHash: &common.Hash{},
			fullTx:    true,
			file:      "hash-empty-fullTx",
		},
		// 24. pending block
		{
			blockHash: &pendingHash,
			file:      `hash-pending`,
		},
		// 25. pending block + fullTx
		{
			blockHash: &pendingHash,
			fullTx:    true,
			file:      "hash-pending-fullTx",
		},
		// 26. safe block
		{
			blockNumber: rpc.SafeBlockNumber,
			file:        "tag-safe",
		},
	}

	for i, tt := range testSuite {
		var (
			result map[string]interface{}
			err    error
			rpc    string
		)
		if tt.blockHash != nil {
			if tt.reqHeader {
				result = api.GetHeaderByHash(context.Background(), *tt.blockHash)
				rpc = "eth_getHeaderByHash"
			} else {
				result, err = api.GetBlockByHash(context.Background(), *tt.blockHash, tt.fullTx)
				rpc = "eth_getBlockByHash"
			}
		} else {
			if tt.reqHeader {
				result, err = api.GetHeaderByNumber(context.Background(), tt.blockNumber)
				rpc = "eth_getHeaderByNumber"
			} else {
				result, err = api.GetBlockByNumber(context.Background(), tt.blockNumber, tt.fullTx)
				rpc = "eth_getBlockByNumber"
			}
		}
		if tt.expectErr != nil {
			if err == nil {
				t.Errorf("test %d: want error %v, have nothing", i, tt.expectErr)
				continue
			}
			if !errors.Is(err, tt.expectErr) {
				t.Errorf("test %d: error mismatch, want %v, have %v", i, tt.expectErr, err)
			}
			continue
		}
		if err != nil {
			t.Errorf("test %d: want no error, have %v", i, err)
			continue
		}

		testRPCResponseWithFile(t, i, result, rpc, tt.file)
	}
}

func setupTransactionsToApiTest(t *testing.T) (*TransactionAPI, []common.Hash, []struct {
	txHash common.Hash
	file   string
}) {
	config := *params.TestChainConfig
	genBlocks := 5
	config.ShanghaiBlock = big.NewInt(0)
	config.CancunBlock = big.NewInt(0)

	var (
		acc1Key, _ = crypto.HexToECDSA("8a1f9a8f95be41cd7ccb6168179afb4504aefe388d1e14474d32c45c72ce7b7a")
		acc2Key, _ = crypto.HexToECDSA("49a7b37aa6f6645917e7b807e9d1c00d4fa71f18343b0d4122a4d2df64dd6fee")
		acc1Addr   = crypto.PubkeyToAddress(acc1Key.PublicKey)
		acc2Addr   = crypto.PubkeyToAddress(acc2Key.PublicKey)
		contract   = common.HexToAddress("0000000000000000000000000000000000031ec7")
		genesis    = &core.Genesis{
			Config:        &config,
			ExcessBlobGas: new(uint64),
			BlobGasUsed:   new(uint64),
			Alloc: types.GenesisAlloc{
				acc1Addr: {Balance: big.NewInt(params.Ether)},
				acc2Addr: {Balance: big.NewInt(params.Ether)},
				// // SPDX-License-Identifier: GPL-3.0
				// pragma solidity >=0.7.0 <0.9.0;
				//
				// contract Token {
				//     event Transfer(address indexed from, address indexed to, uint256 value);
				//     function transfer(address to, uint256 value) public returns (bool) {
				//         emit Transfer(msg.sender, to, value);
				//         return true;
				//     }
				// }
				contract: {Balance: big.NewInt(params.Ether), Code: common.FromHex("0x608060405234801561001057600080fd5b506004361061002b5760003560e01c8063a9059cbb14610030575b600080fd5b61004a6004803603810190610045919061016a565b610060565b60405161005791906101c5565b60405180910390f35b60008273ffffffffffffffffffffffffffffffffffffffff163373ffffffffffffffffffffffffffffffffffffffff167fddf252ad1be2c89b69c2b068fc378daa952ba7f163c4a11628f55a4df523b3ef846040516100bf91906101ef565b60405180910390a36001905092915050565b600080fd5b600073ffffffffffffffffffffffffffffffffffffffff82169050919050565b6000610101826100d6565b9050919050565b610111816100f6565b811461011c57600080fd5b50565b60008135905061012e81610108565b92915050565b6000819050919050565b61014781610134565b811461015257600080fd5b50565b6000813590506101648161013e565b92915050565b60008060408385031215610181576101806100d1565b5b600061018f8582860161011f565b92505060206101a085828601610155565b9150509250929050565b60008115159050919050565b6101bf816101aa565b82525050565b60006020820190506101da60008301846101b6565b92915050565b6101e981610134565b82525050565b600060208201905061020460008301846101e0565b9291505056fea2646970667358221220b469033f4b77b9565ee84e0a2f04d496b18160d26034d54f9487e57788fd36d564736f6c63430008120033")},
			},
		}
		signer   = types.LatestSignerForChainID(params.TestChainConfig.ChainID)
		txHashes = make([]common.Hash, genBlocks+1)
	)

	// Set the terminal total difficulty in the config
	genesis.Config.TerminalTotalDifficulty = big.NewInt(0)
	genesis.Config.TerminalTotalDifficultyPassed = true

	backend := newTestBackend(t, genBlocks, genesis, beacon.New(ethash.NewFaker()), func(i int, b *core.BlockGen) {
		var (
			tx  *types.Transaction
			err error
		)
		b.SetPoS()
		switch i {
		case 0:
			// transfer 1000wei
			tx, err = types.SignTx(types.NewTx(&types.LegacyTx{Nonce: uint64(i), To: &acc2Addr, Value: big.NewInt(1000), Gas: params.TxGas, GasPrice: b.BaseFee(), Data: nil}), types.HomesteadSigner{}, acc1Key)
		case 1:
			// create contract
			tx, err = types.SignTx(types.NewTx(&types.LegacyTx{Nonce: uint64(i), To: nil, Gas: 53100, GasPrice: b.BaseFee(), Data: common.FromHex("0x60806040")}), signer, acc1Key)
		case 2:
			// with logs
			// transfer(address to, uint256 value)
			data := fmt.Sprintf("0xa9059cbb%s%s", common.HexToHash(common.BigToAddress(big.NewInt(int64(i + 1))).Hex()).String()[2:], common.BytesToHash([]byte{byte(i + 11)}).String()[2:])
			tx, err = types.SignTx(types.NewTx(&types.LegacyTx{Nonce: uint64(i), To: &contract, Gas: 60000, GasPrice: b.BaseFee(), Data: common.FromHex(data)}), signer, acc1Key)
		case 3:
			// dynamic fee with logs
			// transfer(address to, uint256 value)
			data := fmt.Sprintf("0xa9059cbb%s%s", common.HexToHash(common.BigToAddress(big.NewInt(int64(i + 1))).Hex()).String()[2:], common.BytesToHash([]byte{byte(i + 11)}).String()[2:])
			fee := big.NewInt(500)
			fee.Add(fee, b.BaseFee())
			tx, err = types.SignTx(types.NewTx(&types.DynamicFeeTx{Nonce: uint64(i), To: &contract, Gas: 60000, Value: big.NewInt(1), GasTipCap: big.NewInt(500), GasFeeCap: fee, Data: common.FromHex(data)}), signer, acc1Key)
		case 4:
			// access list with contract create
			accessList := types.AccessList{{
				Address:     contract,
				StorageKeys: []common.Hash{{0}},
			}}
			tx, err = types.SignTx(types.NewTx(&types.AccessListTx{Nonce: uint64(i), To: nil, Gas: 58100, GasPrice: b.BaseFee(), Data: common.FromHex("0x60806040"), AccessList: accessList}), signer, acc1Key)
		}
		if err != nil {
			t.Errorf("failed to sign tx: %v", err)
		}
		if tx != nil {
			b.AddTx(tx)
			txHashes[i] = tx.Hash()
		}
	})

	txHashes[genBlocks] = mockStateSyncTxOnCurrentBlock(t, backend)

	var testSuite = []struct {
		txHash common.Hash
		file   string
	}{
		// 0. normal success
		{
			txHash: txHashes[0],
			file:   "normal-transfer-tx",
		},
		// 1. create contract
		{
			txHash: txHashes[1],
			file:   "create-contract-tx",
		},
		// 2. with logs success
		{
			txHash: txHashes[2],
			file:   "with-logs",
		},
		// 3. dynamic tx with logs success
		{
			txHash: txHashes[3],
			file:   `dynamic-tx-with-logs`,
		},
		// 4. access list tx with create contract
		{
			txHash: txHashes[4],
			file:   "create-contract-with-access-list",
		},
		// 5. txhash empty
		{
			txHash: common.Hash{},
			file:   "txhash-empty",
		},
		// 6. txhash not found
		{
			txHash: common.HexToHash("deadbeef"),
			file:   "txhash-notfound",
		},
		// 7. state sync tx found
		{
			txHash: txHashes[5],
			file:   "state-sync-tx",
		},
	}
	// map sprint 0 to block 6
	backend.ChainConfig().Bor.Sprint["0"] = uint64(genBlocks)

	api := NewTransactionAPI(backend, new(AddrLocker))

	return api, txHashes, testSuite
}

func mockStateSyncTxOnCurrentBlock(t *testing.T, backend *testBackend) common.Hash {
	// State Sync Tx Setup
	var stateSyncLogs []*types.Log
	block, err := backend.BlockByHash(context.Background(), backend.CurrentBlock().Hash())
	if err != nil {
		t.Errorf("failed to get current block: %v", err)
	}

	types.DeriveFieldsForBorLogs(stateSyncLogs, block.Hash(), block.NumberU64(), 0, 0)

	// Write bor receipt
	rawdb.WriteBorReceipt(backend.ChainDb(), block.Hash(), block.NumberU64(), &types.ReceiptForStorage{
		Status: types.ReceiptStatusSuccessful, // make receipt status successful
		Logs:   stateSyncLogs,
	})

	// Write bor tx reverse lookup
	rawdb.WriteBorTxLookupEntry(backend.ChainDb(), block.Hash(), block.NumberU64())
	return types.GetDerivedBorTxHash(types.BorReceiptKey(block.NumberU64(), block.Hash()))
}

func TestRPCGetTransactionReceipt(t *testing.T) {
	var (
		api, _, testSuite = setupTransactionsToApiTest(t)
	)

	for i, tt := range testSuite {
		var (
			result interface{}
			err    error
		)
		result, err = api.GetTransactionReceipt(context.Background(), tt.txHash)
		if err != nil {
			t.Errorf("test %d: want no error, have %v", i, err)
			continue
		}
		testRPCResponseWithFile(t, i, result, "eth_getTransactionReceipt", tt.file)
	}
}
func TestRPCGetTransactionByHash(t *testing.T) {
	var (
		api, _, testSuite = setupTransactionsToApiTest(t)
	)

	for i, tt := range testSuite {
		var (
			result interface{}
			err    error
		)
		result, err = api.GetTransactionByHash(context.Background(), tt.txHash)
		if err != nil {
			t.Errorf("test %d: want no error, have %v", i, err)
			continue
		}
		testRPCResponseWithFile(t, i, result, "eth_getTransactionByHash", tt.file)
	}
}

func TestRPCGetBlockTransactionCountByHash(t *testing.T) {
	var (
		api, _, _ = setupTransactionsToApiTest(t)
	)

	cnt := api.GetBlockTransactionCountByHash(context.Background(), api.b.CurrentBlock().Hash())

	// 2 txs: create-contract-with-access-list + state sync tx
	expected := hexutil.Uint(2)
	require.Equal(t, expected, *cnt)
}

func TestRPCGetTransactionByBlockHashAndIndex(t *testing.T) {
	var (
		api, _, _ = setupTransactionsToApiTest(t)
	)

	createContractWithAccessList := api.GetTransactionByBlockHashAndIndex(context.Background(), api.b.CurrentBlock().Hash(), 0)
	stateSyncTx := api.GetTransactionByBlockHashAndIndex(context.Background(), api.b.CurrentBlock().Hash(), 1)

	testRPCResponseWithFile(t, 0, createContractWithAccessList, "eth_getTransactionByBlockHashAndIndex", "create-contract-with-access-list")
	testRPCResponseWithFile(t, 1, stateSyncTx, "eth_getTransactionByBlockHashAndIndex", "state-sync-tx")
}

func testRPCResponseWithFile(t *testing.T, testid int, result interface{}, rpc string, file string) {
	data, err := json.MarshalIndent(result, "", "  ")
	if err != nil {
		t.Errorf("test %d: json marshal error", testid)
		return
	}
	outputFile := filepath.Join("testdata", fmt.Sprintf("%s-%s.json", rpc, file))
	if os.Getenv("WRITE_TEST_FILES") != "" {
		os.WriteFile(outputFile, data, 0644)
	}
	want, err := os.ReadFile(outputFile)
	if err != nil {
		t.Fatalf("error reading expected test file: %s output: %v", outputFile, err)
	}
	require.JSONEqf(t, string(want), string(data), "test %d: json not match, want: %s, have: %s", testid, string(want), string(data))
}

func TestRPCGetTransactionReceiptsByBlock(t *testing.T) {
	api, blockNrOrHash, testSuite := setupBlocksToApiTest(t)

	receipts, err := api.GetTransactionReceiptsByBlock(context.Background(), blockNrOrHash)
	if err != nil {
		t.Fatal("api error")
	}

	for i, tt := range testSuite {
		data, err := json.Marshal(receipts[i])
		if err != nil {
			t.Errorf("test %d: json marshal error", i)
			continue
		}
		want, have := tt.want, string(data)
		require.JSONEqf(t, want, have, "test %d: json not match, want: %s, have: %s", i, want, have)
	}
}
<<<<<<< HEAD

func TestRPCGetBlockReceipts(t *testing.T) {
	api, blockNrOrHash, testSuite := setupBlocksToApiTest(t)

	receipts, err := api.GetBlockReceipts(context.Background(), blockNrOrHash)
	if err != nil {
		t.Fatal("api error")
	}

	for i, tt := range testSuite {
		data, err := json.Marshal(receipts[i])
		if err != nil {
			t.Errorf("test %d: json marshal error", i)
			continue
		}
		want, have := tt.want, string(data)
		require.JSONEqf(t, want, have, "test %d: json not match, want: %s, have: %s", i, want, have)
	}
}

=======

func TestRPCGetBlockReceipts(t *testing.T) {
	api, blockNrOrHash, testSuite := setupBlocksToApiTest(t)

	receipts, err := api.GetBlockReceipts(context.Background(), blockNrOrHash)
	if err != nil {
		t.Fatal("api error")
	}

	for i, tt := range testSuite {
		data, err := json.Marshal(receipts[i])
		if err != nil {
			t.Errorf("test %d: json marshal error", i)
			continue
		}
		want, have := tt.want, string(data)
		require.JSONEqf(t, want, have, "test %d: json not match, want: %s, have: %s", i, want, have)
	}
}

>>>>>>> 3aad14f1
func setupBlocksToApiTest(t *testing.T) (*BlockChainAPI, rpc.BlockNumberOrHash, []struct {
	txHash common.Hash
	want   string
}) {
	// Initialize test accounts
	var (
		acc1Key, _ = crypto.HexToECDSA("8a1f9a8f95be41cd7ccb6168179afb4504aefe388d1e14474d32c45c72ce7b7a")
		acc2Key, _ = crypto.HexToECDSA("49a7b37aa6f6645917e7b807e9d1c00d4fa71f18343b0d4122a4d2df64dd6fee")
		acc1Addr   = crypto.PubkeyToAddress(acc1Key.PublicKey)
		acc2Addr   = crypto.PubkeyToAddress(acc2Key.PublicKey)
		contract   = common.HexToAddress("0000000000000000000000000000000000031ec7")
		genesis    = &core.Genesis{
			Config: params.TestChainConfig,
			Alloc: types.GenesisAlloc{
				acc1Addr: {Balance: big.NewInt(params.Ether)},
				acc2Addr: {Balance: big.NewInt(params.Ether)},
				contract: {Balance: big.NewInt(params.Ether), Code: common.FromHex("0x608060405234801561001057600080fd5b506004361061002b5760003560e01c8063a9059cbb14610030575b600080fd5b61004a6004803603810190610045919061016a565b610060565b60405161005791906101c5565b60405180910390f35b60008273ffffffffffffffffffffffffffffffffffffffff163373ffffffffffffffffffffffffffffffffffffffff167fddf252ad1be2c89b69c2b068fc378daa952ba7f163c4a11628f55a4df523b3ef846040516100bf91906101ef565b60405180910390a36001905092915050565b600080fd5b600073ffffffffffffffffffffffffffffffffffffffff82169050919050565b6000610101826100d6565b9050919050565b610111816100f6565b811461011c57600080fd5b50565b60008135905061012e81610108565b92915050565b6000819050919050565b61014781610134565b811461015257600080fd5b50565b6000813590506101648161013e565b92915050565b60008060408385031215610181576101806100d1565b5b600061018f8582860161011f565b92505060206101a085828601610155565b9150509250929050565b60008115159050919050565b6101bf816101aa565b82525050565b60006020820190506101da60008301846101b6565b92915050565b6101e981610134565b82525050565b600060208201905061020460008301846101e0565b9291505056fea2646970667358221220b469033f4b77b9565ee84e0a2f04d496b18160d26034d54f9487e57788fd36d564736f6c63430008120033")},
			},
		}
		genTxs    = 6
		genBlocks = 1
		signer    = types.LatestSignerForChainID(params.TestChainConfig.ChainID)
		txHashes  = make([]common.Hash, 0, genTxs)
	)

	backend := newTestBackend(t, genBlocks, genesis, ethash.NewFaker(), func(i int, b *core.BlockGen) {
		switch i {
		case 0:
			// transfer 1000wei
			tx1, _ := types.SignTx(types.NewTx(&types.LegacyTx{Nonce: uint64(0), To: &acc2Addr, Value: big.NewInt(1000), Gas: params.TxGas, GasPrice: b.BaseFee(), Data: nil}), types.HomesteadSigner{}, acc1Key)
			b.AddTx(tx1)
			txHashes = append(txHashes, tx1.Hash())

			// create contract
			tx2, _ := types.SignTx(types.NewTx(&types.LegacyTx{Nonce: uint64(1), To: nil, Gas: 53100, GasPrice: b.BaseFee(), Data: common.FromHex("0x60806040")}), signer, acc1Key)
			b.AddTx(tx2)
			txHashes = append(txHashes, tx2.Hash())

			// with logs
			// transfer(address to, uint256 value)
			data3 := fmt.Sprintf("0xa9059cbb%s%s", common.HexToHash(common.BigToAddress(big.NewInt(int64(i + 1))).Hex()).String()[2:], common.BytesToHash([]byte{byte(i + 11)}).String()[2:])
			tx3, _ := types.SignTx(types.NewTx(&types.LegacyTx{Nonce: uint64(2), To: &contract, Gas: 60000, GasPrice: b.BaseFee(), Data: common.FromHex(data3)}), signer, acc1Key)
			b.AddTx(tx3)
			txHashes = append(txHashes, tx3.Hash())

			// dynamic fee with logs
			// transfer(address to, uint256 value)
			data4 := fmt.Sprintf("0xa9059cbb%s%s", common.HexToHash(common.BigToAddress(big.NewInt(int64(i + 1))).Hex()).String()[2:], common.BytesToHash([]byte{byte(i + 11)}).String()[2:])
			fee := big.NewInt(500)
			fee.Add(fee, b.BaseFee())
			tx4, _ := types.SignTx(types.NewTx(&types.DynamicFeeTx{Nonce: uint64(3), To: &contract, Gas: 60000, Value: big.NewInt(1), GasTipCap: big.NewInt(500), GasFeeCap: fee, Data: common.FromHex(data4)}), signer, acc1Key)
			b.AddTx(tx4)
			txHashes = append(txHashes, tx4.Hash())

			// access list with contract create
			accessList := types.AccessList{{
				Address:     contract,
				StorageKeys: []common.Hash{{0}},
			}}
			tx5, _ := types.SignTx(types.NewTx(&types.AccessListTx{Nonce: uint64(4), To: nil, Gas: 58100, GasPrice: b.BaseFee(), Data: common.FromHex("0x60806040"), AccessList: accessList}), signer, acc1Key)
			b.AddTx(tx5)
			txHashes = append(txHashes, tx5.Hash())
		}
	})

	txHashes = append(txHashes, mockStateSyncTxOnCurrentBlock(t, backend))

	// map sprint 0 to block 1
	backend.ChainConfig().Bor.Sprint["0"] = 1

	api := NewBlockChainAPI(backend)
	blockHashes := make([]common.Hash, genBlocks+1)
	ctx := context.Background()
	for i := 0; i <= genBlocks; i++ {
		header, err := backend.HeaderByNumber(ctx, rpc.BlockNumber(i))
		if err != nil {
			t.Errorf("failed to get block: %d err: %v", i, err)
		}
		blockHashes[i] = header.Hash()
	}
	blockNrOrHash := rpc.BlockNumberOrHashWithHash(blockHashes[1], true)

	var testSuite = []struct {
		txHash common.Hash
		want   string
	}{
		// 0. normal success
		{
			txHash: txHashes[0],
			want: `{
				"blockHash": "0x1728b788dfe51e507d25f14f01414b5a17f807953c13833811d2afae1982b53b",
				"blockNumber": "0x1",
				"contractAddress": null,
				"cumulativeGasUsed": "0x5208",
				"effectiveGasPrice": "0x342770c0",
				"from": "0x703c4b2bd70c169f5717101caee543299fc946c7",
				"gasUsed": "0x5208",
				"logs": [
				  {
					"address": "0x0000000000000000000000000000000000001010",
					"topics": [
					  "0xe6497e3ee548a3372136af2fcb0696db31fc6cf20260707645068bd3fe97f3c4",
					  "0x0000000000000000000000000000000000000000000000000000000000001010",
					  "0x000000000000000000000000703c4b2bd70c169f5717101caee543299fc946c7",
					  "0x0000000000000000000000000d3ab14bbad3d99f4203bd7a11acb94882050e7e"
					],
					"data": "0x00000000000000000000000000000000000000000000000000000000000003e80000000000000000000000000000000000000000000000000de0a5fd640afa000000000000000000000000000000000000000000000000000de0b6b3a76400000000000000000000000000000000000000000000000000000de0a5fd640af6180000000000000000000000000000000000000000000000000de0b6b3a76403e8",
					"blockNumber": "0x1",
					"transactionHash": "0x644a31c354391520d00e95b9affbbb010fc79ac268144ab8e28207f4cf51097e",
					"transactionIndex": "0x0",
					"blockHash": "0x1728b788dfe51e507d25f14f01414b5a17f807953c13833811d2afae1982b53b",
					"logIndex": "0x0",
					"removed": false
				  }
				],
				"logsBloom": "0x00000000000000000000000000000000000000000000000000000000000000000000000000000000000000100000000000808000000000000000000000000000000000000000000000000000000000800000000000000000000100000020000000000000000000000000000000000802000000000000000000000000000000000000000000000000000000000000000000000000000000000000000000000000000000000000000000000000000000000000000000000000000000000000004000000000000000000000800000000000000000000000800000108000000000000000000000000000000000000000000000000020000000000000000000100000",
				"status": "0x1",
				"to": "0x0d3ab14bbad3d99f4203bd7a11acb94882050e7e",
				"transactionHash": "0x644a31c354391520d00e95b9affbbb010fc79ac268144ab8e28207f4cf51097e",
				"transactionIndex": "0x0",
				"type": "0x0"
			  }`,
		},
		// 1. create contract
		{
			txHash: txHashes[1],
			want: `{
				"blockHash": "0x1728b788dfe51e507d25f14f01414b5a17f807953c13833811d2afae1982b53b",
				"blockNumber": "0x1",
				"contractAddress": "0xae9bea628c4ce503dcfd7e305cab4e29e7476592",
				"cumulativeGasUsed": "0x12156",
				"effectiveGasPrice": "0x342770c0",
				"from": "0x703c4b2bd70c169f5717101caee543299fc946c7",
				"gasUsed": "0xcf4e",
				"logs": [],
				"logsBloom": "0x00000000000000000000000000000000000000000000000000000000000000000000000000000000000000000000000000000000000000000000000000000000000000000000000000000000000000000000000000000000000000000000000000000000000000000000000000000000000000000000000000000000000000000000000000000000000000000000000000000000000000000000000000000000000000000000000000000000000000000000000000000000000000000000000000000000000000000000000000000000000000000000000000000000000000000000000000000000000000000000000000000000000000000000000000000000",
				"status": "0x1",
				"to": null,
				"transactionHash": "0x705a7fca1d214002ee90d4e1c651b53e3506e6d5e3a539e9a7f7bf05b49add91",
				"transactionIndex": "0x1",
				"type": "0x0"
			  }`,
		},
		// 2. with logs success
		{
			txHash: txHashes[2],
			want: `{
				"blockHash": "0x1728b788dfe51e507d25f14f01414b5a17f807953c13833811d2afae1982b53b",
				"blockNumber": "0x1",
				"contractAddress": null,
				"cumulativeGasUsed": "0x17f7e",
				"effectiveGasPrice": "0x342770c0",
				"from": "0x703c4b2bd70c169f5717101caee543299fc946c7",
				"gasUsed": "0x5e28",
				"logs": [
				  {
					"address": "0x0000000000000000000000000000000000031ec7",
					"topics": [
					  "0xddf252ad1be2c89b69c2b068fc378daa952ba7f163c4a11628f55a4df523b3ef",
					  "0x000000000000000000000000703c4b2bd70c169f5717101caee543299fc946c7",
					  "0x0000000000000000000000000000000000000000000000000000000000000001"
					],
					"data": "0x000000000000000000000000000000000000000000000000000000000000000b",
					"blockNumber": "0x1",
					"transactionHash": "0xa228af0975b99799bd28331085a6966aba2fb5814a8d89aabc342462aa40429a",
					"transactionIndex": "0x2",
					"blockHash": "0x1728b788dfe51e507d25f14f01414b5a17f807953c13833811d2afae1982b53b",
					"logIndex": "0x1",
					"removed": false
				  }
				],
				"logsBloom": "0x00000000000000000000008000000000000000000000000000000000000000000000000000000000000000000000000000000000000000000000000000040000000000800000000000000008000000000000000000040000000000000020000000080000000000000000000000000000000000000000000000000010000000000000000000000000000000000000000000000000000000000000000000000000000000000000000000000000000000000000000000000000000000000000000000000002000000000000800000000000000000000000000000000000000040000000000000000000000000000000000000000020000000000000000000000000",
				"status": "0x1",
				"to": "0x0000000000000000000000000000000000031ec7",
				"transactionHash": "0xa228af0975b99799bd28331085a6966aba2fb5814a8d89aabc342462aa40429a",
				"transactionIndex": "0x2",
				"type": "0x0"
			  }`,
		},
		// 3. dynamic tx with logs success
		{
			txHash: txHashes[3],
			want: `{
				"blockHash": "0x1728b788dfe51e507d25f14f01414b5a17f807953c13833811d2afae1982b53b",
				"blockNumber": "0x1",
				"contractAddress": null,
				"cumulativeGasUsed": "0x1d30b",
				"effectiveGasPrice": "0x342772b4",
				"from": "0x703c4b2bd70c169f5717101caee543299fc946c7",
				"gasUsed": "0x538d",
				"logs": [
				  {
					"address": "0x0000000000000000000000000000000000001010",
					"topics": [
					  "0x4dfe1bbbcf077ddc3e01291eea2d5c70c2b422b415d95645b9adcfd678cb1d63",
					  "0x0000000000000000000000000000000000000000000000000000000000001010",
					  "0x000000000000000000000000703c4b2bd70c169f5717101caee543299fc946c7",
					  "0x0000000000000000000000000000000000000000000000000000000000000000"
					],
					"data": "0x0000000000000000000000000000000000000000000000000000000000a32f640000000000000000000000000000000000000000000000000de06892fa4b3d9800000000000000000000000000000000000000000000000000000000000000000000000000000000000000000000000000000000000000000de06892f9a80e340000000000000000000000000000000000000000000000000000000000a32f64",
					"blockNumber": "0x1",
					"transactionHash": "0xc2cc458a65bc96f642d4a2063cce162b0da642613d801271bdbc4aa7e775f3ed",
					"transactionIndex": "0x3",
					"blockHash": "0x1728b788dfe51e507d25f14f01414b5a17f807953c13833811d2afae1982b53b",
					"logIndex": "0x2",
					"removed": false
				  }
				],
				"logsBloom": "0x00000000000000000000000000000000000000000000000000000000000000000000000000000000000000000000000000008000000000000000000000000000000000000000000000000000000000800000000000000000000100000020000000000000020000000000000000000800000000000000000080000000000000000000000000000000000000000000000000000000000000000000000000000000200000000000000000000000000000000000000000000000000000000000004000000000000000000001800000000000000000000000000000100000000020000000000000000000000000000000000000000020000000000000000000100000",
				"status": "0x0",
				"to": "0x0000000000000000000000000000000000031ec7",
				"transactionHash": "0xc2cc458a65bc96f642d4a2063cce162b0da642613d801271bdbc4aa7e775f3ed",
				"transactionIndex": "0x3",
				"type": "0x2"
			  }`,
		},
		// 4. access list tx with create contract
		{
			txHash: txHashes[4],
			want: `{
				"blockHash": "0x1728b788dfe51e507d25f14f01414b5a17f807953c13833811d2afae1982b53b",
				"blockNumber": "0x1",
				"contractAddress": "0xfdaa97661a584d977b4d3abb5370766ff5b86a18",
				"cumulativeGasUsed": "0x2b325",
				"effectiveGasPrice": "0x342770c0",
				"from": "0x703c4b2bd70c169f5717101caee543299fc946c7",
				"gasUsed": "0xe01a",
				"logs": [],
				"logsBloom": "0x00000000000000000000000000000000000000000000000000000000000000000000000000000000000000000000000000000000000000000000000000000000000000000000000000000000000000000000000000000000000000000000000000000000000000000000000000000000000000000000000000000000000000000000000000000000000000000000000000000000000000000000000000000000000000000000000000000000000000000000000000000000000000000000000000000000000000000000000000000000000000000000000000000000000000000000000000000000000000000000000000000000000000000000000000000000",
				"status": "0x1",
				"to": null,
				"transactionHash": "0x1e1161cf3fd01a02fc9c5ee66fc45a4805b3828bf41edd54213c20d97fc12b1d",
				"transactionIndex": "0x4",
				"type": "0x1"
			  }`,
		},
		// 5. state sync tx
		{
			txHash: txHashes[5],
			want: `{
				"blockHash": "0x1728b788dfe51e507d25f14f01414b5a17f807953c13833811d2afae1982b53b",
				"blockNumber": "0x1",
				"contractAddress": null,
				"cumulativeGasUsed": "0x0",
				"effectiveGasPrice": "0x0",
				"from": "0x0000000000000000000000000000000000000000",
				"gasUsed": "0x0",
				"logs": [],
				"logsBloom": "0x00000000000000000000000000000000000000000000000000000000000000000000000000000000000000000000000000000000000000000000000000000000000000000000000000000000000000000000000000000000000000000000000000000000000000000000000000000000000000000000000000000000000000000000000000000000000000000000000000000000000000000000000000000000000000000000000000000000000000000000000000000000000000000000000000000000000000000000000000000000000000000000000000000000000000000000000000000000000000000000000000000000000000000000000000000000",
				"status": "0x1",
				"to": "0x0000000000000000000000000000000000000000",
				"transactionHash": "0xba46f68d5c3729ac3fb672fec579fc2cad543bc9edf5b2d47d7c6636ac2fbec9",
				"transactionIndex": "0x5",
				"type": "0x0"
			  }`,
		},
	}

	return api, blockNrOrHash, testSuite
}<|MERGE_RESOLUTION|>--- conflicted
+++ resolved
@@ -1056,9 +1056,6 @@
 			},
 			overrides: StateOverride{
 				dad: OverrideAccount{
-<<<<<<< HEAD
-					State: &map[common.Hash]common.Hash{},
-=======
 					State: map[common.Hash]common.Hash{},
 				},
 			},
@@ -1086,7 +1083,6 @@
 			overrides: StateOverride{
 				dad: OverrideAccount{
 					State: map[common.Hash]common.Hash{},
->>>>>>> 3aad14f1
 				},
 			},
 			want: "0x0000000000000000000000000000000000000000000000000000000000000000",
@@ -2191,7 +2187,6 @@
 		require.JSONEqf(t, want, have, "test %d: json not match, want: %s, have: %s", i, want, have)
 	}
 }
-<<<<<<< HEAD
 
 func TestRPCGetBlockReceipts(t *testing.T) {
 	api, blockNrOrHash, testSuite := setupBlocksToApiTest(t)
@@ -2212,28 +2207,6 @@
 	}
 }
 
-=======
-
-func TestRPCGetBlockReceipts(t *testing.T) {
-	api, blockNrOrHash, testSuite := setupBlocksToApiTest(t)
-
-	receipts, err := api.GetBlockReceipts(context.Background(), blockNrOrHash)
-	if err != nil {
-		t.Fatal("api error")
-	}
-
-	for i, tt := range testSuite {
-		data, err := json.Marshal(receipts[i])
-		if err != nil {
-			t.Errorf("test %d: json marshal error", i)
-			continue
-		}
-		want, have := tt.want, string(data)
-		require.JSONEqf(t, want, have, "test %d: json not match, want: %s, have: %s", i, want, have)
-	}
-}
-
->>>>>>> 3aad14f1
 func setupBlocksToApiTest(t *testing.T) (*BlockChainAPI, rpc.BlockNumberOrHash, []struct {
 	txHash common.Hash
 	want   string
