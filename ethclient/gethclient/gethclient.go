// Copyright 2021 The go-ethereum Authors
// This file is part of the go-ethereum library.
//
// The go-ethereum library is free software: you can redistribute it and/or modify
// it under the terms of the GNU Lesser General Public License as published by
// the Free Software Foundation, either version 3 of the License, or
// (at your option) any later version.
//
// The go-ethereum library is distributed in the hope that it will be useful,
// but WITHOUT ANY WARRANTY; without even the implied warranty of
// MERCHANTABILITY or FITNESS FOR A PARTICULAR PURPOSE. See the
// GNU Lesser General Public License for more details.
//
// You should have received a copy of the GNU Lesser General Public License
// along with the go-ethereum library. If not, see <http://www.gnu.org/licenses/>.

// Package gethclient provides an RPC client for geth-specific APIs.
package gethclient

import (
	"context"
	"encoding/json"
	"fmt"
	"math/big"
	"runtime"
	"runtime/debug"

	"github.com/ethereum/go-ethereum"
	"github.com/ethereum/go-ethereum/common"
	"github.com/ethereum/go-ethereum/common/hexutil"
	"github.com/ethereum/go-ethereum/core/types"
	"github.com/ethereum/go-ethereum/p2p"
	"github.com/ethereum/go-ethereum/rpc"
)

// Client is a wrapper around rpc.Client that implements geth-specific functionality.
//
// If you want to use the standardized Ethereum RPC functionality, use ethclient.Client instead.
type Client struct {
	c *rpc.Client
}

// New creates a client that uses the given RPC client.
func New(c *rpc.Client) *Client {
	return &Client{c}
}

// CreateAccessList tries to create an access list for a specific transaction based on the
// current pending state of the blockchain.
func (ec *Client) CreateAccessList(ctx context.Context, msg ethereum.CallMsg) (*types.AccessList, uint64, string, error) {
	type accessListResult struct {
		Accesslist *types.AccessList `json:"accessList"`
		Error      string            `json:"error,omitempty"`
		GasUsed    hexutil.Uint64    `json:"gasUsed"`
	}

	var result accessListResult
	if err := ec.c.CallContext(ctx, &result, "eth_createAccessList", toCallArg(msg)); err != nil {
		return nil, 0, "", err
	}

	return result.Accesslist, uint64(result.GasUsed), result.Error, nil
}

// AccountResult is the result of a GetProof operation.
type AccountResult struct {
	Address      common.Address  `json:"address"`
	AccountProof []string        `json:"accountProof"`
	Balance      *big.Int        `json:"balance"`
	CodeHash     common.Hash     `json:"codeHash"`
	Nonce        uint64          `json:"nonce"`
	StorageHash  common.Hash     `json:"storageHash"`
	StorageProof []StorageResult `json:"storageProof"`
}

// StorageResult provides a proof for a key-value pair.
type StorageResult struct {
	Key   string   `json:"key"`
	Value *big.Int `json:"value"`
	Proof []string `json:"proof"`
}

// GetProof returns the account and storage values of the specified account including the Merkle-proof.
// The block number can be nil, in which case the value is taken from the latest known block.
func (ec *Client) GetProof(ctx context.Context, account common.Address, keys []string, blockNumber *big.Int) (*AccountResult, error) {
	type storageResult struct {
		Key   string       `json:"key"`
		Value *hexutil.Big `json:"value"`
		Proof []string     `json:"proof"`
	}

	type accountResult struct {
		Address      common.Address  `json:"address"`
		AccountProof []string        `json:"accountProof"`
		Balance      *hexutil.Big    `json:"balance"`
		CodeHash     common.Hash     `json:"codeHash"`
		Nonce        hexutil.Uint64  `json:"nonce"`
		StorageHash  common.Hash     `json:"storageHash"`
		StorageProof []storageResult `json:"storageProof"`
	}

	// Avoid keys being 'null'.
	if keys == nil {
		keys = []string{}
	}

	var res accountResult
	err := ec.c.CallContext(ctx, &res, "eth_getProof", account, keys, toBlockNumArg(blockNumber))
	// Turn hexutils back to normal datatypes
	storageResults := make([]StorageResult, 0, len(res.StorageProof))
	for _, st := range res.StorageProof {
		storageResults = append(storageResults, StorageResult{
			Key:   st.Key,
			Value: st.Value.ToInt(),
			Proof: st.Proof,
		})
	}

	result := AccountResult{
		Address:      res.Address,
		AccountProof: res.AccountProof,
		Balance:      res.Balance.ToInt(),
		Nonce:        uint64(res.Nonce),
		CodeHash:     res.CodeHash,
		StorageHash:  res.StorageHash,
		StorageProof: storageResults,
	}

	return &result, err
}

// CallContract executes a message call transaction, which is directly executed in the VM
// of the node, but never mined into the blockchain.
//
// blockNumber selects the block height at which the call runs. It can be nil, in which
// case the code is taken from the latest known block. Note that state from very old
// blocks might not be available.
//
// overrides specifies a map of contract states that should be overwritten before executing
// the message call.
// Please use ethclient.CallContract instead if you don't need the override functionality.
func (ec *Client) CallContract(ctx context.Context, msg ethereum.CallMsg, blockNumber *big.Int, overrides *map[common.Address]OverrideAccount) ([]byte, error) {
	var hex hexutil.Bytes
	err := ec.c.CallContext(
		ctx, &hex, "eth_call", toCallArg(msg),
		toBlockNumArg(blockNumber), overrides,
	)

	return hex, err
}

// CallContractWithBlockOverrides executes a message call transaction, which is directly executed
// in the VM  of the node, but never mined into the blockchain.
//
// blockNumber selects the block height at which the call runs. It can be nil, in which
// case the code is taken from the latest known block. Note that state from very old
// blocks might not be available.
//
// overrides specifies a map of contract states that should be overwritten before executing
// the message call.
//
// blockOverrides specifies block fields exposed to the EVM that can be overridden for the call.
//
// Please use ethclient.CallContract instead if you don't need the override functionality.
func (ec *Client) CallContractWithBlockOverrides(ctx context.Context, msg ethereum.CallMsg, blockNumber *big.Int, overrides *map[common.Address]OverrideAccount, blockOverrides BlockOverrides) ([]byte, error) {
	var hex hexutil.Bytes
	err := ec.c.CallContext(
		ctx, &hex, "eth_call", toCallArg(msg),
		toBlockNumArg(blockNumber), overrides, blockOverrides,
	)
	return hex, err
}

// GCStats retrieves the current garbage collection stats from a geth node.
func (ec *Client) GCStats(ctx context.Context) (*debug.GCStats, error) {
	var result debug.GCStats
	err := ec.c.CallContext(ctx, &result, "debug_gcStats")

	return &result, err
}

// MemStats retrieves the current memory stats from a geth node.
func (ec *Client) MemStats(ctx context.Context) (*runtime.MemStats, error) {
	var result runtime.MemStats
	err := ec.c.CallContext(ctx, &result, "debug_memStats")

	return &result, err
}

// SetHead sets the current head of the local chain by block number.
// Note, this is a destructive action and may severely damage your chain.
// Use with extreme caution.
func (ec *Client) SetHead(ctx context.Context, number *big.Int) error {
	return ec.c.CallContext(ctx, nil, "debug_setHead", toBlockNumArg(number))
}

// GetNodeInfo retrieves the node info of a geth node.
func (ec *Client) GetNodeInfo(ctx context.Context) (*p2p.NodeInfo, error) {
	var result p2p.NodeInfo
	err := ec.c.CallContext(ctx, &result, "admin_nodeInfo")

	return &result, err
}

// SubscribeFullPendingTransactions subscribes to new pending transactions.
func (ec *Client) SubscribeFullPendingTransactions(ctx context.Context, ch chan<- *types.Transaction) (*rpc.ClientSubscription, error) {
	return ec.c.EthSubscribe(ctx, ch, "newPendingTransactions", true)
}

// SubscribePendingTransactions subscribes to new pending transaction hashes.
func (ec *Client) SubscribePendingTransactions(ctx context.Context, ch chan<- common.Hash) (*rpc.ClientSubscription, error) {
	return ec.c.EthSubscribe(ctx, ch, "newPendingTransactions")
}

func toBlockNumArg(number *big.Int) string {
	if number == nil {
		return "latest"
	}
<<<<<<< HEAD

	pending := big.NewInt(-1)
	if number.Cmp(pending) == 0 {
		return "pending"
	}

	finalized := big.NewInt(int64(rpc.FinalizedBlockNumber))
	if number.Cmp(finalized) == 0 {
		return "finalized"
	}

	safe := big.NewInt(int64(rpc.SafeBlockNumber))
	if number.Cmp(safe) == 0 {
		return "safe"
	}

	return hexutil.EncodeBig(number)
=======
	if number.Sign() >= 0 {
		return hexutil.EncodeBig(number)
	}
	// It's negative.
	if number.IsInt64() {
		return rpc.BlockNumber(number.Int64()).String()
	}
	// It's negative and large, which is invalid.
	return fmt.Sprintf("<invalid %d>", number)
>>>>>>> bed84606
}

func toCallArg(msg ethereum.CallMsg) interface{} {
	arg := map[string]interface{}{
		"from": msg.From,
		"to":   msg.To,
	}
	if len(msg.Data) > 0 {
		arg["data"] = hexutil.Bytes(msg.Data)
	}

	if msg.Value != nil {
		arg["value"] = (*hexutil.Big)(msg.Value)
	}

	if msg.Gas != 0 {
		arg["gas"] = hexutil.Uint64(msg.Gas)
	}

	if msg.GasPrice != nil {
		arg["gasPrice"] = (*hexutil.Big)(msg.GasPrice)
	}

	return arg
}

// OverrideAccount specifies the state of an account to be overridden.
type OverrideAccount struct {
	// Nonce sets nonce of the account. Note: the nonce override will only
	// be applied when it is set to a non-zero value.
	Nonce uint64

	// Code sets the contract code. The override will be applied
	// when the code is non-nil, i.e. setting empty code is possible
	// using an empty slice.
	Code []byte

	// Balance sets the account balance.
	Balance *big.Int

	// State sets the complete storage. The override will be applied
	// when the given map is non-nil. Using an empty map wipes the
	// entire contract storage during the call.
	State map[common.Hash]common.Hash

	// StateDiff allows overriding individual storage slots.
	StateDiff map[common.Hash]common.Hash
}

func (a OverrideAccount) MarshalJSON() ([]byte, error) {
	type acc struct {
		Nonce     hexutil.Uint64              `json:"nonce,omitempty"`
		Code      string                      `json:"code,omitempty"`
		Balance   *hexutil.Big                `json:"balance,omitempty"`
		State     interface{}                 `json:"state,omitempty"`
		StateDiff map[common.Hash]common.Hash `json:"stateDiff,omitempty"`
	}

	output := acc{
		Nonce:     hexutil.Uint64(a.Nonce),
		Balance:   (*hexutil.Big)(a.Balance),
		StateDiff: a.StateDiff,
	}

	if a.Code != nil {
		output.Code = hexutil.Encode(a.Code)
	}

	if a.State != nil {
		output.State = a.State
	}

	return json.Marshal(output)
}

// BlockOverrides specifies the  set of header fields to override.
type BlockOverrides struct {
	// Number overrides the block number.
	Number *big.Int
	// Difficulty overrides the block difficulty.
	Difficulty *big.Int
	// Time overrides the block timestamp. Time is applied only when
	// it is non-zero.
	Time uint64
	// GasLimit overrides the block gas limit. GasLimit is applied only when
	// it is non-zero.
	GasLimit uint64
	// Coinbase overrides the block coinbase. Coinbase is applied only when
	// it is different from the zero address.
	Coinbase common.Address
	// Random overrides the block extra data which feeds into the RANDOM opcode.
	// Random is applied only when it is a non-zero hash.
	Random common.Hash
	// BaseFee overrides the block base fee.
	BaseFee *big.Int
}

func (o BlockOverrides) MarshalJSON() ([]byte, error) {
	type override struct {
		Number     *hexutil.Big    `json:"number,omitempty"`
		Difficulty *hexutil.Big    `json:"difficulty,omitempty"`
		Time       hexutil.Uint64  `json:"time,omitempty"`
		GasLimit   hexutil.Uint64  `json:"gasLimit,omitempty"`
		Coinbase   *common.Address `json:"coinbase,omitempty"`
		Random     *common.Hash    `json:"random,omitempty"`
		BaseFee    *hexutil.Big    `json:"baseFee,omitempty"`
	}

	output := override{
		Number:     (*hexutil.Big)(o.Number),
		Difficulty: (*hexutil.Big)(o.Difficulty),
		Time:       hexutil.Uint64(o.Time),
		GasLimit:   hexutil.Uint64(o.GasLimit),
		BaseFee:    (*hexutil.Big)(o.BaseFee),
	}
	if o.Coinbase != (common.Address{}) {
		output.Coinbase = &o.Coinbase
	}
	if o.Random != (common.Hash{}) {
		output.Random = &o.Random
	}
	return json.Marshal(output)
}<|MERGE_RESOLUTION|>--- conflicted
+++ resolved
@@ -216,25 +216,6 @@
 	if number == nil {
 		return "latest"
 	}
-<<<<<<< HEAD
-
-	pending := big.NewInt(-1)
-	if number.Cmp(pending) == 0 {
-		return "pending"
-	}
-
-	finalized := big.NewInt(int64(rpc.FinalizedBlockNumber))
-	if number.Cmp(finalized) == 0 {
-		return "finalized"
-	}
-
-	safe := big.NewInt(int64(rpc.SafeBlockNumber))
-	if number.Cmp(safe) == 0 {
-		return "safe"
-	}
-
-	return hexutil.EncodeBig(number)
-=======
 	if number.Sign() >= 0 {
 		return hexutil.EncodeBig(number)
 	}
@@ -244,7 +225,6 @@
 	}
 	// It's negative and large, which is invalid.
 	return fmt.Sprintf("<invalid %d>", number)
->>>>>>> bed84606
 }
 
 func toCallArg(msg ethereum.CallMsg) interface{} {
