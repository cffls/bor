--- conflicted
+++ resolved
@@ -187,23 +187,9 @@
 	}
 
 	pending := big.NewInt(-1)
-	finalized := big.NewInt(int64(rpc.FinalizedBlockNumber))
-	safe := big.NewInt(int64(rpc.SafeBlockNumber))
-
 	if number.Cmp(pending) == 0 {
 		return "pending"
 	}
-<<<<<<< HEAD
-
-	if number.Cmp(finalized) == 0 {
-		return "finalized"
-	}
-
-	if number.Cmp(safe) == 0 {
-		return "safe"
-	}
-
-=======
 	finalized := big.NewInt(int64(rpc.FinalizedBlockNumber))
 	if number.Cmp(finalized) == 0 {
 		return "finalized"
@@ -212,7 +198,6 @@
 	if number.Cmp(safe) == 0 {
 		return "safe"
 	}
->>>>>>> ea9e62ca
 	return hexutil.EncodeBig(number)
 }
 
