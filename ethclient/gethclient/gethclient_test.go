// Copyright 2021 The go-ethereum Authors
// This file is part of the go-ethereum library.
//
// The go-ethereum library is free software: you can redistribute it and/or modify
// it under the terms of the GNU Lesser General Public License as published by
// the Free Software Foundation, either version 3 of the License, or
// (at your option) any later version.
//
// The go-ethereum library is distributed in the hope that it will be useful,
// but WITHOUT ANY WARRANTY; without even the implied warranty of
// MERCHANTABILITY or FITNESS FOR A PARTICULAR PURPOSE. See the
// GNU Lesser General Public License for more details.
//
// You should have received a copy of the GNU Lesser General Public License
// along with the go-ethereum library. If not, see <http://www.gnu.org/licenses/>.

package gethclient

import (
	"bytes"
	"context"
	"encoding/json"
	"math/big"
	"testing"

	"github.com/ethereum/go-ethereum"
	"github.com/ethereum/go-ethereum/common"
	"github.com/ethereum/go-ethereum/consensus/ethash"
	"github.com/ethereum/go-ethereum/core"
	"github.com/ethereum/go-ethereum/core/types"
	"github.com/ethereum/go-ethereum/crypto"
	"github.com/ethereum/go-ethereum/eth"
	"github.com/ethereum/go-ethereum/eth/ethconfig"
	"github.com/ethereum/go-ethereum/eth/filters"
	"github.com/ethereum/go-ethereum/ethclient"
	"github.com/ethereum/go-ethereum/node"
	"github.com/ethereum/go-ethereum/params"
	"github.com/ethereum/go-ethereum/rpc"
)

var (
	testKey, _   = crypto.HexToECDSA("b71c71a67e1177ad4e901695e1b4b9ee17ae16c6668d313eac2f96dbcda3f291")
	testAddr     = crypto.PubkeyToAddress(testKey.PublicKey)
	testContract = common.HexToAddress("0xbeef")
	testEmpty    = common.HexToAddress("0xeeee")
	testSlot     = common.HexToHash("0xdeadbeef")
	testValue    = crypto.Keccak256Hash(testSlot[:])
	testBalance  = big.NewInt(2e15)
)

func newTestBackend(t *testing.T) (*node.Node, []*types.Block) {
	t.Helper()
	// Generate test chain.
	genesis, blocks := generateTestChain()
	// Create node
	n, err := node.New(&node.Config{})
	if err != nil {
		t.Fatalf("can't create new node: %v", err)
	}
	// Create Ethereum Service
	config := &ethconfig.Config{Genesis: genesis}
	ethservice, err := eth.New(n, config)
	if err != nil {
		t.Fatalf("can't create new ethereum service: %v", err)
	}

	filterSystem := filters.NewFilterSystem(ethservice.APIBackend, filters.Config{})

	n.RegisterAPIs([]rpc.API{{
		Namespace: "eth",
<<<<<<< HEAD
		Service:   filters.NewFilterAPI(filterSystem, false, config.BorLogs),
=======
		Service:   filters.NewFilterAPI(filterSystem),
>>>>>>> aadddf3a
	}})

	// Import the test chain.
	if err := n.Start(); err != nil {
		t.Fatalf("can't start test node: %v", err)
	}

	if _, err := ethservice.BlockChain().InsertChain(blocks[1:]); err != nil {
		t.Fatalf("can't import test blocks: %v", err)
	}

	return n, blocks
}

// nolint:typecheck
func generateTestChain() (*core.Genesis, []*types.Block) {
	genesis := &core.Genesis{
		Config: params.AllEthashProtocolChanges,
		Alloc: types.GenesisAlloc{
			testAddr:     {Balance: testBalance, Storage: map[common.Hash]common.Hash{testSlot: testValue}},
			testContract: {Nonce: 1, Code: []byte{0x13, 0x37}},
			testEmpty:    {Balance: big.NewInt(1)},
		},
		ExtraData: []byte("test genesis"),
		Timestamp: 9000,
	}
	generate := func(i int, g *core.BlockGen) {
		g.OffsetTime(5)
		g.SetExtra([]byte("test"))
	}
	_, blocks, _ := core.GenerateChainWithGenesis(genesis, ethash.NewFaker(), 1, generate)
	blocks = append([]*types.Block{genesis.ToBlock()}, blocks...)

	return genesis, blocks
}

func TestGethClient(t *testing.T) {
	t.Skip("bor due to burn contract")

	backend, _ := newTestBackend(t)
	client := backend.Attach()
	defer backend.Close()
	defer client.Close()

	tests := []struct {
		name string
		test func(t *testing.T)
	}{
		{
			"TestGetProof1",
			func(t *testing.T) { testGetProof(t, client, testAddr) },
		}, {
			"TestGetProof2",
			func(t *testing.T) { testGetProof(t, client, testContract) },
		}, {
			"TestGetProofEmpty",
			func(t *testing.T) { testGetProof(t, client, testEmpty) },
		}, {
			"TestGetProofNonExistent",
			func(t *testing.T) { testGetProofNonExistent(t, client) },
		}, {
			"TestGetProofCanonicalizeKeys",
			func(t *testing.T) { testGetProofCanonicalizeKeys(t, client) },
		}, {
			"TestGCStats",
			func(t *testing.T) { testGCStats(t, client) },
		}, {
			"TestMemStats",
			func(t *testing.T) { testMemStats(t, client) },
		}, {
			"TestGetNodeInfo",
			func(t *testing.T) { testGetNodeInfo(t, client) },
		}, {
			"TestSubscribePendingTxHashes",
			func(t *testing.T) {
				t.Helper()
				testSubscribePendingTransactions(t, client)
			},
		}, {
			"TestSubscribePendingTxs",
			func(t *testing.T) {
				t.Helper()
				testSubscribeFullPendingTransactions(t, client)
			},
		}, {
			"TestCallContract",
			func(t *testing.T) { testCallContract(t, client) },
		}, {
			"TestCallContractWithBlockOverrides",
			func(t *testing.T) { testCallContractWithBlockOverrides(t, client) },
		},
		// The testaccesslist is a bit time-sensitive: the newTestBackend imports
		// one block. The `testAccessList` fails if the miner has not yet created a
		// new pending-block after the import event.
		// Hence: this test should be last, execute the tests serially.
		{
			"TestAccessList",
			func(t *testing.T) {
				t.Helper()
				testAccessList(t, client)
			},
		}, {
			"TestSetHead",
			func(t *testing.T) {
				t.Helper()
				testSetHead(t, client)
			},
		},
	}
	for _, tt := range tests {
		t.Run(tt.name, tt.test)
	}
}

func testAccessList(t *testing.T, client *rpc.Client) {
	t.Helper()
	ec := New(client)
	// Test transfer
	msg := ethereum.CallMsg{
		From:     testAddr,
		To:       &common.Address{},
		Gas:      21000,
		GasPrice: big.NewInt(875000000),
		Value:    big.NewInt(1),
	}

	al, gas, vmErr, err := ec.CreateAccessList(context.Background(), msg)
	if err != nil {
		t.Fatalf("unexpected error: %v", err)
	}

	if vmErr != "" {
		t.Fatalf("unexpected vm error: %v", vmErr)
	}

	if gas != 21000 {
		t.Fatalf("unexpected gas used: %v", gas)
	}

	if len(*al) != 0 {
		t.Fatalf("unexpected length of accesslist: %v", len(*al))
	}
	// Test reverting transaction
	msg = ethereum.CallMsg{
		From:     testAddr,
		To:       nil,
		Gas:      100000,
		GasPrice: big.NewInt(1000000000),
		Value:    big.NewInt(1),
		Data:     common.FromHex("0x608060806080608155fd"),
	}

	al, gas, vmErr, err = ec.CreateAccessList(context.Background(), msg)
	if err != nil {
		t.Fatalf("unexpected error: %v", err)
	}

	if vmErr == "" {
		t.Fatalf("wanted vmErr, got none")
	}

	if gas == 21000 {
		t.Fatalf("unexpected gas used: %v", gas)
	}

	if len(*al) != 1 || al.StorageKeys() != 1 {
		t.Fatalf("unexpected length of accesslist: %v", len(*al))
	}
	// address changes between calls, so we can't test for it.
	if (*al)[0].Address == common.HexToAddress("0x0") {
		t.Fatalf("unexpected address: %v", (*al)[0].Address)
	}

	if (*al)[0].StorageKeys[0] != common.HexToHash("0x0000000000000000000000000000000000000000000000000000000000000081") {
		t.Fatalf("unexpected storage key: %v", (*al)[0].StorageKeys[0])
	}
}

func testGetProof(t *testing.T, client *rpc.Client, addr common.Address) {
	ec := New(client)
	ethcl := ethclient.NewClient(client)
	result, err := ec.GetProof(context.Background(), addr, []string{testSlot.String()}, nil)
	if err != nil {
		t.Fatal(err)
	}
	if result.Address != addr {
		t.Fatalf("unexpected address, have: %v want: %v", result.Address, addr)
	}
	// test nonce
	if nonce, _ := ethcl.NonceAt(context.Background(), addr, nil); result.Nonce != nonce {
		t.Fatalf("invalid nonce, want: %v got: %v", nonce, result.Nonce)
	}
	// test balance
	if balance, _ := ethcl.BalanceAt(context.Background(), addr, nil); result.Balance.Cmp(balance) != 0 {
		t.Fatalf("invalid balance, want: %v got: %v", balance, result.Balance)
	}
	// test storage
	if len(result.StorageProof) != 1 {
		t.Fatalf("invalid storage proof, want 1 proof, got %v proof(s)", len(result.StorageProof))
	}
	for _, proof := range result.StorageProof {
		if proof.Key != testSlot.String() {
			t.Fatalf("invalid storage proof key, want: %q, got: %q", testSlot.String(), proof.Key)
		}
		slotValue, _ := ethcl.StorageAt(context.Background(), addr, common.HexToHash(proof.Key), nil)
		if have, want := common.BigToHash(proof.Value), common.BytesToHash(slotValue); have != want {
			t.Fatalf("addr %x, invalid storage proof value: have: %v, want: %v", addr, have, want)
		}
	}
	// test code
	code, _ := ethcl.CodeAt(context.Background(), addr, nil)
	if have, want := result.CodeHash, crypto.Keccak256Hash(code); have != want {
		t.Fatalf("codehash wrong, have %v want %v ", have, want)
	}
}

func testGetProofCanonicalizeKeys(t *testing.T, client *rpc.Client) {
	t.Helper()
	ec := New(client)

	// Tests with non-canon input for storage keys.
	// Here we check that the storage key is canonicalized.
	result, err := ec.GetProof(context.Background(), testAddr, []string{"0x0dEadbeef"}, nil)
	if err != nil {
		t.Fatal(err)
	}
	if result.StorageProof[0].Key != "0xdeadbeef" {
		t.Fatalf("wrong storage key encoding in proof: %q", result.StorageProof[0].Key)
	}
	if result, err = ec.GetProof(context.Background(), testAddr, []string{"0x000deadbeef"}, nil); err != nil {
		t.Fatal(err)
	}
	if result.StorageProof[0].Key != "0xdeadbeef" {
		t.Fatalf("wrong storage key encoding in proof: %q", result.StorageProof[0].Key)
	}

	// If the requested storage key is 32 bytes long, it will be returned as is.
	hashSizedKey := "0x00000000000000000000000000000000000000000000000000000000deadbeef"
	result, err = ec.GetProof(context.Background(), testAddr, []string{hashSizedKey}, nil)
	if err != nil {
		t.Fatal(err)
	}
	if result.StorageProof[0].Key != hashSizedKey {
		t.Fatalf("wrong storage key encoding in proof: %q", result.StorageProof[0].Key)
	}
}

func testGetProofNonExistent(t *testing.T, client *rpc.Client) {
	addr := common.HexToAddress("0x0001")
	ec := New(client)
	result, err := ec.GetProof(context.Background(), addr, nil, nil)
	if err != nil {
		t.Fatal(err)
	}
	if result.Address != addr {
		t.Fatalf("unexpected address, have: %v want: %v", result.Address, addr)
	}
	// test nonce
	if result.Nonce != 0 {
		t.Fatalf("invalid nonce, want: %v got: %v", 0, result.Nonce)
	}
	// test balance
	if result.Balance.Sign() != 0 {
		t.Fatalf("invalid balance, want: %v got: %v", 0, result.Balance)
	}
	// test storage
	if have := len(result.StorageProof); have != 0 {
		t.Fatalf("invalid storage proof, want 0 proof, got %v proof(s)", have)
	}
	// test codeHash
	if have, want := result.CodeHash, (common.Hash{}); have != want {
		t.Fatalf("codehash wrong, have %v want %v ", have, want)
	}
	// test codeHash
	if have, want := result.StorageHash, (common.Hash{}); have != want {
		t.Fatalf("storagehash wrong, have %v want %v ", have, want)
	}
}

func testGCStats(t *testing.T, client *rpc.Client) {
	ec := New(client)

	_, err := ec.GCStats(context.Background())
	if err != nil {
		t.Fatal(err)
	}
}

func testMemStats(t *testing.T, client *rpc.Client) {
	ec := New(client)

	stats, err := ec.MemStats(context.Background())
	if err != nil {
		t.Fatal(err)
	}

	if stats.Alloc == 0 {
		t.Fatal("Invalid mem stats retrieved")
	}
}

func testGetNodeInfo(t *testing.T, client *rpc.Client) {
	ec := New(client)

	info, err := ec.GetNodeInfo(context.Background())
	if err != nil {
		t.Fatal(err)
	}

	if info.Name == "" {
		t.Fatal("Invalid node info retrieved")
	}
}

func testSetHead(t *testing.T, client *rpc.Client) {
	ec := New(client)

	err := ec.SetHead(context.Background(), big.NewInt(0))
	if err != nil {
		t.Fatal(err)
	}
}

func testSubscribePendingTransactions(t *testing.T, client *rpc.Client) {
	ec := New(client)
	ethcl := ethclient.NewClient(client)
	// Subscribe to Transactions
	ch := make(chan common.Hash)
	ec.SubscribePendingTransactions(context.Background(), ch)
	// Send a transaction
	chainID, err := ethcl.ChainID(context.Background())
	if err != nil {
		t.Fatal(err)
	}
	// Create transaction
	tx := types.NewTransaction(0, common.Address{1}, big.NewInt(1), 22000, big.NewInt(1), nil)
	signer := types.LatestSignerForChainID(chainID)

	signature, err := crypto.Sign(signer.Hash(tx).Bytes(), testKey)
	if err != nil {
		t.Fatal(err)
	}

	signedTx, err := tx.WithSignature(signer, signature)
	if err != nil {
		t.Fatal(err)
	}
	// Send transaction
	err = ethcl.SendTransaction(context.Background(), signedTx)
	if err != nil {
		t.Fatal(err)
	}
	// Check that the transaction was sent over the channel
	hash := <-ch
	if hash != signedTx.Hash() {
		t.Fatalf("Invalid tx hash received, got %v, want %v", hash, signedTx.Hash())
	}
}

func testSubscribeFullPendingTransactions(t *testing.T, client *rpc.Client) {
	t.Helper()

	ec := New(client)
	ethcl := ethclient.NewClient(client)
	// Subscribe to Transactions
	ch := make(chan *types.Transaction)
	_, _ = ec.SubscribeFullPendingTransactions(context.Background(), ch)
	// Send a transaction
	chainID, err := ethcl.ChainID(context.Background())
	if err != nil {
		t.Fatal(err)
	}
	// Create transaction
	tx := types.NewTransaction(1, common.Address{1}, big.NewInt(1), 22000, big.NewInt(1), nil)
	signer := types.LatestSignerForChainID(chainID)
	signature, err := crypto.Sign(signer.Hash(tx).Bytes(), testKey)

	if err != nil {
		t.Fatal(err)
	}

	signedTx, err := tx.WithSignature(signer, signature)

	if err != nil {
		t.Fatal(err)
	}
	// Send transaction
	err = ethcl.SendTransaction(context.Background(), signedTx)
	if err != nil {
		t.Fatal(err)
	}
	// Check that the transaction was sent over the channel
	tx = <-ch
	if tx.Hash() != signedTx.Hash() {
		t.Fatalf("Invalid tx hash received, got %v, want %v", tx.Hash(), signedTx.Hash())
	}
}

func testCallContract(t *testing.T, client *rpc.Client) {
	ec := New(client)
	msg := ethereum.CallMsg{
		From:     testAddr,
		To:       &common.Address{},
		Gas:      21000,
		GasPrice: big.NewInt(1000000000),
		Value:    big.NewInt(1),
	}
	// CallContract without override
	if _, err := ec.CallContract(context.Background(), msg, big.NewInt(0), nil); err != nil {
		t.Fatalf("unexpected error: %v", err)
	}
	// CallContract with override
	override := OverrideAccount{
		Nonce: 1,
	}
	mapAcc := make(map[common.Address]OverrideAccount)
	mapAcc[testAddr] = override

	if _, err := ec.CallContract(context.Background(), msg, big.NewInt(0), &mapAcc); err != nil {
		t.Fatalf("unexpected error: %v", err)
	}
}

func TestOverrideAccountMarshal(t *testing.T) {
	t.Parallel()

	om := map[common.Address]OverrideAccount{
		{0x11}: {
			// Zero-valued nonce is not overridden, but simply dropped by the encoder.
			Nonce: 0,
		},
		{0xaa}: {
			Nonce: 5,
		},
		{0xbb}: {
			Code: []byte{1},
		},
		{0xcc}: {
			// 'code', 'balance', 'state' should be set when input is
			// a non-nil but empty value.
			Code:    []byte{},
			Balance: big.NewInt(0),
			State:   map[common.Hash]common.Hash{},
			// For 'stateDiff' the behavior is different, empty map
			// is ignored because it makes no difference.
			StateDiff: map[common.Hash]common.Hash{},
		},
	}

	marshalled, err := json.MarshalIndent(&om, "", "  ")
	if err != nil {
		t.Fatalf("unexpected error: %v", err)
	}

	expected := `{
  "0x1100000000000000000000000000000000000000": {},
  "0xaa00000000000000000000000000000000000000": {
    "nonce": "0x5"
  },
  "0xbb00000000000000000000000000000000000000": {
    "code": "0x01"
  },
  "0xcc00000000000000000000000000000000000000": {
    "code": "0x",
    "balance": "0x0",
    "state": {}
  }
}`

	if string(marshalled) != expected {
		t.Error("wrong output:", string(marshalled))
		t.Error("want:", expected)
	}
}

func TestBlockOverridesMarshal(t *testing.T) {
	for i, tt := range []struct {
		bo   BlockOverrides
		want string
	}{
		{
			bo:   BlockOverrides{},
			want: `{}`,
		},
		{
			bo: BlockOverrides{
				Coinbase: common.HexToAddress("0x1111111111111111111111111111111111111111"),
			},
			want: `{"coinbase":"0x1111111111111111111111111111111111111111"}`,
		},
		{
			bo: BlockOverrides{
				Number:     big.NewInt(1),
				Difficulty: big.NewInt(2),
				Time:       3,
				GasLimit:   4,
				BaseFee:    big.NewInt(5),
			},
			want: `{"number":"0x1","difficulty":"0x2","time":"0x3","gasLimit":"0x4","baseFee":"0x5"}`,
		},
	} {
		marshalled, err := json.Marshal(&tt.bo)
		if err != nil {
			t.Fatalf("unexpected error: %v", err)
		}
		if string(marshalled) != tt.want {
			t.Errorf("Testcase #%d failed. expected\n%s\ngot\n%s", i, tt.want, string(marshalled))
		}
	}
}

func testCallContractWithBlockOverrides(t *testing.T, client *rpc.Client) {
	t.Helper()
	ec := New(client)
	msg := ethereum.CallMsg{
		From:     testAddr,
		To:       &common.Address{},
		Gas:      50000,
		GasPrice: big.NewInt(1000000000),
		Value:    big.NewInt(1),
	}
	override := OverrideAccount{
		// Returns coinbase address.
		Code: common.FromHex("0x41806000526014600cf3"),
	}
	mapAcc := make(map[common.Address]OverrideAccount)
	mapAcc[common.Address{}] = override
	res, err := ec.CallContract(context.Background(), msg, big.NewInt(0), &mapAcc)
	if err != nil {
		t.Fatalf("unexpected error: %v", err)
	}
	if !bytes.Equal(res, common.FromHex("0x0000000000000000000000000000000000000000")) {
		t.Fatalf("unexpected result: %x", res)
	}

	// Now test with block overrides
	bo := BlockOverrides{
		Coinbase: common.HexToAddress("0x1111111111111111111111111111111111111111"),
	}
	res, err = ec.CallContractWithBlockOverrides(context.Background(), msg, big.NewInt(0), &mapAcc, bo)
	if err != nil {
		t.Fatalf("unexpected error: %v", err)
	}
	if !bytes.Equal(res, common.FromHex("0x1111111111111111111111111111111111111111")) {
		t.Fatalf("unexpected result: %x", res)
	}
}<|MERGE_RESOLUTION|>--- conflicted
+++ resolved
@@ -68,11 +68,7 @@
 
 	n.RegisterAPIs([]rpc.API{{
 		Namespace: "eth",
-<<<<<<< HEAD
-		Service:   filters.NewFilterAPI(filterSystem, false, config.BorLogs),
-=======
-		Service:   filters.NewFilterAPI(filterSystem),
->>>>>>> aadddf3a
+		Service:   filters.NewFilterAPI(filterSystem, config.BorLogs),
 	}})
 
 	// Import the test chain.
