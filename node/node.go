// Copyright 2015 The go-ethereum Authors
// This file is part of the go-ethereum library.
//
// The go-ethereum library is free software: you can redistribute it and/or modify
// it under the terms of the GNU Lesser General Public License as published by
// the Free Software Foundation, either version 3 of the License, or
// (at your option) any later version.
//
// The go-ethereum library is distributed in the hope that it will be useful,
// but WITHOUT ANY WARRANTY; without even the implied warranty of
// MERCHANTABILITY or FITNESS FOR A PARTICULAR PURPOSE. See the
// GNU Lesser General Public License for more details.
//
// You should have received a copy of the GNU Lesser General Public License
// along with the go-ethereum library. If not, see <http://www.gnu.org/licenses/>.

package node

import (
	crand "crypto/rand"
	"errors"
	"fmt"
	"hash/crc32"
	"net"
	"net/http"
	"os"
	"path/filepath"
	"reflect"
	"slices"
	"strings"
	"sync"

	"github.com/gofrs/flock"

	"github.com/ethereum/go-ethereum/accounts"
	"github.com/ethereum/go-ethereum/common"
	"github.com/ethereum/go-ethereum/common/hexutil"
	"github.com/ethereum/go-ethereum/core/rawdb"
	"github.com/ethereum/go-ethereum/ethdb"
	"github.com/ethereum/go-ethereum/ethdb/memorydb"
	"github.com/ethereum/go-ethereum/event"
	"github.com/ethereum/go-ethereum/log"
	"github.com/ethereum/go-ethereum/p2p"
	"github.com/ethereum/go-ethereum/rpc"
)

// Node is a container on which services can be registered.
type Node struct {
	eventmux      *event.TypeMux
	config        *Config
	accman        *accounts.Manager
	log           log.Logger
	keyDir        string        // key store directory
	keyDirTemp    bool          // If true, key directory will be removed by Stop
	dirLock       *flock.Flock  // prevents concurrent use of instance directory
	stop          chan struct{} // Channel to wait for termination notifications
	server        *p2p.Server   // Currently running P2P networking layer
	startStopLock sync.Mutex    // Start/Stop are protected by an additional lock
	state         int           // Tracks state of node lifecycle

	lock          sync.Mutex
	lifecycles    []Lifecycle // All registered backends, services, and auxiliary services that have a lifecycle
	rpcAPIs       []rpc.API   // List of APIs currently provided by the node
	http          *httpServer //
	ws            *httpServer //
	httpAuth      *httpServer //
	wsAuth        *httpServer //
	ipc           *ipcServer  // Stores information about the ipc http server
	inprocHandler *rpc.Server // In-process RPC request handler to process the API requests

	databases map[*closeTrackingDB]struct{} // All open databases
}

const (
	initializingState = iota
	runningState
	closedState
)

// New creates a new P2P node, ready for protocol registration.
func New(conf *Config) (*Node, error) {
	// Copy config and resolve the datadir so future changes to the current
	// working directory don't affect the node.
	confCopy := *conf

	conf = &confCopy
	if conf.DataDir != "" {
		absdatadir, err := filepath.Abs(conf.DataDir)
		if err != nil {
			return nil, err
		}

		conf.DataDir = absdatadir
	}

	if conf.Logger == nil {
		conf.Logger = log.New()
	}

	// Ensure that the instance name doesn't cause weird conflicts with
	// other files in the data directory.
	if strings.ContainsAny(conf.Name, `/\`) {
		return nil, errors.New(`Config.Name must not contain '/' or '\'`)
	}

	if conf.Name == datadirDefaultKeyStore {
		return nil, errors.New(`Config.Name cannot be "` + datadirDefaultKeyStore + `"`)
	}

	if strings.HasSuffix(conf.Name, ".ipc") {
		return nil, errors.New(`Config.Name cannot end in ".ipc"`)
	}
	server := rpc.NewServer()
	server.SetBatchLimits(conf.BatchRequestLimit, conf.BatchResponseMaxSize)
	node := &Node{
		config:        conf,
		inprocHandler: server,
		eventmux:      new(event.TypeMux),
		log:           conf.Logger,
		stop:          make(chan struct{}),
		server:        &p2p.Server{Config: conf.P2P},
		databases:     make(map[*closeTrackingDB]struct{}),
	}

	// set RPC batch limit
	node.inprocHandler.SetRPCBatchLimit(conf.RPCBatchLimit)

	// Register built-in APIs.
	node.rpcAPIs = append(node.rpcAPIs, node.apis()...)

	// Acquire the instance directory lock.
	if err := node.openDataDir(); err != nil {
		return nil, err
	}
	keyDir, isEphem, err := conf.GetKeyStoreDir()
	if err != nil {
		return nil, err
	}

	node.keyDir = keyDir
	node.keyDirTemp = isEphem
	// Creates an empty AccountManager with no backends. Callers (e.g. cmd/geth)
	// are required to add the backends later on.
	node.accman = accounts.NewManager(&accounts.Config{InsecureUnlockAllowed: conf.InsecureUnlockAllowed})

	// Initialize the p2p server. This creates the node key and discovery databases.
	node.server.Config.PrivateKey = node.config.NodeKey()
	node.server.Config.Name = node.config.NodeName()
	node.server.Config.Logger = node.log
	node.config.checkLegacyFiles()

	if node.server.Config.NodeDatabase == "" {
		node.server.Config.NodeDatabase = node.config.NodeDB()
	}

	// Check HTTP/WS prefixes are valid.
	if err := validatePrefix("HTTP", conf.HTTPPathPrefix); err != nil {
		return nil, err
	}

	if err := validatePrefix("WebSocket", conf.WSPathPrefix); err != nil {
		return nil, err
	}

	// Configure RPC servers.
	node.http = newHTTPServer(node.log, conf.HTTPTimeouts, conf.RPCBatchLimit)
	node.httpAuth = newHTTPServer(node.log, conf.HTTPTimeouts, conf.RPCBatchLimit)
	node.ws = newHTTPServer(node.log, rpc.DefaultHTTPTimeouts, conf.RPCBatchLimit)
	node.wsAuth = newHTTPServer(node.log, rpc.DefaultHTTPTimeouts, conf.RPCBatchLimit)
	node.ipc = newIPCServer(node.log, conf.IPCEndpoint())

	return node, nil
}

// Start starts all registered lifecycles, RPC services and p2p networking.
// Node can only be started once.
func (n *Node) Start() error {
	n.startStopLock.Lock()
	defer n.startStopLock.Unlock()

	n.lock.Lock()
	switch n.state {
	case runningState:
		n.lock.Unlock()
		return ErrNodeRunning
	case closedState:
		n.lock.Unlock()
		return ErrNodeStopped
	}

	n.state = runningState
	// open networking and RPC endpoints
	err := n.openEndpoints()
	lifecycles := make([]Lifecycle, len(n.lifecycles))
	copy(lifecycles, n.lifecycles)
	n.lock.Unlock()

	// Check if endpoint startup failed.
	if err != nil {
		n.doClose(nil)
		return err
	}
	// Start all registered lifecycles.
	var started []Lifecycle

	for _, lifecycle := range lifecycles {
		if err = lifecycle.Start(); err != nil {
			break
		}

		started = append(started, lifecycle)
	}
	// Check if any lifecycle failed to start.
	if err != nil {
		n.stopServices(started)
		n.doClose(nil)
	}

	return err
}

// Close stops the Node and releases resources acquired in
// Node constructor New.
func (n *Node) Close() error {
	n.startStopLock.Lock()
	defer n.startStopLock.Unlock()

	n.lock.Lock()
	state := n.state
	n.lock.Unlock()

	switch state {
	case initializingState:
		// The node was never started.
		return n.doClose(nil)
	case runningState:
		// The node was started, release resources acquired by Start().
		var errs []error
		if err := n.stopServices(n.lifecycles); err != nil {
			errs = append(errs, err)
		}

		return n.doClose(errs)
	case closedState:
		return ErrNodeStopped
	default:
		panic(fmt.Sprintf("node is in unknown state %d", state))
	}
}

// doClose releases resources acquired by New(), collecting errors.
func (n *Node) doClose(errs []error) error {
	// Close databases. This needs the lock because it needs to
	// synchronize with OpenDatabase*.
	n.lock.Lock()
	n.state = closedState
	errs = append(errs, n.closeDatabases()...)
	n.lock.Unlock()

	if err := n.accman.Close(); err != nil {
		errs = append(errs, err)
	}

	if n.keyDirTemp {
		if err := os.RemoveAll(n.keyDir); err != nil {
			errs = append(errs, err)
		}
	}

	// Release instance directory lock.
	n.closeDataDir()

	// Unblock n.Wait.
	close(n.stop)

	// Report any errors that might have occurred.
	switch len(errs) {
	case 0:
		return nil
	case 1:
		return errs[0]
	default:
		return fmt.Errorf("%v", errs)
	}
}

// openEndpoints starts all network and RPC endpoints.
func (n *Node) openEndpoints() error {
	// start networking endpoints
	n.log.Info("Starting peer-to-peer node", "instance", n.server.Name)

	if err := n.server.Start(); err != nil {
		return convertFileLockError(err)
	}
	// start RPC endpoints
	err := n.startRPC()
	if err != nil {
		n.stopRPC()
		n.server.Stop()
	}

	return err
}

<<<<<<< HEAD
// containsLifecycle checks if 'lfs' contains 'l'.
func containsLifecycle(lfs []Lifecycle, l Lifecycle) bool {
	for _, obj := range lfs {
		if obj == l {
			return true
		}
	}

	return false
}

=======
>>>>>>> aadddf3a
// stopServices terminates running services, RPC and p2p networking.
// It is the inverse of Start.
func (n *Node) stopServices(running []Lifecycle) error {
	n.stopRPC()

	// Stop running lifecycles in reverse order.
	failure := &StopError{Services: make(map[reflect.Type]error)}
	for i := len(running) - 1; i >= 0; i-- {
		if err := running[i].Stop(); err != nil {
			failure.Services[reflect.TypeOf(running[i])] = err
		}
	}

	// Stop p2p networking.
	n.server.Stop()

	if len(failure.Services) > 0 {
		return failure
	}
	return nil
}

func (n *Node) openDataDir() error {
	if n.config.DataDir == "" {
		return nil // ephemeral
	}

	instdir := filepath.Join(n.config.DataDir, n.config.name())
	if err := os.MkdirAll(instdir, 0700); err != nil {
		return err
	}
	// Lock the instance directory to prevent concurrent use by another instance as well as
	// accidental use of the instance directory as a database.
	n.dirLock = flock.New(filepath.Join(instdir, "LOCK"))

	if locked, err := n.dirLock.TryLock(); err != nil {
		return err
	} else if !locked {
		return ErrDatadirUsed
	}

	return nil
}

func (n *Node) closeDataDir() {
	// Release instance directory lock.
	if n.dirLock != nil && n.dirLock.Locked() {
		_ = n.dirLock.Unlock()
		n.dirLock = nil
	}
}

// ObtainJWTSecret loads the jwt-secret from the provided config. If the file is not
// present, it generates a new secret and stores to the given location.
func ObtainJWTSecret(fileName string) ([]byte, error) {
	// try reading from file
	if data, err := os.ReadFile(fileName); err == nil {
		jwtSecret := common.FromHex(strings.TrimSpace(string(data)))
		if len(jwtSecret) == 32 {
			log.Info("Loaded JWT secret file", "path", fileName, "crc32", fmt.Sprintf("%#x", crc32.ChecksumIEEE(jwtSecret)))
			return jwtSecret, nil
		}

		log.Error("Invalid JWT secret", "path", fileName, "length", len(jwtSecret))

		return nil, errors.New("invalid JWT secret")
	}
	// Need to generate one
	jwtSecret := make([]byte, 32)
	crand.Read(jwtSecret)
	// if we're in --dev mode, don't bother saving, just show it
	if fileName == "" {
		log.Info("Generated ephemeral JWT secret", "secret", hexutil.Encode(jwtSecret))
		return jwtSecret, nil
	}

	if err := os.WriteFile(fileName, []byte(hexutil.Encode(jwtSecret)), 0600); err != nil {
		return nil, err
	}

	log.Info("Generated JWT secret", "path", fileName)

	return jwtSecret, nil
}

// obtainJWTSecret loads the jwt-secret, either from the provided config,
// or from the default location. If neither of those are present, it generates
// a new secret and stores to the default location.
func (n *Node) obtainJWTSecret(cliParam string) ([]byte, error) {
	fileName := cliParam
	if len(fileName) == 0 {
		// no path provided, use default
		fileName = n.ResolvePath(datadirJWTKey)
	}
	return ObtainJWTSecret(fileName)
}

// startRPC is a helper method to configure all the various RPC endpoints during node
// startup. It's not meant to be called at any time afterwards as it makes certain
// assumptions about the state of the node.
func (n *Node) startRPC() error {
	// Filter out personal api
	apis := make([]rpc.API, 0, len(n.rpcAPIs))

	for _, api := range n.rpcAPIs {
		if api.Namespace == "personal" {
			if n.config.EnablePersonal {
				log.Warn("Deprecated personal namespace activated")
			} else {
				continue
			}
		}

		apis = append(apis, api)
	}

	if err := n.startInProc(apis); err != nil {
		return err
	}

	// Configure IPC.
	if n.ipc.endpoint != "" {
		if err := n.ipc.start(apis); err != nil {
			return err
		}
	}

	var (
		servers           []*httpServer
		openAPIs, allAPIs = n.getAPIs()
	)

	rpcConfig := rpcEndpointConfig{
		batchItemLimit:         n.config.BatchRequestLimit,
		batchResponseSizeLimit: n.config.BatchResponseMaxSize,
	}

	initHttp := func(server *httpServer, port int) error {
		if err := server.setListenAddr(n.config.HTTPHost, port); err != nil {
			return err
		}

		if err := server.enableRPC(openAPIs, httpConfig{
			CorsAllowedOrigins: n.config.HTTPCors,
			Vhosts:             n.config.HTTPVirtualHosts,
			Modules:            n.config.HTTPModules,
			prefix:             n.config.HTTPPathPrefix,
			rpcEndpointConfig:  rpcConfig,
		}); err != nil {
			return err
		}

		servers = append(servers, server)

		return nil
	}

	initWS := func(port int) error {
		server := n.wsServerForPort(port, false)
		if err := server.setListenAddr(n.config.WSHost, port); err != nil {
			return err
		}

		if err := server.enableWS(openAPIs, wsConfig{
			executionPoolSize:           n.config.WSJsonRPCExecutionPoolSize,
			executionPoolRequestTimeout: n.config.WSJsonRPCExecutionPoolRequestTimeout,
			Modules:                     n.config.WSModules,
			Origins:                     n.config.WSOrigins,
			prefix:                      n.config.WSPathPrefix,
			rpcEndpointConfig:           rpcConfig,
		}); err != nil {
			return err
		}

		servers = append(servers, server)

		return nil
	}

	initAuth := func(port int, secret []byte) error {
		// Enable auth via HTTP
		server := n.httpAuth
		if err := server.setListenAddr(n.config.AuthAddr, port); err != nil {
			return err
		}
		sharedConfig := rpcEndpointConfig{
			jwtSecret:              secret,
			batchItemLimit:         engineAPIBatchItemLimit,
			batchResponseSizeLimit: engineAPIBatchResponseSizeLimit,
			httpBodyLimit:          engineAPIBodyLimit,
		}
		err := server.enableRPC(allAPIs, httpConfig{
			CorsAllowedOrigins: DefaultAuthCors,
			Vhosts:             n.config.AuthVirtualHosts,
			Modules:            DefaultAuthModules,
			prefix:             DefaultAuthPrefix,
			rpcEndpointConfig:  sharedConfig,
		})
		if err != nil {
			return err
		}

		servers = append(servers, server)

		// Enable auth via WS
		server = n.wsServerForPort(port, true)
		if err := server.setListenAddr(n.config.AuthAddr, port); err != nil {
			return err
		}

		if err := server.enableWS(allAPIs, wsConfig{
			Modules:           DefaultAuthModules,
			Origins:           DefaultAuthOrigins,
			prefix:            DefaultAuthPrefix,
			rpcEndpointConfig: sharedConfig,
		}); err != nil {
			return err
		}

		servers = append(servers, server)

		return nil
	}

	// Set up HTTP.
	if n.config.HTTPHost != "" {
		// Configure legacy unauthenticated HTTP.
		if err := initHttp(n.http, n.config.HTTPPort); err != nil {
			return err
		}

		defer func() {
			if n.http.listener != nil {
				n.config.HTTPPort = n.http.listener.Addr().(*net.TCPAddr).Port
			}
		}()
	}
	// Configure WebSocket.
	if n.config.WSHost != "" {
		// legacy unauthenticated
		if err := initWS(n.config.WSPort); err != nil {
			return err
		}

		defer func() {
			if n.ws.listener != nil {
				n.config.WSPort = n.ws.listener.Addr().(*net.TCPAddr).Port
			}
		}()
	}
	// Configure authenticated API
	if len(openAPIs) != len(allAPIs) {
		jwtSecret, err := n.obtainJWTSecret(n.config.JWTSecret)
		if err != nil {
			return err
		}

		if err := initAuth(n.config.AuthPort, jwtSecret); err != nil {
			return err
		}
	}
	// Start the servers
	for _, server := range servers {
		if err := server.start(); err != nil {
			return err
		}
	}

	return nil
}

func (n *Node) wsServerForPort(port int, authenticated bool) *httpServer {
	httpServer, wsServer := n.http, n.ws
	if authenticated {
		httpServer, wsServer = n.httpAuth, n.wsAuth
	}

	if n.config.HTTPHost == "" || httpServer.port == port {
		return httpServer
	}

	return wsServer
}

func (n *Node) stopRPC() {
	n.http.stop()
	n.ws.stop()
	n.httpAuth.stop()
	n.wsAuth.stop()
	n.ipc.stop()
	n.stopInProc()
}

// startInProc registers all RPC APIs on the inproc server.
func (n *Node) startInProc(apis []rpc.API) error {
	for _, api := range apis {
		if err := n.inprocHandler.RegisterName(api.Namespace, api.Service); err != nil {
			return err
		}
	}

	return nil
}

// stopInProc terminates the in-process RPC endpoint.
func (n *Node) stopInProc() {
	n.inprocHandler.Stop()
}

// Wait blocks until the node is closed.
func (n *Node) Wait() {
	<-n.stop
}

// RegisterLifecycle registers the given Lifecycle on the node.
func (n *Node) RegisterLifecycle(lifecycle Lifecycle) {
	n.lock.Lock()
	defer n.lock.Unlock()

	if n.state != initializingState {
		panic("can't register lifecycle on running/stopped node")
	}
<<<<<<< HEAD

	if containsLifecycle(n.lifecycles, lifecycle) {
=======
	if slices.Contains(n.lifecycles, lifecycle) {
>>>>>>> aadddf3a
		panic(fmt.Sprintf("attempt to register lifecycle %T more than once", lifecycle))
	}

	n.lifecycles = append(n.lifecycles, lifecycle)
}

// RegisterProtocols adds backend's protocols to the node's p2p server.
func (n *Node) RegisterProtocols(protocols []p2p.Protocol) {
	n.lock.Lock()
	defer n.lock.Unlock()

	if n.state != initializingState {
		panic("can't register protocols on running/stopped node")
	}

	n.server.Protocols = append(n.server.Protocols, protocols...)
}

// RegisterAPIs registers the APIs a service provides on the node.
func (n *Node) RegisterAPIs(apis []rpc.API) {
	n.lock.Lock()
	defer n.lock.Unlock()

	if n.state != initializingState {
		panic("can't register APIs on running/stopped node")
	}

	n.rpcAPIs = append(n.rpcAPIs, apis...)
}

// getAPIs return two sets of APIs, both the ones that do not require
// authentication, and the complete set
func (n *Node) getAPIs() (unauthenticated, all []rpc.API) {
	for _, api := range n.rpcAPIs {
		if !api.Authenticated {
			unauthenticated = append(unauthenticated, api)
		}
	}

	return unauthenticated, n.rpcAPIs
}

// RegisterHandler mounts a handler on the given path on the canonical HTTP server.
//
// The name of the handler is shown in a log message when the HTTP server starts
// and should be a descriptive term for the service provided by the handler.
func (n *Node) RegisterHandler(name, path string, handler http.Handler) {
	n.lock.Lock()
	defer n.lock.Unlock()

	if n.state != initializingState {
		panic("can't register HTTP handler on running/stopped node")
	}

	n.http.mux.Handle(path, handler)
	n.http.handlerNames[path] = name
}

// Attach creates an RPC client attached to an in-process API handler.
func (n *Node) Attach() *rpc.Client {
	return rpc.DialInProc(n.inprocHandler)
}

// RPCHandler returns the in-process RPC request handler.
func (n *Node) RPCHandler() (*rpc.Server, error) {
	n.lock.Lock()
	defer n.lock.Unlock()

	if n.state == closedState {
		return nil, ErrNodeStopped
	}

	return n.inprocHandler, nil
}

// Config returns the configuration of node.
func (n *Node) Config() *Config {
	return n.config
}

// Server retrieves the currently running P2P network layer. This method is meant
// only to inspect fields of the currently running server. Callers should not
// start or stop the returned server.
func (n *Node) Server() *p2p.Server {
	n.lock.Lock()
	defer n.lock.Unlock()

	return n.server
}

// DataDir retrieves the current datadir used by the protocol stack.
// Deprecated: No files should be stored in this directory, use InstanceDir instead.
func (n *Node) DataDir() string {
	return n.config.DataDir
}

// InstanceDir retrieves the instance directory used by the protocol stack.
func (n *Node) InstanceDir() string {
	return n.config.instanceDir()
}

// KeyStoreDir retrieves the key directory
func (n *Node) KeyStoreDir() string {
	return n.keyDir
}

// AccountManager retrieves the account manager used by the protocol stack.
func (n *Node) AccountManager() *accounts.Manager {
	return n.accman
}

// IPCEndpoint retrieves the current IPC endpoint used by the protocol stack.
func (n *Node) IPCEndpoint() string {
	return n.ipc.endpoint
}

// HTTPEndpoint returns the URL of the HTTP server. Note that this URL does not
// contain the JSON-RPC path prefix set by HTTPPathPrefix.
func (n *Node) HTTPEndpoint() string {
	return "http://" + n.http.listenAddr()
}

// WSEndpoint returns the current JSON-RPC over WebSocket endpoint.
func (n *Node) WSEndpoint() string {
	if n.http.wsAllowed() {
		return "ws://" + n.http.listenAddr() + n.http.wsConfig.prefix
	}

	return "ws://" + n.ws.listenAddr() + n.ws.wsConfig.prefix
}

// HTTPAuthEndpoint returns the URL of the authenticated HTTP server.
func (n *Node) HTTPAuthEndpoint() string {
	return "http://" + n.httpAuth.listenAddr()
}

// WSAuthEndpoint returns the current authenticated JSON-RPC over WebSocket endpoint.
func (n *Node) WSAuthEndpoint() string {
	if n.httpAuth.wsAllowed() {
		return "ws://" + n.httpAuth.listenAddr() + n.httpAuth.wsConfig.prefix
	}

	return "ws://" + n.wsAuth.listenAddr() + n.wsAuth.wsConfig.prefix
}

// EventMux retrieves the event multiplexer used by all the network services in
// the current protocol stack.
func (n *Node) EventMux() *event.TypeMux {
	return n.eventmux
}

// OpenDatabase opens an existing database with the given name (or creates one if no
// previous can be found) from within the node's instance directory. If the node is
// ephemeral, a memory database is returned.
func (n *Node) OpenDatabase(name string, cache, handles int, namespace string, readonly bool) (ethdb.Database, error) {
	n.lock.Lock()
	defer n.lock.Unlock()

	if n.state == closedState {
		return nil, ErrNodeStopped
	}

	var db ethdb.Database

	var err error

	if n.config.DataDir == "" {
		db = rawdb.NewMemoryDatabase()
	} else {
		db, err = rawdb.Open(rawdb.OpenOptions{
			Type:      n.config.DBEngine,
			Directory: n.ResolvePath(name),
			Namespace: namespace,
			Cache:     cache,
			Handles:   handles,
			ReadOnly:  readonly,
		})
	}

	if err == nil {
		db = n.wrapDatabase(db)
	}

	return db, err
}

// OpenDatabaseWithFreezer opens an existing database with the given name (or
// creates one if no previous can be found) from within the node's data directory,
// also attaching a chain freezer to it that moves ancient chain data from the
// database to immutable append-only files. If the node is an ephemeral one, a
// memory database is returned.
func (n *Node) OpenDatabaseWithFreezer(name string, cache, handles int, ancient, namespace string, readonly, disableFreeze, isLastOffset bool) (ethdb.Database, error) {
	n.lock.Lock()
	defer n.lock.Unlock()

	if n.state == closedState {
		return nil, ErrNodeStopped
	}

	var db ethdb.Database

	var err error

	if n.config.DataDir == "" {
		db, err = rawdb.NewDatabaseWithFreezer(memorydb.New(), "", namespace, readonly)
	} else {
		db, err = rawdb.Open(rawdb.OpenOptions{
			Type:              n.config.DBEngine,
			Directory:         n.ResolvePath(name),
			AncientsDirectory: n.ResolveAncient(name, ancient),
			Namespace:         namespace,
			Cache:             cache,
			Handles:           handles,
			ReadOnly:          readonly,
			DisableFreeze:     disableFreeze,
			IsLastOffset:      isLastOffset,
		})
	}

	if err == nil {
		db = n.wrapDatabase(db)
	}

	return db, err
}

// ResolvePath returns the absolute path of a resource in the instance directory.
func (n *Node) ResolvePath(x string) string {
	return n.config.ResolvePath(x)
}

// ResolveAncient returns the absolute path of the root ancient directory.
func (n *Node) ResolveAncient(name string, ancient string) string {
	switch {
	case ancient == "":
		ancient = filepath.Join(n.ResolvePath(name), "ancient")
	case !filepath.IsAbs(ancient):
		ancient = n.ResolvePath(ancient)
	}

	return ancient
}

// closeTrackingDB wraps the Close method of a database. When the database is closed by the
// service, the wrapper removes it from the node's database map. This ensures that Node
// won't auto-close the database if it is closed by the service that opened it.
type closeTrackingDB struct {
	ethdb.Database
	n *Node
}

func (db *closeTrackingDB) Close() error {
	db.n.lock.Lock()
	delete(db.n.databases, db)
	db.n.lock.Unlock()

	return db.Database.Close()
}

// wrapDatabase ensures the database will be auto-closed when Node is closed.
func (n *Node) wrapDatabase(db ethdb.Database) ethdb.Database {
	wrapper := &closeTrackingDB{db, n}
	n.databases[wrapper] = struct{}{}

	return wrapper
}

// closeDatabases closes all open databases.
func (n *Node) closeDatabases() (errors []error) {
	for db := range n.databases {
		delete(n.databases, db)

		if err := db.Database.Close(); err != nil {
			errors = append(errors, err)
		}
	}

	return errors
}<|MERGE_RESOLUTION|>--- conflicted
+++ resolved
@@ -302,20 +302,6 @@
 	return err
 }
 
-<<<<<<< HEAD
-// containsLifecycle checks if 'lfs' contains 'l'.
-func containsLifecycle(lfs []Lifecycle, l Lifecycle) bool {
-	for _, obj := range lfs {
-		if obj == l {
-			return true
-		}
-	}
-
-	return false
-}
-
-=======
->>>>>>> aadddf3a
 // stopServices terminates running services, RPC and p2p networking.
 // It is the inverse of Start.
 func (n *Node) stopServices(running []Lifecycle) error {
@@ -638,12 +624,7 @@
 	if n.state != initializingState {
 		panic("can't register lifecycle on running/stopped node")
 	}
-<<<<<<< HEAD
-
-	if containsLifecycle(n.lifecycles, lifecycle) {
-=======
 	if slices.Contains(n.lifecycles, lifecycle) {
->>>>>>> aadddf3a
 		panic(fmt.Sprintf("attempt to register lifecycle %T more than once", lifecycle))
 	}
 
@@ -848,7 +829,7 @@
 	var err error
 
 	if n.config.DataDir == "" {
-		db, err = rawdb.NewDatabaseWithFreezer(memorydb.New(), "", namespace, readonly)
+		db, err = rawdb.NewDatabaseWithFreezer(memorydb.New(), "", namespace, readonly, false, false)
 	} else {
 		db, err = rawdb.Open(rawdb.OpenOptions{
 			Type:              n.config.DBEngine,
