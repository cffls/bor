// Copyright 2020 The go-ethereum Authors
// This file is part of the go-ethereum library.
//
// The go-ethereum library is free software: you can redistribute it and/or modify
// it under the terms of the GNU Lesser General Public License as published by
// the Free Software Foundation, either version 3 of the License, or
// (at your option) any later version.
//
// The go-ethereum library is distributed in the hope that it will be useful,
// but WITHOUT ANY WARRANTY; without even the implied warranty of
// MERCHANTABILITY or FITNESS FOR A PARTICULAR PURPOSE. See the
// GNU Lesser General Public License for more details.
//
// You should have received a copy of the GNU Lesser General Public License
// along with the go-ethereum library. If not, see <http://www.gnu.org/licenses/>.

package node

import (
	"bytes"
	"context"
	"fmt"
	"io"
	"net/http"
	"net/http/httptest"
	"net/url"
	"strconv"
	"strings"
	"testing"
	"time"

	"github.com/ethereum/go-ethereum/internal/testlog"
	"github.com/ethereum/go-ethereum/log"
	"github.com/ethereum/go-ethereum/rpc"
	"github.com/golang-jwt/jwt/v4"
	"github.com/gorilla/websocket"
	"github.com/stretchr/testify/assert"
)

const testMethod = "rpc_modules"

// TestCorsHandler makes sure CORS are properly handled on the http server.
func TestCorsHandler(t *testing.T) {
	srv := createAndStartServer(t, &httpConfig{CorsAllowedOrigins: []string{"test", "test.com"}}, false, &wsConfig{}, nil)
	defer srv.stop()
	url := "http://" + srv.listenAddr()

	var resp, resp2 *http.Response

	resp = rpcRequest(t, url, testMethod, "origin", "test.com")
	assert.Equal(t, "test.com", resp.Header.Get("Access-Control-Allow-Origin"))

	defer resp.Body.Close()

	resp2 = rpcRequest(t, url, testMethod, "origin", "bad")
	assert.Equal(t, "", resp2.Header.Get("Access-Control-Allow-Origin"))

	defer resp2.Body.Close()
}

// TestVhosts makes sure vhosts are properly handled on the http server.
func TestVhosts(t *testing.T) {
	srv := createAndStartServer(t, &httpConfig{Vhosts: []string{"test"}}, false, &wsConfig{}, nil)
	defer srv.stop()
	url := "http://" + srv.listenAddr()

	var resp, resp2 *http.Response

	resp = rpcRequest(t, url, testMethod, "host", "test")
	assert.Equal(t, resp.StatusCode, http.StatusOK)

	defer resp.Body.Close()

	resp2 = rpcRequest(t, url, testMethod, "host", "bad")
	assert.Equal(t, resp2.StatusCode, http.StatusForbidden)

	defer resp2.Body.Close()
}

type originTest struct {
	spec    string
	expOk   []string
	expFail []string
}

// splitAndTrim splits input separated by a comma
// and trims excessive white space from the substrings.
// Copied over from flags.go
func splitAndTrim(input string) (ret []string) {
	l := strings.Split(input, ",")
	for _, r := range l {
		r = strings.TrimSpace(r)
		if len(r) > 0 {
			ret = append(ret, r)
		}
	}

	return ret
}

// TestWebsocketOrigins makes sure the websocket origins are properly handled on the websocket server.
func TestWebsocketOrigins(t *testing.T) {
	tests := []originTest{
		{
			spec: "*", // allow all
			expOk: []string{"", "http://test", "https://test", "http://test:8540", "https://test:8540",
				"http://test.com", "https://foo.test", "http://testa", "http://atestb:8540", "https://atestb:8540"},
		},
		{
			spec:    "test",
			expOk:   []string{"http://test", "https://test", "http://test:8540", "https://test:8540"},
			expFail: []string{"http://test.com", "https://foo.test", "http://testa", "http://atestb:8540", "https://atestb:8540"},
		},
		// scheme tests
		{
			spec:  "https://test",
			expOk: []string{"https://test", "https://test:9999"},
			expFail: []string{
				"test",                                // no scheme, required by spec
				"http://test",                         // wrong scheme
				"http://test.foo", "https://a.test.x", // subdomain variations
				"http://testx:8540", "https://xtest:8540"},
		},
		// ip tests
		{
			spec:  "https://12.34.56.78",
			expOk: []string{"https://12.34.56.78", "https://12.34.56.78:8540"},
			expFail: []string{
				"http://12.34.56.78",     // wrong scheme
				"http://12.34.56.78:443", // wrong scheme
				"http://1.12.34.56.78",   // wrong 'domain name'
				"http://12.34.56.78.a",   // wrong 'domain name'
				"https://87.65.43.21", "http://87.65.43.21:8540", "https://87.65.43.21:8540"},
		},
		// port tests
		{
			spec:  "test:8540",
			expOk: []string{"http://test:8540", "https://test:8540"},
			expFail: []string{
				"http://test", "https://test", // spec says port required
				"http://test:8541", "https://test:8541", // wrong port
				"http://bad", "https://bad", "http://bad:8540", "https://bad:8540"},
		},
		// scheme and port
		{
			spec:  "https://test:8540",
			expOk: []string{"https://test:8540"},
			expFail: []string{
				"https://test",                          // missing port
				"http://test",                           // missing port, + wrong scheme
				"http://test:8540",                      // wrong scheme
				"http://test:8541", "https://test:8541", // wrong port
				"http://bad", "https://bad", "http://bad:8540", "https://bad:8540"},
		},
		// several allowed origins
		{
			spec: "localhost,http://127.0.0.1",
			expOk: []string{"localhost", "http://localhost", "https://localhost:8443",
				"http://127.0.0.1", "http://127.0.0.1:8080"},
			expFail: []string{
				"https://127.0.0.1", // wrong scheme
				"http://bad", "https://bad", "http://bad:8540", "https://bad:8540"},
		},
	}
	for _, tc := range tests {
		srv := createAndStartServer(t, &httpConfig{}, true, &wsConfig{Origins: splitAndTrim(tc.spec)}, nil)

		url := fmt.Sprintf("ws://%v", srv.listenAddr())
		for _, origin := range tc.expOk {
			if err := wsRequest(t, url, "Origin", origin); err != nil {
				t.Errorf("spec '%v', origin '%v': expected ok, got %v", tc.spec, origin, err)
			}
		}

		for _, origin := range tc.expFail {
			if err := wsRequest(t, url, "Origin", origin); err == nil {
				t.Errorf("spec '%v', origin '%v': expected not to allow,  got ok", tc.spec, origin)
			}
		}

		srv.stop()
	}
}

// TestIsWebsocket tests if an incoming websocket upgrade request is handled properly.
func TestIsWebsocket(t *testing.T) {
	r, _ := http.NewRequestWithContext(context.Background(), http.MethodGet, "/", nil)

	assert.False(t, isWebsocket(r))
	r.Header.Set("upgrade", "websocket")
	assert.False(t, isWebsocket(r))
	r.Header.Set("connection", "upgrade")
	assert.True(t, isWebsocket(r))
	r.Header.Set("connection", "upgrade,keep-alive")
	assert.True(t, isWebsocket(r))
	r.Header.Set("connection", " UPGRADE,keep-alive")
	assert.True(t, isWebsocket(r))
}

func Test_checkPath(t *testing.T) {
	tests := []struct {
		req      *http.Request
		prefix   string
		expected bool
	}{
		{
			req:      &http.Request{URL: &url.URL{Path: "/test"}},
			prefix:   "/test",
			expected: true,
		},
		{
			req:      &http.Request{URL: &url.URL{Path: "/testing"}},
			prefix:   "/test",
			expected: true,
		},
		{
			req:      &http.Request{URL: &url.URL{Path: "/"}},
			prefix:   "/test",
			expected: false,
		},
		{
			req:      &http.Request{URL: &url.URL{Path: "/fail"}},
			prefix:   "/test",
			expected: false,
		},
		{
			req:      &http.Request{URL: &url.URL{Path: "/"}},
			prefix:   "",
			expected: true,
		},
		{
			req:      &http.Request{URL: &url.URL{Path: "/fail"}},
			prefix:   "",
			expected: false,
		},
		{
			req:      &http.Request{URL: &url.URL{Path: "/"}},
			prefix:   "/",
			expected: true,
		},
		{
			req:      &http.Request{URL: &url.URL{Path: "/testing"}},
			prefix:   "/",
			expected: true,
		},
	}

	for i, tt := range tests {
		t.Run(strconv.Itoa(i), func(t *testing.T) {
			assert.Equal(t, tt.expected, checkPath(tt.req, tt.prefix))
		})
	}
}

func createAndStartServer(t *testing.T, conf *httpConfig, ws bool, wsConf *wsConfig, timeouts *rpc.HTTPTimeouts) *httpServer {
	t.Helper()

	if timeouts == nil {
		timeouts = &rpc.DefaultHTTPTimeouts
	}

	srv := newHTTPServer(testlog.Logger(t, log.LvlDebug), *timeouts, 100)
	assert.NoError(t, srv.enableRPC(apis(), *conf))

	if ws {
		assert.NoError(t, srv.enableWS(nil, *wsConf))
	}

	assert.NoError(t, srv.setListenAddr("localhost", 0))
	assert.NoError(t, srv.start())

	return srv
}

// wsRequest attempts to open a WebSocket connection to the given URL.
func wsRequest(t *testing.T, url string, extraHeaders ...string) error {
	t.Helper()
	//t.Logf("checking WebSocket on %s (origin %q)", url, browserOrigin)

	headers := make(http.Header)
	// Apply extra headers.
	if len(extraHeaders)%2 != 0 {
		panic("odd extraHeaders length")
	}

	for i := 0; i < len(extraHeaders); i += 2 {
		key, value := extraHeaders[i], extraHeaders[i+1]
		headers.Set(key, value)
	}

	conn, _, err := websocket.DefaultDialer.Dial(url, headers)
	if conn != nil {
		conn.Close()
	}

	return err
}

// rpcRequest performs a JSON-RPC request to the given URL.
func rpcRequest(t *testing.T, url, method string, extraHeaders ...string) *http.Response {
	t.Helper()

	body := fmt.Sprintf(`{"jsonrpc":"2.0","id":1,"method":"%s","params":[]}`, method)

	return baseRpcRequest(t, url, body, extraHeaders...)
}

func batchRpcRequest(t *testing.T, url string, methods []string, extraHeaders ...string) *http.Response {
	reqs := make([]string, len(methods))
	for i, m := range methods {
		reqs[i] = fmt.Sprintf(`{"jsonrpc":"2.0","id":1,"method":"%s","params":[]}`, m)
	}
	body := fmt.Sprintf(`[%s]`, strings.Join(reqs, ","))
	return baseRpcRequest(t, url, body, extraHeaders...)
}

func baseRpcRequest(t *testing.T, url, bodyStr string, extraHeaders ...string) *http.Response {
	t.Helper()

	// Create the request.
	body := bytes.NewReader([]byte(bodyStr))
	req, err := http.NewRequest(http.MethodPost, url, body)
	if err != nil {
		t.Fatal("could not create http request:", err)
	}
	req.Header.Set("content-type", "application/json")
	req.Header.Set("accept-encoding", "identity")

	// Apply extra headers.
	if len(extraHeaders)%2 != 0 {
		panic("odd extraHeaders length")
	}
	for i := 0; i < len(extraHeaders); i += 2 {
		key, value := extraHeaders[i], extraHeaders[i+1]
		if strings.EqualFold(key, "host") {
			req.Host = value
		} else {
			req.Header.Set(key, value)
		}
	}

	// Perform the request.
	t.Logf("checking RPC/HTTP on %s %v", url, extraHeaders)
	resp, err := http.DefaultClient.Do(req)
	if err != nil {
		t.Fatal(err)
	}
	t.Cleanup(func() { resp.Body.Close() })
	return resp
}

type testClaim map[string]interface{}

func (testClaim) Valid() error {
	return nil
}

func TestJWT(t *testing.T) {
	var secret = []byte("secret")
	issueToken := func(secret []byte, method jwt.SigningMethod, input map[string]interface{}) string {
		if method == nil {
			method = jwt.SigningMethodHS256
		}
		ss, _ := jwt.NewWithClaims(method, testClaim(input)).SignedString(secret)
		return ss
	}
	cfg := rpcEndpointConfig{jwtSecret: []byte("secret")}
	httpcfg := &httpConfig{rpcEndpointConfig: cfg}
	wscfg := &wsConfig{Origins: []string{"*"}, rpcEndpointConfig: cfg}
	srv := createAndStartServer(t, httpcfg, true, wscfg, nil)
	wsUrl := fmt.Sprintf("ws://%v", srv.listenAddr())
	htUrl := fmt.Sprintf("http://%v", srv.listenAddr())

	expOk := []func() string{
		func() string {
			return fmt.Sprintf("Bearer %v", issueToken(secret, nil, testClaim{"iat": time.Now().Unix()}))
		},
		func() string {
			return fmt.Sprintf("Bearer %v", issueToken(secret, nil, testClaim{"iat": time.Now().Unix() + 4}))
		},
		func() string {
			return fmt.Sprintf("Bearer %v", issueToken(secret, nil, testClaim{"iat": time.Now().Unix() - 4}))
		},
		func() string {
			return fmt.Sprintf("Bearer %v", issueToken(secret, nil, testClaim{
				"iat": time.Now().Unix(),
				"exp": time.Now().Unix() + 2,
			}))
		},
		func() string {
			return fmt.Sprintf("Bearer %v", issueToken(secret, nil, testClaim{
				"iat": time.Now().Unix(),
				"bar": "baz",
			}))
		},
	}
	for i, tokenFn := range expOk {
		token := tokenFn()
		if err := wsRequest(t, wsUrl, "Authorization", token); err != nil {
			t.Errorf("test %d-ws, token '%v': expected ok, got %v", i, token, err)
		}
		token = tokenFn()
		if resp := rpcRequest(t, htUrl, testMethod, "Authorization", token); resp.StatusCode != 200 {
			t.Errorf("test %d-http, token '%v': expected ok, got %v", i, token, resp.StatusCode)
		}
	}

	expFail := []func() string{
		// future
		func() string {
<<<<<<< HEAD
			return fmt.Sprintf("Bearer %v", issueToken(secret, nil, testClaim{"iat": time.Now().Unix() + int64(jwtExpiryTimeout.Seconds()) + 2}))
=======
			return fmt.Sprintf("Bearer %v", issueToken(secret, nil, testClaim{"iat": time.Now().Unix() + int64(jwtExpiryTimeout.Seconds()) + 60}))
>>>>>>> 1015a42d
		},
		// stale
		func() string {
			return fmt.Sprintf("Bearer %v", issueToken(secret, nil, testClaim{"iat": time.Now().Unix() - int64(jwtExpiryTimeout.Seconds()) - 1}))
		},
		// wrong algo
		func() string {
			return fmt.Sprintf("Bearer %v", issueToken(secret, jwt.SigningMethodHS512, testClaim{"iat": time.Now().Unix() + 4}))
		},
		// expired
		func() string {
			return fmt.Sprintf("Bearer %v", issueToken(secret, nil, testClaim{"iat": time.Now().Unix(), "exp": time.Now().Unix()}))
		},
		// missing mandatory iat
		func() string {
			return fmt.Sprintf("Bearer %v", issueToken(secret, nil, testClaim{}))
		},
		//  wrong secret
		func() string {
			return fmt.Sprintf("Bearer %v", issueToken([]byte("wrong"), nil, testClaim{"iat": time.Now().Unix()}))
		},
		func() string {
			return fmt.Sprintf("Bearer %v", issueToken([]byte{}, nil, testClaim{"iat": time.Now().Unix()}))
		},
		func() string {
			return fmt.Sprintf("Bearer %v", issueToken(nil, nil, testClaim{"iat": time.Now().Unix()}))
		},
		// Various malformed syntax
		func() string {
			return fmt.Sprintf("%v", issueToken(secret, nil, testClaim{"iat": time.Now().Unix()}))
		},
		func() string {
			return fmt.Sprintf("Bearer  %v", issueToken(secret, nil, testClaim{"iat": time.Now().Unix()}))
		},
		func() string {
			return fmt.Sprintf("bearer %v", issueToken(secret, nil, testClaim{"iat": time.Now().Unix()}))
		},
		func() string {
			return fmt.Sprintf("Bearer: %v", issueToken(secret, nil, testClaim{"iat": time.Now().Unix()}))
		},
		func() string {
			return fmt.Sprintf("Bearer:%v", issueToken(secret, nil, testClaim{"iat": time.Now().Unix()}))
		},
		func() string {
			return fmt.Sprintf("Bearer\t%v", issueToken(secret, nil, testClaim{"iat": time.Now().Unix()}))
		},
		func() string {
			return fmt.Sprintf("Bearer \t%v", issueToken(secret, nil, testClaim{"iat": time.Now().Unix()}))
		},
	}
	for i, tokenFn := range expFail {
		token := tokenFn()
		if err := wsRequest(t, wsUrl, "Authorization", token); err == nil {
			t.Errorf("tc %d-ws, token '%v': expected not to allow,  got ok", i, token)
		}

		token = tokenFn()
		resp := rpcRequest(t, htUrl, testMethod, "Authorization", token)
		if resp.StatusCode != http.StatusUnauthorized {
			t.Errorf("tc %d-http, token '%v': expected not to allow,  got %v", i, token, resp.StatusCode)
		}
	}
	srv.stop()
}

func TestGzipHandler(t *testing.T) {
	t.Parallel()

	type gzipTest struct {
		name    string
		handler http.HandlerFunc
		status  int
		isGzip  bool
		header  map[string]string
	}

	tests := []gzipTest{
		{
			name: "Write",
			handler: func(w http.ResponseWriter, r *http.Request) {
				_, _ = w.Write([]byte("response"))
			},
			isGzip: true,
			status: 200,
		},
		{
			name: "WriteHeader",
			handler: func(w http.ResponseWriter, r *http.Request) {
				w.Header().Set("x-foo", "bar")
				w.WriteHeader(205)
				_, _ = w.Write([]byte("response"))
			},
			isGzip: true,
			status: 205,
			header: map[string]string{"x-foo": "bar"},
		},
		{
			name: "WriteContentLength",
			handler: func(w http.ResponseWriter, r *http.Request) {
				w.Header().Set("content-length", "8")
				_, _ = w.Write([]byte("response"))
			},
			isGzip: true,
			status: 200,
		},
		{
			name: "Flush",
			handler: func(w http.ResponseWriter, r *http.Request) {
				_, _ = w.Write([]byte("res"))
				w.(http.Flusher).Flush()
				_, _ = w.Write([]byte("ponse"))
			},
			isGzip: true,
			status: 200,
		},
		{
			name: "disable",
			handler: func(w http.ResponseWriter, r *http.Request) {
				w.Header().Set("transfer-encoding", "identity")
				w.Header().Set("x-foo", "bar")
				_, _ = w.Write([]byte("response"))
			},
			isGzip: false,
			status: 200,
			header: map[string]string{"x-foo": "bar"},
		},
		{
			name: "disable-WriteHeader",
			handler: func(w http.ResponseWriter, r *http.Request) {
				w.Header().Set("transfer-encoding", "identity")
				w.Header().Set("x-foo", "bar")
				w.WriteHeader(205)
				_, _ = w.Write([]byte("response"))
			},
			isGzip: false,
			status: 205,
			header: map[string]string{"x-foo": "bar"},
		},
	}

	for _, test := range tests {
		test := test
		t.Run(test.name, func(t *testing.T) {
			t.Parallel()

			srv := httptest.NewServer(newGzipHandler(test.handler))
			defer srv.Close()

			cli := &http.Client{
				Timeout: 10 * time.Second,
			}

			req, err := http.NewRequestWithContext(context.Background(), http.MethodGet, srv.URL, nil)
			if err != nil {
				log.Crit("Can't build request", "url", srv.URL, "err", err)
			}

			resp, err := cli.Do(req)
			if err != nil {
				t.Fatal(err)
			}

			defer resp.Body.Close()

			content, err := io.ReadAll(resp.Body)
			if err != nil {
				t.Fatal(err)
			}

			wasGzip := resp.Uncompressed

			if string(content) != "response" {
				t.Fatalf("wrong response content %q", content)
			}

			if wasGzip != test.isGzip {
				t.Fatalf("response gzipped == %t, want %t", wasGzip, test.isGzip)
			}

			if resp.StatusCode != test.status {
				t.Fatalf("response status == %d, want %d", resp.StatusCode, test.status)
			}

			for name, expectedValue := range test.header {
				if v := resp.Header.Get(name); v != expectedValue {
					t.Fatalf("response header %s == %s, want %s", name, v, expectedValue)
				}
			}
		})
	}
}

func TestHTTPWriteTimeout(t *testing.T) {
	t.Parallel()

	const (
		timeoutRes = `{"jsonrpc":"2.0","id":1,"error":{"code":-32002,"message":"request timed out"}}`
		greetRes   = `{"jsonrpc":"2.0","id":1,"result":"Hello"}`
	)
	// Set-up server
	timeouts := rpc.DefaultHTTPTimeouts
	timeouts.WriteTimeout = time.Second
	srv := createAndStartServer(t, &httpConfig{Modules: []string{"test"}}, false, &wsConfig{}, &timeouts)
	url := fmt.Sprintf("http://%v", srv.listenAddr())

	// Send normal request
	t.Run("message", func(t *testing.T) {
		t.Parallel()

		resp := rpcRequest(t, url, "test_sleep")
		defer resp.Body.Close()

		body, err := io.ReadAll(resp.Body)
		if err != nil {
			t.Fatal(err)
		}

		if string(body) != timeoutRes {
			t.Errorf("wrong response. have %s, want %s", string(body), timeoutRes)
		}
	})

	// Batch request
	t.Run("batch", func(t *testing.T) {
		t.Parallel()

		want := fmt.Sprintf("[%s,%s,%s]", greetRes, timeoutRes, timeoutRes)

		resp := batchRpcRequest(t, url, []string{"test_greet", "test_sleep", "test_greet"})
		defer resp.Body.Close()

		body, err := io.ReadAll(resp.Body)
		if err != nil {
			t.Fatal(err)
		}

		if string(body) != want {
			t.Errorf("wrong response. have %s, want %s", string(body), want)
		}
	})
}

func apis() []rpc.API {
	return []rpc.API{
		{
			Namespace: "test",
			Service:   &testService{},
		},
	}
}

type testService struct{}

func (s *testService) Greet() string {
	return "Hello"
}

func (s *testService) Sleep() {
	time.Sleep(1500 * time.Millisecond)
}<|MERGE_RESOLUTION|>--- conflicted
+++ resolved
@@ -408,11 +408,7 @@
 	expFail := []func() string{
 		// future
 		func() string {
-<<<<<<< HEAD
-			return fmt.Sprintf("Bearer %v", issueToken(secret, nil, testClaim{"iat": time.Now().Unix() + int64(jwtExpiryTimeout.Seconds()) + 2}))
-=======
 			return fmt.Sprintf("Bearer %v", issueToken(secret, nil, testClaim{"iat": time.Now().Unix() + int64(jwtExpiryTimeout.Seconds()) + 60}))
->>>>>>> 1015a42d
 		},
 		// stale
 		func() string {
