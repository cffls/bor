// Copyright 2016 The go-ethereum Authors
// This file is part of the go-ethereum library.
//
// The go-ethereum library is free software: you can redistribute it and/or modify
// it under the terms of the GNU Lesser General Public License as published by
// the Free Software Foundation, either version 3 of the License, or
// (at your option) any later version.
//
// The go-ethereum library is distributed in the hope that it will be useful,
// but WITHOUT ANY WARRANTY; without even the implied warranty of
// MERCHANTABILITY or FITNESS FOR A PARTICULAR PURPOSE. See the
// GNU Lesser General Public License for more details.
//
// You should have received a copy of the GNU Lesser General Public License
// along with the go-ethereum library. If not, see <http://www.gnu.org/licenses/>.

// +build none

/*
The ci command is called from Continuous Integration scripts.

Usage: go run build/ci.go <command> <command flags/arguments>

Available commands are:

   install    [ -arch architecture ] [ -cc compiler ] [ packages... ]                          -- builds packages and executables
   test       [ -coverage ] [ packages... ]                                                    -- runs the tests
   lint                                                                                        -- runs certain pre-selected linters
   archive    [ -arch architecture ] [ -type zip|tar ] [ -signer key-envvar ] [ -upload dest ] -- archives build artifacts
   importkeys                                                                                  -- imports signing keys from env
   debsrc     [ -signer key-id ] [ -upload dest ]                                              -- creates a debian source package
   nsis                                                                                        -- creates a Windows NSIS installer
   aar        [ -local ] [ -sign key-id ] [-deploy repo] [ -upload dest ]                      -- creates an Android archive
   xcode      [ -local ] [ -sign key-id ] [-deploy repo] [ -upload dest ]                      -- creates an iOS XCode framework
   xgo        [ -alltools ] [ options ]                                                        -- cross builds according to options
   purge      [ -store blobstore ] [ -days threshold ]                                         -- purges old archives from the blobstore

For all commands, -n prevents execution of external programs (dry run mode).

*/
package main

import (
	"bufio"
	"bytes"
	"encoding/base64"
	"flag"
	"fmt"
	"io/ioutil"
	"log"
	"os"
	"os/exec"
	"path"
	"path/filepath"
	"regexp"
	"runtime"
	"strings"
	"time"

	"github.com/cespare/cp"
	"github.com/ethereum/go-ethereum/internal/build"
	"github.com/ethereum/go-ethereum/params"
)

var (
	// Files that end up in the geth*.zip archive.
	gethArchiveFiles = []string{
		"COPYING",
		executablePath("geth"),
	}

	// Files that end up in the geth-alltools*.zip archive.
	allToolsArchiveFiles = []string{
		"COPYING",
		executablePath("abigen"),
		executablePath("bootnode"),
		executablePath("evm"),
		executablePath("geth"),
		executablePath("puppeth"),
		executablePath("rlpdump"),
		executablePath("clef"),
	}

	// A debian package is created for all executables listed here.
	debExecutables = []debExecutable{
		{
			BinaryName:  "abigen",
			Description: "Source code generator to convert Ethereum contract definitions into easy to use, compile-time type-safe Go packages.",
		},
		{
			BinaryName:  "bootnode",
			Description: "Ethereum bootnode.",
		},
		{
			BinaryName:  "evm",
			Description: "Developer utility version of the EVM (Ethereum Virtual Machine) that is capable of running bytecode snippets within a configurable environment and execution mode.",
		},
		{
			BinaryName:  "geth",
			Description: "Ethereum CLI client.",
		},
		{
			BinaryName:  "puppeth",
			Description: "Ethereum private network manager.",
		},
		{
			BinaryName:  "rlpdump",
			Description: "Developer utility tool that prints RLP structures.",
		},
		{
			BinaryName:  "clef",
			Description: "Ethereum account management tool.",
		},
	}

	// A debian package is created for all executables listed here.

	debEthereum = debPackage{
		Name:        "ethereum",
		Version:     params.Version,
		Executables: debExecutables,
	}

	// Debian meta packages to build and push to Ubuntu PPA
	debPackages = []debPackage{
		debEthereum,
	}

	// Distros for which packages are created.
	// Note: vivid is unsupported because there is no golang-1.6 package for it.
	// Note: wily is unsupported because it was officially deprecated on Launchpad.
	// Note: yakkety is unsupported because it was officially deprecated on Launchpad.
	// Note: zesty is unsupported because it was officially deprecated on Launchpad.
	// Note: artful is unsupported because it was officially deprecated on Launchpad.
	// Note: cosmic is unsupported because it was officially deprecated on Launchpad.
	// Note: disco is unsupported because it was officially deprecated on Launchpad.
<<<<<<< HEAD
=======
	// Note: eoan is unsupported because it was officially deprecated on Launchpad.
>>>>>>> cc05b050
	debDistroGoBoots = map[string]string{
		"trusty": "golang-1.11",
		"xenial": "golang-go",
		"bionic": "golang-go",
<<<<<<< HEAD
		"eoan":   "golang-go",
=======
>>>>>>> cc05b050
		"focal":  "golang-go",
		"groovy": "golang-go",
	}

	debGoBootPaths = map[string]string{
		"golang-1.11": "/usr/lib/go-1.11",
		"golang-go":   "/usr/lib/go",
	}
<<<<<<< HEAD
=======

	// This is the version of go that will be downloaded by
	//
	//     go run ci.go install -dlgo
	dlgoVersion = "1.15.5"
>>>>>>> cc05b050
)

var GOBIN, _ = filepath.Abs(filepath.Join("build", "bin"))

func executablePath(name string) string {
	if runtime.GOOS == "windows" {
		name += ".exe"
	}
	return filepath.Join(GOBIN, name)
}

func main() {
	log.SetFlags(log.Lshortfile)

	if _, err := os.Stat(filepath.Join("build", "ci.go")); os.IsNotExist(err) {
		log.Fatal("this script must be run from the root of the repository")
	}
	if len(os.Args) < 2 {
		log.Fatal("need subcommand as first argument")
	}
	switch os.Args[1] {
	case "install":
		doInstall(os.Args[2:])
	case "test":
		doTest(os.Args[2:])
	case "lint":
		doLint(os.Args[2:])
	case "archive":
		doArchive(os.Args[2:])
	case "debsrc":
		doDebianSource(os.Args[2:])
	case "nsis":
		doWindowsInstaller(os.Args[2:])
	case "aar":
		doAndroidArchive(os.Args[2:])
	case "xcode":
		doXCodeFramework(os.Args[2:])
	case "xgo":
		doXgo(os.Args[2:])
	case "purge":
		doPurge(os.Args[2:])
	default:
		log.Fatal("unknown command ", os.Args[1])
	}
}

// Compiling

func doInstall(cmdline []string) {
	var (
		dlgo = flag.Bool("dlgo", false, "Download Go and build with it")
		arch = flag.String("arch", "", "Architecture to cross build for")
		cc   = flag.String("cc", "", "C compiler to cross build with")
	)
	flag.CommandLine.Parse(cmdline)
	env := build.Env()

	// Check local Go version. People regularly open issues about compilation
	// failure with outdated Go. This should save them the trouble.
	if !strings.Contains(runtime.Version(), "devel") {
		// Figure out the minor version number since we can't textually compare (1.10 < 1.9)
		var minor int
		fmt.Sscanf(strings.TrimPrefix(runtime.Version(), "go1."), "%d", &minor)
<<<<<<< HEAD

=======
>>>>>>> cc05b050
		if minor < 13 {
			log.Println("You have Go version", runtime.Version())
			log.Println("go-ethereum requires at least Go version 1.13 and cannot")
			log.Println("be compiled with an earlier version. Please upgrade your Go installation.")
			os.Exit(1)
		}
	}

	// Choose which go command we're going to use.
	var gobuild *exec.Cmd
	if !*dlgo {
		// Default behavior: use the go version which runs ci.go right now.
		gobuild = goTool("build")
	} else {
		// Download of Go requested. This is for build environments where the
		// installed version is too old and cannot be upgraded easily.
		cachedir := filepath.Join("build", "cache")
		goroot := downloadGo(runtime.GOARCH, runtime.GOOS, cachedir)
		gobuild = localGoTool(goroot, "build")
	}

<<<<<<< HEAD
	if *arch == "" || *arch == runtime.GOARCH {
		goinstall := goTool("install", buildFlags(env)...)
		if runtime.GOARCH == "arm64" {
			goinstall.Args = append(goinstall.Args, "-p", "1")
		}
		goinstall.Args = append(goinstall.Args, "-trimpath")
		goinstall.Args = append(goinstall.Args, "-v")
		goinstall.Args = append(goinstall.Args, packages...)
		build.MustRun(goinstall)
		return
	}

	// Seems we are cross compiling, work around forbidden GOBIN
	goinstall := goToolArch(*arch, *cc, "install", buildFlags(env)...)
	goinstall.Args = append(goinstall.Args, "-trimpath")
	goinstall.Args = append(goinstall.Args, "-v")
	goinstall.Args = append(goinstall.Args, []string{"-buildmode", "archive"}...)
	goinstall.Args = append(goinstall.Args, packages...)
	build.MustRun(goinstall)

	if cmds, err := ioutil.ReadDir("cmd"); err == nil {
		for _, cmd := range cmds {
			pkgs, err := parser.ParseDir(token.NewFileSet(), filepath.Join(".", "cmd", cmd.Name()), nil, parser.PackageClauseOnly)
			if err != nil {
				log.Fatal(err)
			}
			for name := range pkgs {
				if name == "main" {
					gobuild := goToolArch(*arch, *cc, "build", buildFlags(env)...)
					gobuild.Args = append(gobuild.Args, "-v")
					gobuild.Args = append(gobuild.Args, []string{"-o", executablePath(cmd.Name())}...)
					gobuild.Args = append(gobuild.Args, "."+string(filepath.Separator)+filepath.Join("cmd", cmd.Name()))
					build.MustRun(gobuild)
					break
				}
			}
		}
=======
	// Configure environment for cross build.
	if *arch != "" || *arch != runtime.GOARCH {
		gobuild.Env = append(gobuild.Env, "CGO_ENABLED=1")
		gobuild.Env = append(gobuild.Env, "GOARCH="+*arch)
	}

	// Configure C compiler.
	if *cc != "" {
		gobuild.Env = append(gobuild.Env, "CC="+*cc)
	} else if os.Getenv("CC") != "" {
		gobuild.Env = append(gobuild.Env, "CC="+os.Getenv("CC"))
	}

	// arm64 CI builders are memory-constrained and can't handle concurrent builds,
	// better disable it. This check isn't the best, it should probably
	// check for something in env instead.
	if runtime.GOARCH == "arm64" {
		gobuild.Args = append(gobuild.Args, "-p", "1")
	}

	// Put the default settings in.
	gobuild.Args = append(gobuild.Args, buildFlags(env)...)

	// We use -trimpath to avoid leaking local paths into the built executables.
	gobuild.Args = append(gobuild.Args, "-trimpath")

	// Show packages during build.
	gobuild.Args = append(gobuild.Args, "-v")

	// Now we choose what we're even building.
	// Default: collect all 'main' packages in cmd/ and build those.
	packages := flag.Args()
	if len(packages) == 0 {
		packages = build.FindMainPackages("./cmd")
	}

	// Do the build!
	for _, pkg := range packages {
		args := make([]string, len(gobuild.Args))
		copy(args, gobuild.Args)
		args = append(args, "-o", executablePath(path.Base(pkg)))
		args = append(args, pkg)
		build.MustRun(&exec.Cmd{Path: gobuild.Path, Args: args, Env: gobuild.Env})
>>>>>>> cc05b050
	}
}

// buildFlags returns the go tool flags for building.
func buildFlags(env build.Environment) (flags []string) {
	var ld []string
	if env.Commit != "" {
		ld = append(ld, "-X", "main.gitCommit="+env.Commit)
		ld = append(ld, "-X", "main.gitDate="+env.Date)
	}
	// Strip DWARF on darwin. This used to be required for certain things,
	// and there is no downside to this, so we just keep doing it.
	if runtime.GOOS == "darwin" {
		ld = append(ld, "-s")
	}
	if len(ld) > 0 {
		flags = append(flags, "-ldflags", strings.Join(ld, " "))
	}
	return flags
}

// goTool returns the go tool. This uses the Go version which runs ci.go.
func goTool(subcmd string, args ...string) *exec.Cmd {
	cmd := build.GoTool(subcmd, args...)
	goToolSetEnv(cmd)
	return cmd
}

<<<<<<< HEAD
func goToolArch(arch string, cc string, subcmd string, args ...string) *exec.Cmd {
	cmd := build.GoTool(subcmd, args...)
	if arch == "" || arch == runtime.GOARCH {
		cmd.Env = append(cmd.Env, "GOBIN="+GOBIN)
	} else {
		cmd.Env = append(cmd.Env, "CGO_ENABLED=1")
		cmd.Env = append(cmd.Env, "GOARCH="+arch)
	}
	if cc != "" {
		cmd.Env = append(cmd.Env, "CC="+cc)
	}
	for _, e := range os.Environ() {
		if strings.HasPrefix(e, "GOBIN=") {
=======
// localGoTool returns the go tool from the given GOROOT.
func localGoTool(goroot string, subcmd string, args ...string) *exec.Cmd {
	gotool := filepath.Join(goroot, "bin", "go")
	cmd := exec.Command(gotool, subcmd)
	goToolSetEnv(cmd)
	cmd.Env = append(cmd.Env, "GOROOT="+goroot)
	cmd.Args = append(cmd.Args, args...)
	return cmd
}

// goToolSetEnv forwards the build environment to the go tool.
func goToolSetEnv(cmd *exec.Cmd) {
	cmd.Env = append(cmd.Env, "GOBIN="+GOBIN)
	for _, e := range os.Environ() {
		if strings.HasPrefix(e, "GOBIN=") || strings.HasPrefix(e, "CC=") {
>>>>>>> cc05b050
			continue
		}
		cmd.Env = append(cmd.Env, e)
	}
}

// Running The Tests
//
// "tests" also includes static analysis tools such as vet.

func doTest(cmdline []string) {
	coverage := flag.Bool("coverage", false, "Whether to record code coverage")
	verbose := flag.Bool("v", false, "Whether to log verbosely")
	flag.CommandLine.Parse(cmdline)
	env := build.Env()

	packages := []string{"./..."}
	if len(flag.CommandLine.Args()) > 0 {
		packages = flag.CommandLine.Args()
	}

	// Run the actual tests.
	// Test a single package at a time. CI builders are slow
	// and some tests run into timeouts under load.
	gotest := goTool("test", buildFlags(env)...)
	gotest.Args = append(gotest.Args, "-p", "1")
	if *coverage {
		gotest.Args = append(gotest.Args, "-covermode=atomic", "-cover")
	}
	if *verbose {
		gotest.Args = append(gotest.Args, "-v")
	}

	gotest.Args = append(gotest.Args, packages...)
	build.MustRun(gotest)
}

// doLint runs golangci-lint on requested packages.
func doLint(cmdline []string) {
	var (
		cachedir = flag.String("cachedir", "./build/cache", "directory for caching golangci-lint binary.")
	)
	flag.CommandLine.Parse(cmdline)
	packages := []string{"./..."}
	if len(flag.CommandLine.Args()) > 0 {
		packages = flag.CommandLine.Args()
	}

	linter := downloadLinter(*cachedir)
	lflags := []string{"run", "--config", ".golangci.yml"}
	build.MustRunCommand(linter, append(lflags, packages...)...)
	fmt.Println("You have achieved perfection.")
}

// downloadLinter downloads and unpacks golangci-lint.
func downloadLinter(cachedir string) string {
	const version = "1.27.0"

	csdb := build.MustLoadChecksums("build/checksums.txt")
	base := fmt.Sprintf("golangci-lint-%s-%s-%s", version, runtime.GOOS, runtime.GOARCH)
	url := fmt.Sprintf("https://github.com/golangci/golangci-lint/releases/download/v%s/%s.tar.gz", version, base)
	archivePath := filepath.Join(cachedir, base+".tar.gz")
	if err := csdb.DownloadFile(url, archivePath); err != nil {
		log.Fatal(err)
<<<<<<< HEAD
	}
	if err := build.ExtractTarballArchive(archivePath, cachedir); err != nil {
		log.Fatal(err)
	}
=======
	}
	if err := build.ExtractArchive(archivePath, cachedir); err != nil {
		log.Fatal(err)
	}
>>>>>>> cc05b050
	return filepath.Join(cachedir, base, "golangci-lint")
}

// Release Packaging
func doArchive(cmdline []string) {
	var (
		arch   = flag.String("arch", runtime.GOARCH, "Architecture cross packaging")
		atype  = flag.String("type", "zip", "Type of archive to write (zip|tar)")
		signer = flag.String("signer", "", `Environment variable holding the signing key (e.g. LINUX_SIGNING_KEY)`)
		upload = flag.String("upload", "", `Destination to upload the archives (usually "gethstore/builds")`)
		ext    string
	)
	flag.CommandLine.Parse(cmdline)
	switch *atype {
	case "zip":
		ext = ".zip"
	case "tar":
		ext = ".tar.gz"
	default:
		log.Fatal("unknown archive type: ", atype)
	}

	var (
		env = build.Env()

		basegeth = archiveBasename(*arch, params.ArchiveVersion(env.Commit))
		geth     = "geth-" + basegeth + ext
		alltools = "geth-alltools-" + basegeth + ext
	)
	maybeSkipArchive(env)
	if err := build.WriteArchive(geth, gethArchiveFiles); err != nil {
		log.Fatal(err)
	}
	if err := build.WriteArchive(alltools, allToolsArchiveFiles); err != nil {
		log.Fatal(err)
	}
	for _, archive := range []string{geth, alltools} {
		if err := archiveUpload(archive, *upload, *signer); err != nil {
			log.Fatal(err)
		}
	}
}

func archiveBasename(arch string, archiveVersion string) string {
	platform := runtime.GOOS + "-" + arch
	if arch == "arm" {
		platform += os.Getenv("GOARM")
	}
	if arch == "android" {
		platform = "android-all"
	}
	if arch == "ios" {
		platform = "ios-all"
	}
	return platform + "-" + archiveVersion
}

func archiveUpload(archive string, blobstore string, signer string) error {
	// If signing was requested, generate the signature files
	if signer != "" {
		key := getenvBase64(signer)
		if err := build.PGPSignFile(archive, archive+".asc", string(key)); err != nil {
			return err
		}
	}
	// If uploading to Azure was requested, push the archive possibly with its signature
	if blobstore != "" {
		auth := build.AzureBlobstoreConfig{
			Account:   strings.Split(blobstore, "/")[0],
			Token:     os.Getenv("AZURE_BLOBSTORE_TOKEN"),
			Container: strings.SplitN(blobstore, "/", 2)[1],
		}
		if err := build.AzureBlobstoreUpload(archive, filepath.Base(archive), auth); err != nil {
			return err
		}
		if signer != "" {
			if err := build.AzureBlobstoreUpload(archive+".asc", filepath.Base(archive+".asc"), auth); err != nil {
				return err
			}
		}
	}
	return nil
}

// skips archiving for some build configurations.
func maybeSkipArchive(env build.Environment) {
	if env.IsPullRequest {
		log.Printf("skipping because this is a PR build")
		os.Exit(0)
	}
	if env.IsCronJob {
		log.Printf("skipping because this is a cron job")
		os.Exit(0)
	}
	if env.Branch != "master" && !strings.HasPrefix(env.Tag, "v1.") {
		log.Printf("skipping because branch %q, tag %q is not on the whitelist", env.Branch, env.Tag)
		os.Exit(0)
	}
}

// Debian Packaging
func doDebianSource(cmdline []string) {
	var (
<<<<<<< HEAD
		goversion = flag.String("goversion", "", `Go version to build with (will be included in the source package)`)
		cachedir  = flag.String("cachedir", "./build/cache", `Filesystem path to cache the downloaded Go bundles at`)
		signer    = flag.String("signer", "", `Signing key name, also used as package author`)
		upload    = flag.String("upload", "", `Where to upload the source package (usually "ethereum/ethereum")`)
		sshUser   = flag.String("sftp-user", "", `Username for SFTP upload (usually "geth-ci")`)
		workdir   = flag.String("workdir", "", `Output directory for packages (uses temp dir if unset)`)
		now       = time.Now()
=======
		cachedir = flag.String("cachedir", "./build/cache", `Filesystem path to cache the downloaded Go bundles at`)
		signer   = flag.String("signer", "", `Signing key name, also used as package author`)
		upload   = flag.String("upload", "", `Where to upload the source package (usually "ethereum/ethereum")`)
		sshUser  = flag.String("sftp-user", "", `Username for SFTP upload (usually "geth-ci")`)
		workdir  = flag.String("workdir", "", `Output directory for packages (uses temp dir if unset)`)
		now      = time.Now()
>>>>>>> cc05b050
	)
	flag.CommandLine.Parse(cmdline)
	*workdir = makeWorkdir(*workdir)
	env := build.Env()
	maybeSkipArchive(env)

	// Import the signing key.
	if key := getenvBase64("PPA_SIGNING_KEY"); len(key) > 0 {
		gpg := exec.Command("gpg", "--import")
		gpg.Stdin = bytes.NewReader(key)
		build.MustRun(gpg)
	}

	// Download and verify the Go source package.
<<<<<<< HEAD
	gobundle := downloadGoSources(*goversion, *cachedir)

	// Download all the dependencies needed to build the sources and run the ci script
	srcdepfetch := goTool("install", "-n", "./...")
=======
	gobundle := downloadGoSources(*cachedir)

	// Download all the dependencies needed to build the sources and run the ci script
	srcdepfetch := goTool("mod", "download")
>>>>>>> cc05b050
	srcdepfetch.Env = append(os.Environ(), "GOPATH="+filepath.Join(*workdir, "modgopath"))
	build.MustRun(srcdepfetch)

	cidepfetch := goTool("run", "./build/ci.go")
	cidepfetch.Env = append(os.Environ(), "GOPATH="+filepath.Join(*workdir, "modgopath"))
	cidepfetch.Run() // Command fails, don't care, we only need the deps to start it

	// Create Debian packages and upload them.
	for _, pkg := range debPackages {
		for distro, goboot := range debDistroGoBoots {
			// Prepare the debian package with the go-ethereum sources.
			meta := newDebMetadata(distro, goboot, *signer, env, now, pkg.Name, pkg.Version, pkg.Executables)
			pkgdir := stageDebianSource(*workdir, meta)

			// Add Go source code
<<<<<<< HEAD
			if err := build.ExtractTarballArchive(gobundle, pkgdir); err != nil {
=======
			if err := build.ExtractArchive(gobundle, pkgdir); err != nil {
>>>>>>> cc05b050
				log.Fatalf("Failed to extract Go sources: %v", err)
			}
			if err := os.Rename(filepath.Join(pkgdir, "go"), filepath.Join(pkgdir, ".go")); err != nil {
				log.Fatalf("Failed to rename Go source folder: %v", err)
			}
			// Add all dependency modules in compressed form
			os.MkdirAll(filepath.Join(pkgdir, ".mod", "cache"), 0755)
			if err := cp.CopyAll(filepath.Join(pkgdir, ".mod", "cache", "download"), filepath.Join(*workdir, "modgopath", "pkg", "mod", "cache", "download")); err != nil {
				log.Fatalf("Failed to copy Go module dependencies: %v", err)
			}
			// Run the packaging and upload to the PPA
			debuild := exec.Command("debuild", "-S", "-sa", "-us", "-uc", "-d", "-Zxz", "-nc")
			debuild.Dir = pkgdir
			build.MustRun(debuild)

			var (
				basename = fmt.Sprintf("%s_%s", meta.Name(), meta.VersionString())
				source   = filepath.Join(*workdir, basename+".tar.xz")
				dsc      = filepath.Join(*workdir, basename+".dsc")
				changes  = filepath.Join(*workdir, basename+"_source.changes")
			)
			if *signer != "" {
				build.MustRunCommand("debsign", changes)
			}
			if *upload != "" {
				ppaUpload(*workdir, *upload, *sshUser, []string{source, dsc, changes})
			}
		}
	}
}

<<<<<<< HEAD
func downloadGoSources(version string, cachedir string) string {
	csdb := build.MustLoadChecksums("build/checksums.txt")
	file := fmt.Sprintf("go%s.src.tar.gz", version)
=======
// downloadGoSources downloads the Go source tarball.
func downloadGoSources(cachedir string) string {
	csdb := build.MustLoadChecksums("build/checksums.txt")
	file := fmt.Sprintf("go%s.src.tar.gz", dlgoVersion)
>>>>>>> cc05b050
	url := "https://dl.google.com/go/" + file
	dst := filepath.Join(cachedir, file)
	if err := csdb.DownloadFile(url, dst); err != nil {
		log.Fatal(err)
	}
	return dst
}

<<<<<<< HEAD
=======
// downloadGo downloads the Go binary distribution and unpacks it into a temporary
// directory. It returns the GOROOT of the unpacked toolchain.
func downloadGo(goarch, goos, cachedir string) string {
	if goarch == "arm" {
		goarch = "armv6l"
	}

	csdb := build.MustLoadChecksums("build/checksums.txt")
	file := fmt.Sprintf("go%s.%s-%s", dlgoVersion, goos, goarch)
	if goos == "windows" {
		file += ".zip"
	} else {
		file += ".tar.gz"
	}
	url := "https://golang.org/dl/" + file
	dst := filepath.Join(cachedir, file)
	if err := csdb.DownloadFile(url, dst); err != nil {
		log.Fatal(err)
	}

	ucache, err := os.UserCacheDir()
	if err != nil {
		log.Fatal(err)
	}
	godir := filepath.Join(ucache, fmt.Sprintf("geth-go-%s-%s-%s", dlgoVersion, goos, goarch))
	if err := build.ExtractArchive(dst, godir); err != nil {
		log.Fatal(err)
	}
	goroot, err := filepath.Abs(filepath.Join(godir, "go"))
	if err != nil {
		log.Fatal(err)
	}
	return goroot
}

>>>>>>> cc05b050
func ppaUpload(workdir, ppa, sshUser string, files []string) {
	p := strings.Split(ppa, "/")
	if len(p) != 2 {
		log.Fatal("-upload PPA name must contain single /")
	}
	if sshUser == "" {
		sshUser = p[0]
	}
	incomingDir := fmt.Sprintf("~%s/ubuntu/%s", p[0], p[1])
	// Create the SSH identity file if it doesn't exist.
	var idfile string
	if sshkey := getenvBase64("PPA_SSH_KEY"); len(sshkey) > 0 {
		idfile = filepath.Join(workdir, "sshkey")
		if _, err := os.Stat(idfile); os.IsNotExist(err) {
			ioutil.WriteFile(idfile, sshkey, 0600)
		}
	}
	// Upload
	dest := sshUser + "@ppa.launchpad.net"
	if err := build.UploadSFTP(idfile, dest, incomingDir, files); err != nil {
		log.Fatal(err)
	}
}

func getenvBase64(variable string) []byte {
	dec, err := base64.StdEncoding.DecodeString(os.Getenv(variable))
	if err != nil {
		log.Fatal("invalid base64 " + variable)
	}
	return []byte(dec)
}

func makeWorkdir(wdflag string) string {
	var err error
	if wdflag != "" {
		err = os.MkdirAll(wdflag, 0744)
	} else {
		wdflag, err = ioutil.TempDir("", "geth-build-")
	}
	if err != nil {
		log.Fatal(err)
	}
	return wdflag
}

func isUnstableBuild(env build.Environment) bool {
	if env.Tag != "" {
		return false
	}
	return true
}

type debPackage struct {
	Name        string          // the name of the Debian package to produce, e.g. "ethereum"
	Version     string          // the clean version of the debPackage, e.g. 1.8.12, without any metadata
	Executables []debExecutable // executables to be included in the package
}

type debMetadata struct {
	Env           build.Environment
	GoBootPackage string
	GoBootPath    string

	PackageName string

	// go-ethereum version being built. Note that this
	// is not the debian package version. The package version
	// is constructed by VersionString.
	Version string

	Author       string // "name <email>", also selects signing key
	Distro, Time string
	Executables  []debExecutable
}

type debExecutable struct {
	PackageName string
	BinaryName  string
	Description string
}

// Package returns the name of the package if present, or
// fallbacks to BinaryName
func (d debExecutable) Package() string {
	if d.PackageName != "" {
		return d.PackageName
	}
	return d.BinaryName
}

func newDebMetadata(distro, goboot, author string, env build.Environment, t time.Time, name string, version string, exes []debExecutable) debMetadata {
	if author == "" {
		// No signing key, use default author.
		author = "Ethereum Builds <fjl@ethereum.org>"
	}
	return debMetadata{
		GoBootPackage: goboot,
		GoBootPath:    debGoBootPaths[goboot],
		PackageName:   name,
		Env:           env,
		Author:        author,
		Distro:        distro,
		Version:       version,
		Time:          t.Format(time.RFC1123Z),
		Executables:   exes,
	}
}

// Name returns the name of the metapackage that depends
// on all executable packages.
func (meta debMetadata) Name() string {
	if isUnstableBuild(meta.Env) {
		return meta.PackageName + "-unstable"
	}
	return meta.PackageName
}

// VersionString returns the debian version of the packages.
func (meta debMetadata) VersionString() string {
	vsn := meta.Version
	if meta.Env.Buildnum != "" {
		vsn += "+build" + meta.Env.Buildnum
	}
	if meta.Distro != "" {
		vsn += "+" + meta.Distro
	}
	return vsn
}

// ExeList returns the list of all executable packages.
func (meta debMetadata) ExeList() string {
	names := make([]string, len(meta.Executables))
	for i, e := range meta.Executables {
		names[i] = meta.ExeName(e)
	}
	return strings.Join(names, ", ")
}

// ExeName returns the package name of an executable package.
func (meta debMetadata) ExeName(exe debExecutable) string {
	if isUnstableBuild(meta.Env) {
		return exe.Package() + "-unstable"
	}
	return exe.Package()
}

// ExeConflicts returns the content of the Conflicts field
// for executable packages.
func (meta debMetadata) ExeConflicts(exe debExecutable) string {
	if isUnstableBuild(meta.Env) {
		// Set up the conflicts list so that the *-unstable packages
		// cannot be installed alongside the regular version.
		//
		// https://www.debian.org/doc/debian-policy/ch-relationships.html
		// is very explicit about Conflicts: and says that Breaks: should
		// be preferred and the conflicting files should be handled via
		// alternates. We might do this eventually but using a conflict is
		// easier now.
		return "ethereum, " + exe.Package()
	}
	return ""
}

func stageDebianSource(tmpdir string, meta debMetadata) (pkgdir string) {
	pkg := meta.Name() + "-" + meta.VersionString()
	pkgdir = filepath.Join(tmpdir, pkg)
	if err := os.Mkdir(pkgdir, 0755); err != nil {
		log.Fatal(err)
	}
	// Copy the source code.
	build.MustRunCommand("git", "checkout-index", "-a", "--prefix", pkgdir+string(filepath.Separator))

	// Put the debian build files in place.
	debian := filepath.Join(pkgdir, "debian")
	build.Render("build/deb/"+meta.PackageName+"/deb.rules", filepath.Join(debian, "rules"), 0755, meta)
	build.Render("build/deb/"+meta.PackageName+"/deb.changelog", filepath.Join(debian, "changelog"), 0644, meta)
	build.Render("build/deb/"+meta.PackageName+"/deb.control", filepath.Join(debian, "control"), 0644, meta)
	build.Render("build/deb/"+meta.PackageName+"/deb.copyright", filepath.Join(debian, "copyright"), 0644, meta)
	build.RenderString("8\n", filepath.Join(debian, "compat"), 0644, meta)
	build.RenderString("3.0 (native)\n", filepath.Join(debian, "source/format"), 0644, meta)
	for _, exe := range meta.Executables {
		install := filepath.Join(debian, meta.ExeName(exe)+".install")
		docs := filepath.Join(debian, meta.ExeName(exe)+".docs")
		build.Render("build/deb/"+meta.PackageName+"/deb.install", install, 0644, exe)
		build.Render("build/deb/"+meta.PackageName+"/deb.docs", docs, 0644, exe)
	}
	return pkgdir
}

// Windows installer
func doWindowsInstaller(cmdline []string) {
	// Parse the flags and make skip installer generation on PRs
	var (
		arch    = flag.String("arch", runtime.GOARCH, "Architecture for cross build packaging")
		signer  = flag.String("signer", "", `Environment variable holding the signing key (e.g. WINDOWS_SIGNING_KEY)`)
		upload  = flag.String("upload", "", `Destination to upload the archives (usually "gethstore/builds")`)
		workdir = flag.String("workdir", "", `Output directory for packages (uses temp dir if unset)`)
	)
	flag.CommandLine.Parse(cmdline)
	*workdir = makeWorkdir(*workdir)
	env := build.Env()
	maybeSkipArchive(env)

	// Aggregate binaries that are included in the installer
	var (
		devTools []string
		allTools []string
		gethTool string
	)
	for _, file := range allToolsArchiveFiles {
		if file == "COPYING" { // license, copied later
			continue
		}
		allTools = append(allTools, filepath.Base(file))
		if filepath.Base(file) == "geth.exe" {
			gethTool = file
		} else {
			devTools = append(devTools, file)
		}
	}

	// Render NSIS scripts: Installer NSIS contains two installer sections,
	// first section contains the geth binary, second section holds the dev tools.
	templateData := map[string]interface{}{
		"License":  "COPYING",
		"Geth":     gethTool,
		"DevTools": devTools,
	}
	build.Render("build/nsis.geth.nsi", filepath.Join(*workdir, "geth.nsi"), 0644, nil)
	build.Render("build/nsis.install.nsh", filepath.Join(*workdir, "install.nsh"), 0644, templateData)
	build.Render("build/nsis.uninstall.nsh", filepath.Join(*workdir, "uninstall.nsh"), 0644, allTools)
	build.Render("build/nsis.pathupdate.nsh", filepath.Join(*workdir, "PathUpdate.nsh"), 0644, nil)
	build.Render("build/nsis.envvarupdate.nsh", filepath.Join(*workdir, "EnvVarUpdate.nsh"), 0644, nil)
	if err := cp.CopyFile(filepath.Join(*workdir, "SimpleFC.dll"), "build/nsis.simplefc.dll"); err != nil {
		log.Fatal("Failed to copy SimpleFC.dll: %v", err)
	}
	if err := cp.CopyFile(filepath.Join(*workdir, "COPYING"), "COPYING"); err != nil {
		log.Fatal("Failed to copy copyright note: %v", err)
	}
	// Build the installer. This assumes that all the needed files have been previously
	// built (don't mix building and packaging to keep cross compilation complexity to a
	// minimum).
	version := strings.Split(params.Version, ".")
	if env.Commit != "" {
		version[2] += "-" + env.Commit[:8]
	}
	installer, _ := filepath.Abs("geth-" + archiveBasename(*arch, params.ArchiveVersion(env.Commit)) + ".exe")
	build.MustRunCommand("makensis.exe",
		"/DOUTPUTFILE="+installer,
		"/DMAJORVERSION="+version[0],
		"/DMINORVERSION="+version[1],
		"/DBUILDVERSION="+version[2],
		"/DARCH="+*arch,
		filepath.Join(*workdir, "geth.nsi"),
	)
	// Sign and publish installer.
	if err := archiveUpload(installer, *upload, *signer); err != nil {
		log.Fatal(err)
	}
}

// Android archives

func doAndroidArchive(cmdline []string) {
	var (
		local  = flag.Bool("local", false, `Flag whether we're only doing a local build (skip Maven artifacts)`)
		signer = flag.String("signer", "", `Environment variable holding the signing key (e.g. ANDROID_SIGNING_KEY)`)
		deploy = flag.String("deploy", "", `Destination to deploy the archive (usually "https://oss.sonatype.org")`)
		upload = flag.String("upload", "", `Destination to upload the archive (usually "gethstore/builds")`)
	)
	flag.CommandLine.Parse(cmdline)
	env := build.Env()

	// Sanity check that the SDK and NDK are installed and set
	if os.Getenv("ANDROID_HOME") == "" {
		log.Fatal("Please ensure ANDROID_HOME points to your Android SDK")
	}
	// Build the Android archive and Maven resources
	build.MustRun(goTool("get", "golang.org/x/mobile/cmd/gomobile", "golang.org/x/mobile/cmd/gobind"))
	build.MustRun(gomobileTool("bind", "-ldflags", "-s -w", "--target", "android", "--javapkg", "org.ethereum", "-v", "github.com/ethereum/go-ethereum/mobile"))

	if *local {
		// If we're building locally, copy bundle to build dir and skip Maven
		os.Rename("geth.aar", filepath.Join(GOBIN, "geth.aar"))
		os.Rename("geth-sources.jar", filepath.Join(GOBIN, "geth-sources.jar"))
		return
	}
	meta := newMavenMetadata(env)
	build.Render("build/mvn.pom", meta.Package+".pom", 0755, meta)

	// Skip Maven deploy and Azure upload for PR builds
	maybeSkipArchive(env)

	// Sign and upload the archive to Azure
	archive := "geth-" + archiveBasename("android", params.ArchiveVersion(env.Commit)) + ".aar"
	os.Rename("geth.aar", archive)

	if err := archiveUpload(archive, *upload, *signer); err != nil {
		log.Fatal(err)
	}
	// Sign and upload all the artifacts to Maven Central
	os.Rename(archive, meta.Package+".aar")
	if *signer != "" && *deploy != "" {
		// Import the signing key into the local GPG instance
		key := getenvBase64(*signer)
		gpg := exec.Command("gpg", "--import")
		gpg.Stdin = bytes.NewReader(key)
		build.MustRun(gpg)
		keyID, err := build.PGPKeyID(string(key))
		if err != nil {
			log.Fatal(err)
		}
		// Upload the artifacts to Sonatype and/or Maven Central
		repo := *deploy + "/service/local/staging/deploy/maven2"
		if meta.Develop {
			repo = *deploy + "/content/repositories/snapshots"
		}
		build.MustRunCommand("mvn", "gpg:sign-and-deploy-file", "-e", "-X",
			"-settings=build/mvn.settings", "-Durl="+repo, "-DrepositoryId=ossrh",
			"-Dgpg.keyname="+keyID,
			"-DpomFile="+meta.Package+".pom", "-Dfile="+meta.Package+".aar")
	}
}

func gomobileTool(subcmd string, args ...string) *exec.Cmd {
	cmd := exec.Command(filepath.Join(GOBIN, "gomobile"), subcmd)
	cmd.Args = append(cmd.Args, args...)
	cmd.Env = []string{
		"PATH=" + GOBIN + string(os.PathListSeparator) + os.Getenv("PATH"),
	}
	for _, e := range os.Environ() {
		if strings.HasPrefix(e, "GOPATH=") || strings.HasPrefix(e, "PATH=") || strings.HasPrefix(e, "GOBIN=") {
			continue
		}
		cmd.Env = append(cmd.Env, e)
	}
	cmd.Env = append(cmd.Env, "GOBIN="+GOBIN)
	return cmd
}

type mavenMetadata struct {
	Version      string
	Package      string
	Develop      bool
	Contributors []mavenContributor
}

type mavenContributor struct {
	Name  string
	Email string
}

func newMavenMetadata(env build.Environment) mavenMetadata {
	// Collect the list of authors from the repo root
	contribs := []mavenContributor{}
	if authors, err := os.Open("AUTHORS"); err == nil {
		defer authors.Close()

		scanner := bufio.NewScanner(authors)
		for scanner.Scan() {
			// Skip any whitespace from the authors list
			line := strings.TrimSpace(scanner.Text())
			if line == "" || line[0] == '#' {
				continue
			}
			// Split the author and insert as a contributor
			re := regexp.MustCompile("([^<]+) <(.+)>")
			parts := re.FindStringSubmatch(line)
			if len(parts) == 3 {
				contribs = append(contribs, mavenContributor{Name: parts[1], Email: parts[2]})
			}
		}
	}
	// Render the version and package strings
	version := params.Version
	if isUnstableBuild(env) {
		version += "-SNAPSHOT"
	}
	return mavenMetadata{
		Version:      version,
		Package:      "geth-" + version,
		Develop:      isUnstableBuild(env),
		Contributors: contribs,
	}
}

// XCode frameworks

func doXCodeFramework(cmdline []string) {
	var (
		local  = flag.Bool("local", false, `Flag whether we're only doing a local build (skip Maven artifacts)`)
		signer = flag.String("signer", "", `Environment variable holding the signing key (e.g. IOS_SIGNING_KEY)`)
		deploy = flag.String("deploy", "", `Destination to deploy the archive (usually "trunk")`)
		upload = flag.String("upload", "", `Destination to upload the archives (usually "gethstore/builds")`)
	)
	flag.CommandLine.Parse(cmdline)
	env := build.Env()

	// Build the iOS XCode framework
	build.MustRun(goTool("get", "golang.org/x/mobile/cmd/gomobile", "golang.org/x/mobile/cmd/gobind"))
	build.MustRun(gomobileTool("init"))
	bind := gomobileTool("bind", "-ldflags", "-s -w", "--target", "ios", "-v", "github.com/ethereum/go-ethereum/mobile")

	if *local {
		// If we're building locally, use the build folder and stop afterwards
		bind.Dir = GOBIN
		build.MustRun(bind)
		return
	}
	archive := "geth-" + archiveBasename("ios", params.ArchiveVersion(env.Commit))
	if err := os.Mkdir(archive, os.ModePerm); err != nil {
		log.Fatal(err)
	}
	bind.Dir, _ = filepath.Abs(archive)
	build.MustRun(bind)
	build.MustRunCommand("tar", "-zcvf", archive+".tar.gz", archive)

	// Skip CocoaPods deploy and Azure upload for PR builds
	maybeSkipArchive(env)

	// Sign and upload the framework to Azure
	if err := archiveUpload(archive+".tar.gz", *upload, *signer); err != nil {
		log.Fatal(err)
	}
	// Prepare and upload a PodSpec to CocoaPods
	if *deploy != "" {
		meta := newPodMetadata(env, archive)
		build.Render("build/pod.podspec", "Geth.podspec", 0755, meta)
		build.MustRunCommand("pod", *deploy, "push", "Geth.podspec", "--allow-warnings")
	}
}

type podMetadata struct {
	Version      string
	Commit       string
	Archive      string
	Contributors []podContributor
}

type podContributor struct {
	Name  string
	Email string
}

func newPodMetadata(env build.Environment, archive string) podMetadata {
	// Collect the list of authors from the repo root
	contribs := []podContributor{}
	if authors, err := os.Open("AUTHORS"); err == nil {
		defer authors.Close()

		scanner := bufio.NewScanner(authors)
		for scanner.Scan() {
			// Skip any whitespace from the authors list
			line := strings.TrimSpace(scanner.Text())
			if line == "" || line[0] == '#' {
				continue
			}
			// Split the author and insert as a contributor
			re := regexp.MustCompile("([^<]+) <(.+)>")
			parts := re.FindStringSubmatch(line)
			if len(parts) == 3 {
				contribs = append(contribs, podContributor{Name: parts[1], Email: parts[2]})
			}
		}
	}
	version := params.Version
	if isUnstableBuild(env) {
		version += "-unstable." + env.Buildnum
	}
	return podMetadata{
		Archive:      archive,
		Version:      version,
		Commit:       env.Commit,
		Contributors: contribs,
	}
}

// Cross compilation

func doXgo(cmdline []string) {
	var (
		alltools = flag.Bool("alltools", false, `Flag whether we're building all known tools, or only on in particular`)
	)
	flag.CommandLine.Parse(cmdline)
	env := build.Env()

	// Make sure xgo is available for cross compilation
	gogetxgo := goTool("get", "github.com/karalabe/xgo")
	build.MustRun(gogetxgo)

	// If all tools building is requested, build everything the builder wants
	args := append(buildFlags(env), flag.Args()...)

	if *alltools {
		args = append(args, []string{"--dest", GOBIN}...)
		for _, res := range allToolsArchiveFiles {
			if strings.HasPrefix(res, GOBIN) {
				// Binary tool found, cross build it explicitly
				args = append(args, "./"+filepath.Join("cmd", filepath.Base(res)))
				xgo := xgoTool(args)
				build.MustRun(xgo)
				args = args[:len(args)-1]
			}
		}
		return
	}
	// Otherwise xxecute the explicit cross compilation
	path := args[len(args)-1]
	args = append(args[:len(args)-1], []string{"--dest", GOBIN, path}...)

	xgo := xgoTool(args)
	build.MustRun(xgo)
}

func xgoTool(args []string) *exec.Cmd {
	cmd := exec.Command(filepath.Join(GOBIN, "xgo"), args...)
	cmd.Env = os.Environ()
	cmd.Env = append(cmd.Env, []string{
		"GOBIN=" + GOBIN,
	}...)
	return cmd
}

// Binary distribution cleanups

func doPurge(cmdline []string) {
	var (
		store = flag.String("store", "", `Destination from where to purge archives (usually "gethstore/builds")`)
		limit = flag.Int("days", 30, `Age threshold above which to delete unstable archives`)
	)
	flag.CommandLine.Parse(cmdline)

	if env := build.Env(); !env.IsCronJob {
		log.Printf("skipping because not a cron job")
		os.Exit(0)
	}
	// Create the azure authentication and list the current archives
	auth := build.AzureBlobstoreConfig{
		Account:   strings.Split(*store, "/")[0],
		Token:     os.Getenv("AZURE_BLOBSTORE_TOKEN"),
		Container: strings.SplitN(*store, "/", 2)[1],
	}
	blobs, err := build.AzureBlobstoreList(auth)
	if err != nil {
		log.Fatal(err)
	}
	fmt.Printf("Found %d blobs\n", len(blobs))

	// Iterate over the blobs, collect and sort all unstable builds
	for i := 0; i < len(blobs); i++ {
		if !strings.Contains(blobs[i].Name, "unstable") {
			blobs = append(blobs[:i], blobs[i+1:]...)
			i--
		}
	}
	for i := 0; i < len(blobs); i++ {
		for j := i + 1; j < len(blobs); j++ {
			if blobs[i].Properties.LastModified.After(blobs[j].Properties.LastModified) {
				blobs[i], blobs[j] = blobs[j], blobs[i]
			}
		}
	}
	// Filter out all archives more recent that the given threshold
	for i, blob := range blobs {
		if time.Since(blob.Properties.LastModified) < time.Duration(*limit)*24*time.Hour {
			blobs = blobs[:i]
			break
		}
	}
	fmt.Printf("Deleting %d blobs\n", len(blobs))
	// Delete all marked as such and return
	if err := build.AzureBlobstoreDelete(auth, blobs); err != nil {
		log.Fatal(err)
	}
}<|MERGE_RESOLUTION|>--- conflicted
+++ resolved
@@ -134,18 +134,11 @@
 	// Note: artful is unsupported because it was officially deprecated on Launchpad.
 	// Note: cosmic is unsupported because it was officially deprecated on Launchpad.
 	// Note: disco is unsupported because it was officially deprecated on Launchpad.
-<<<<<<< HEAD
-=======
 	// Note: eoan is unsupported because it was officially deprecated on Launchpad.
->>>>>>> cc05b050
 	debDistroGoBoots = map[string]string{
 		"trusty": "golang-1.11",
 		"xenial": "golang-go",
 		"bionic": "golang-go",
-<<<<<<< HEAD
-		"eoan":   "golang-go",
-=======
->>>>>>> cc05b050
 		"focal":  "golang-go",
 		"groovy": "golang-go",
 	}
@@ -154,14 +147,11 @@
 		"golang-1.11": "/usr/lib/go-1.11",
 		"golang-go":   "/usr/lib/go",
 	}
-<<<<<<< HEAD
-=======
 
 	// This is the version of go that will be downloaded by
 	//
 	//     go run ci.go install -dlgo
 	dlgoVersion = "1.15.5"
->>>>>>> cc05b050
 )
 
 var GOBIN, _ = filepath.Abs(filepath.Join("build", "bin"))
@@ -225,10 +215,6 @@
 		// Figure out the minor version number since we can't textually compare (1.10 < 1.9)
 		var minor int
 		fmt.Sscanf(strings.TrimPrefix(runtime.Version(), "go1."), "%d", &minor)
-<<<<<<< HEAD
-
-=======
->>>>>>> cc05b050
 		if minor < 13 {
 			log.Println("You have Go version", runtime.Version())
 			log.Println("go-ethereum requires at least Go version 1.13 and cannot")
@@ -250,45 +236,6 @@
 		gobuild = localGoTool(goroot, "build")
 	}
 
-<<<<<<< HEAD
-	if *arch == "" || *arch == runtime.GOARCH {
-		goinstall := goTool("install", buildFlags(env)...)
-		if runtime.GOARCH == "arm64" {
-			goinstall.Args = append(goinstall.Args, "-p", "1")
-		}
-		goinstall.Args = append(goinstall.Args, "-trimpath")
-		goinstall.Args = append(goinstall.Args, "-v")
-		goinstall.Args = append(goinstall.Args, packages...)
-		build.MustRun(goinstall)
-		return
-	}
-
-	// Seems we are cross compiling, work around forbidden GOBIN
-	goinstall := goToolArch(*arch, *cc, "install", buildFlags(env)...)
-	goinstall.Args = append(goinstall.Args, "-trimpath")
-	goinstall.Args = append(goinstall.Args, "-v")
-	goinstall.Args = append(goinstall.Args, []string{"-buildmode", "archive"}...)
-	goinstall.Args = append(goinstall.Args, packages...)
-	build.MustRun(goinstall)
-
-	if cmds, err := ioutil.ReadDir("cmd"); err == nil {
-		for _, cmd := range cmds {
-			pkgs, err := parser.ParseDir(token.NewFileSet(), filepath.Join(".", "cmd", cmd.Name()), nil, parser.PackageClauseOnly)
-			if err != nil {
-				log.Fatal(err)
-			}
-			for name := range pkgs {
-				if name == "main" {
-					gobuild := goToolArch(*arch, *cc, "build", buildFlags(env)...)
-					gobuild.Args = append(gobuild.Args, "-v")
-					gobuild.Args = append(gobuild.Args, []string{"-o", executablePath(cmd.Name())}...)
-					gobuild.Args = append(gobuild.Args, "."+string(filepath.Separator)+filepath.Join("cmd", cmd.Name()))
-					build.MustRun(gobuild)
-					break
-				}
-			}
-		}
-=======
 	// Configure environment for cross build.
 	if *arch != "" || *arch != runtime.GOARCH {
 		gobuild.Env = append(gobuild.Env, "CGO_ENABLED=1")
@@ -332,7 +279,6 @@
 		args = append(args, "-o", executablePath(path.Base(pkg)))
 		args = append(args, pkg)
 		build.MustRun(&exec.Cmd{Path: gobuild.Path, Args: args, Env: gobuild.Env})
->>>>>>> cc05b050
 	}
 }
 
@@ -361,21 +307,6 @@
 	return cmd
 }
 
-<<<<<<< HEAD
-func goToolArch(arch string, cc string, subcmd string, args ...string) *exec.Cmd {
-	cmd := build.GoTool(subcmd, args...)
-	if arch == "" || arch == runtime.GOARCH {
-		cmd.Env = append(cmd.Env, "GOBIN="+GOBIN)
-	} else {
-		cmd.Env = append(cmd.Env, "CGO_ENABLED=1")
-		cmd.Env = append(cmd.Env, "GOARCH="+arch)
-	}
-	if cc != "" {
-		cmd.Env = append(cmd.Env, "CC="+cc)
-	}
-	for _, e := range os.Environ() {
-		if strings.HasPrefix(e, "GOBIN=") {
-=======
 // localGoTool returns the go tool from the given GOROOT.
 func localGoTool(goroot string, subcmd string, args ...string) *exec.Cmd {
 	gotool := filepath.Join(goroot, "bin", "go")
@@ -391,7 +322,6 @@
 	cmd.Env = append(cmd.Env, "GOBIN="+GOBIN)
 	for _, e := range os.Environ() {
 		if strings.HasPrefix(e, "GOBIN=") || strings.HasPrefix(e, "CC=") {
->>>>>>> cc05b050
 			continue
 		}
 		cmd.Env = append(cmd.Env, e)
@@ -456,17 +386,10 @@
 	archivePath := filepath.Join(cachedir, base+".tar.gz")
 	if err := csdb.DownloadFile(url, archivePath); err != nil {
 		log.Fatal(err)
-<<<<<<< HEAD
-	}
-	if err := build.ExtractTarballArchive(archivePath, cachedir); err != nil {
-		log.Fatal(err)
-	}
-=======
 	}
 	if err := build.ExtractArchive(archivePath, cachedir); err != nil {
 		log.Fatal(err)
 	}
->>>>>>> cc05b050
 	return filepath.Join(cachedir, base, "golangci-lint")
 }
 
@@ -570,22 +493,12 @@
 // Debian Packaging
 func doDebianSource(cmdline []string) {
 	var (
-<<<<<<< HEAD
-		goversion = flag.String("goversion", "", `Go version to build with (will be included in the source package)`)
-		cachedir  = flag.String("cachedir", "./build/cache", `Filesystem path to cache the downloaded Go bundles at`)
-		signer    = flag.String("signer", "", `Signing key name, also used as package author`)
-		upload    = flag.String("upload", "", `Where to upload the source package (usually "ethereum/ethereum")`)
-		sshUser   = flag.String("sftp-user", "", `Username for SFTP upload (usually "geth-ci")`)
-		workdir   = flag.String("workdir", "", `Output directory for packages (uses temp dir if unset)`)
-		now       = time.Now()
-=======
 		cachedir = flag.String("cachedir", "./build/cache", `Filesystem path to cache the downloaded Go bundles at`)
 		signer   = flag.String("signer", "", `Signing key name, also used as package author`)
 		upload   = flag.String("upload", "", `Where to upload the source package (usually "ethereum/ethereum")`)
 		sshUser  = flag.String("sftp-user", "", `Username for SFTP upload (usually "geth-ci")`)
 		workdir  = flag.String("workdir", "", `Output directory for packages (uses temp dir if unset)`)
 		now      = time.Now()
->>>>>>> cc05b050
 	)
 	flag.CommandLine.Parse(cmdline)
 	*workdir = makeWorkdir(*workdir)
@@ -600,17 +513,10 @@
 	}
 
 	// Download and verify the Go source package.
-<<<<<<< HEAD
-	gobundle := downloadGoSources(*goversion, *cachedir)
-
-	// Download all the dependencies needed to build the sources and run the ci script
-	srcdepfetch := goTool("install", "-n", "./...")
-=======
 	gobundle := downloadGoSources(*cachedir)
 
 	// Download all the dependencies needed to build the sources and run the ci script
 	srcdepfetch := goTool("mod", "download")
->>>>>>> cc05b050
 	srcdepfetch.Env = append(os.Environ(), "GOPATH="+filepath.Join(*workdir, "modgopath"))
 	build.MustRun(srcdepfetch)
 
@@ -626,11 +532,7 @@
 			pkgdir := stageDebianSource(*workdir, meta)
 
 			// Add Go source code
-<<<<<<< HEAD
-			if err := build.ExtractTarballArchive(gobundle, pkgdir); err != nil {
-=======
 			if err := build.ExtractArchive(gobundle, pkgdir); err != nil {
->>>>>>> cc05b050
 				log.Fatalf("Failed to extract Go sources: %v", err)
 			}
 			if err := os.Rename(filepath.Join(pkgdir, "go"), filepath.Join(pkgdir, ".go")); err != nil {
@@ -662,16 +564,10 @@
 	}
 }
 
-<<<<<<< HEAD
-func downloadGoSources(version string, cachedir string) string {
-	csdb := build.MustLoadChecksums("build/checksums.txt")
-	file := fmt.Sprintf("go%s.src.tar.gz", version)
-=======
 // downloadGoSources downloads the Go source tarball.
 func downloadGoSources(cachedir string) string {
 	csdb := build.MustLoadChecksums("build/checksums.txt")
 	file := fmt.Sprintf("go%s.src.tar.gz", dlgoVersion)
->>>>>>> cc05b050
 	url := "https://dl.google.com/go/" + file
 	dst := filepath.Join(cachedir, file)
 	if err := csdb.DownloadFile(url, dst); err != nil {
@@ -680,8 +576,6 @@
 	return dst
 }
 
-<<<<<<< HEAD
-=======
 // downloadGo downloads the Go binary distribution and unpacks it into a temporary
 // directory. It returns the GOROOT of the unpacked toolchain.
 func downloadGo(goarch, goos, cachedir string) string {
@@ -717,7 +611,6 @@
 	return goroot
 }
 
->>>>>>> cc05b050
 func ppaUpload(workdir, ppa, sshUser string, files []string) {
 	p := strings.Split(ppa, "/")
 	if len(p) != 2 {
