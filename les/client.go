// Copyright 2019 The go-ethereum Authors
// This file is part of the go-ethereum library.
//
// The go-ethereum library is free software: you can redistribute it and/or modify
// it under the terms of the GNU Lesser General Public License as published by
// the Free Software Foundation, either version 3 of the License, or
// (at your option) any later version.
//
// The go-ethereum library is distributed in the hope that it will be useful,
// but WITHOUT ANY WARRANTY; without even the implied warranty of
// MERCHANTABILITY or FITNESS FOR A PARTICULAR PURPOSE. See the
// GNU Lesser General Public License for more details.
//
// You should have received a copy of the GNU Lesser General Public License
// along with the go-ethereum library. If not, see <http://www.gnu.org/licenses/>.

// Package les implements the Light Ethereum Subprotocol.
package les

import (
	"errors"
	"strings"
	"time"

	"github.com/ethereum/go-ethereum/accounts"
	"github.com/ethereum/go-ethereum/common"
	"github.com/ethereum/go-ethereum/common/hexutil"
	"github.com/ethereum/go-ethereum/common/mclock"
	"github.com/ethereum/go-ethereum/consensus"
	"github.com/ethereum/go-ethereum/core"
	"github.com/ethereum/go-ethereum/core/bloombits"
	"github.com/ethereum/go-ethereum/core/rawdb"
	"github.com/ethereum/go-ethereum/core/types"
	"github.com/ethereum/go-ethereum/eth/downloader/whitelist"
	"github.com/ethereum/go-ethereum/eth/ethconfig"
	"github.com/ethereum/go-ethereum/eth/gasprice"
	"github.com/ethereum/go-ethereum/event"
	"github.com/ethereum/go-ethereum/internal/ethapi"
	"github.com/ethereum/go-ethereum/internal/shutdowncheck"
	"github.com/ethereum/go-ethereum/les/vflux"
	vfc "github.com/ethereum/go-ethereum/les/vflux/client"
	"github.com/ethereum/go-ethereum/light"
	"github.com/ethereum/go-ethereum/log"
	"github.com/ethereum/go-ethereum/node"
	"github.com/ethereum/go-ethereum/p2p"
	"github.com/ethereum/go-ethereum/p2p/enode"
	"github.com/ethereum/go-ethereum/p2p/enr"
	"github.com/ethereum/go-ethereum/params"
	"github.com/ethereum/go-ethereum/rlp"
	"github.com/ethereum/go-ethereum/rpc"
	"github.com/ethereum/go-ethereum/trie"
)

type LightEthereum struct {
	lesCommons

	peers              *serverPeerSet
	reqDist            *requestDistributor
	retriever          *retrieveManager
	odr                *LesOdr
	relay              *lesTxRelay
	handler            *clientHandler
	txPool             *light.TxPool
	blockchain         *light.LightChain
	serverPool         *vfc.ServerPool
	serverPoolIterator enode.Iterator
	merger             *consensus.Merger

	bloomRequests chan chan *bloombits.Retrieval // Channel receiving bloom data retrieval requests
	bloomIndexer  *core.ChainIndexer             // Bloom indexer operating during block imports

	ApiBackend     *LesApiBackend
	eventMux       *event.TypeMux
	engine         consensus.Engine
	accountManager *accounts.Manager
	netRPCService  *ethapi.NetAPI

	p2pServer  *p2p.Server
	p2pConfig  *p2p.Config
	udpEnabled bool

	shutdownTracker *shutdowncheck.ShutdownTracker // Tracks if and when the node has shutdown ungracefully
}

// New creates an instance of the light client.
func New(stack *node.Node, config *ethconfig.Config) (*LightEthereum, error) {
	chainDb, err := stack.OpenDatabase("lightchaindata", config.DatabaseCache, config.DatabaseHandles, "eth/db/chaindata/", false)
	if err != nil {
		return nil, err
	}

	lesDb, err := stack.OpenDatabase("les.client", 0, 0, "eth/db/lesclient/", false)
	if err != nil {
		return nil, err
	}

	var overrides core.ChainOverrides
<<<<<<< HEAD

	if config.OverrideShanghai != nil {
		overrides.OverrideShanghai = config.OverrideShanghai
=======
	if config.OverrideCancun != nil {
		overrides.OverrideCancun = config.OverrideCancun
	}
	if config.OverrideVerkle != nil {
		overrides.OverrideVerkle = config.OverrideVerkle
>>>>>>> bed84606
	}

	chainConfig, genesisHash, genesisErr := core.SetupGenesisBlockWithOverride(chainDb, trie.NewDatabase(chainDb), config.Genesis, &overrides)
	if _, isCompat := genesisErr.(*params.ConfigCompatError); genesisErr != nil && !isCompat {
		return nil, genesisErr
	}
<<<<<<< HEAD

=======
	engine, err := ethconfig.CreateConsensusEngine(chainConfig, chainDb)
	if err != nil {
		return nil, err
	}
>>>>>>> bed84606
	log.Info("")
	log.Info(strings.Repeat("-", 153))

	for _, line := range strings.Split(chainConfig.Description(), "\n") {
		log.Info(line)
	}

	log.Info(strings.Repeat("-", 153))
	log.Info("")

	peers := newServerPeerSet()
	merger := consensus.NewMerger(chainDb)
	leth := &LightEthereum{
		lesCommons: lesCommons{
			genesis:     genesisHash,
			config:      config,
			chainConfig: chainConfig,
			iConfig:     light.DefaultClientIndexerConfig,
			chainDb:     chainDb,
			lesDb:       lesDb,
			closeCh:     make(chan struct{}),
		},
		peers:           peers,
		eventMux:        stack.EventMux(),
		reqDist:         newRequestDistributor(peers, &mclock.System{}),
		accountManager:  stack.AccountManager(),
		merger:          merger,
<<<<<<< HEAD
		engine:          ethconfig.CreateConsensusEngine(stack, chainConfig, config, &config.Ethash, chainConfig.Clique, nil, false, chainDb, nil),
=======
		engine:          engine,
>>>>>>> bed84606
		bloomRequests:   make(chan chan *bloombits.Retrieval),
		bloomIndexer:    core.NewBloomIndexer(chainDb, params.BloomBitsBlocksClient, params.HelperTrieConfirmations),
		p2pServer:       stack.Server(),
		p2pConfig:       &stack.Config().P2P,
		udpEnabled:      stack.Config().P2P.DiscoveryV5,
		shutdownTracker: shutdowncheck.NewShutdownTracker(chainDb),
	}

	var prenegQuery vfc.QueryFunc
	if leth.udpEnabled {
		prenegQuery = leth.prenegQuery
	}
<<<<<<< HEAD

	leth.serverPool, leth.serverPoolIterator = vfc.NewServerPool(lesDb, []byte("serverpool:"), time.Second, prenegQuery, &mclock.System{}, config.UltraLightServers, requestList)
=======
	leth.serverPool, leth.serverPoolIterator = vfc.NewServerPool(lesDb, []byte("serverpool:"), time.Second, prenegQuery, &mclock.System{}, nil, requestList)
>>>>>>> bed84606
	leth.serverPool.AddMetrics(suggestedTimeoutGauge, totalValueGauge, serverSelectableGauge, serverConnectedGauge, sessionValueMeter, serverDialedMeter)

	leth.retriever = newRetrieveManager(peers, leth.reqDist, leth.serverPool.GetTimeout)
	leth.relay = newLesTxRelay(peers, leth.retriever)

	leth.odr = NewLesOdr(chainDb, light.DefaultClientIndexerConfig, leth.peers, leth.retriever)
	leth.chtIndexer = light.NewChtIndexer(chainDb, leth.odr, params.CHTFrequency, params.HelperTrieConfirmations, config.LightNoPrune)
	leth.bloomTrieIndexer = light.NewBloomTrieIndexer(chainDb, leth.odr, params.BloomBitsBlocksClient, params.BloomTrieFrequency, config.LightNoPrune)
	leth.odr.SetIndexers(leth.chtIndexer, leth.bloomTrieIndexer, leth.bloomIndexer)

	// Note: NewLightChain adds the trusted checkpoint so it needs an ODR with
	// indexers already set but not started yet
<<<<<<< HEAD
	if leth.blockchain, err = light.NewLightChain(leth.odr, leth.chainConfig, leth.engine, checkpoint, whitelist.NewService(10)); err != nil {
=======
	if leth.blockchain, err = light.NewLightChain(leth.odr, leth.chainConfig, leth.engine); err != nil {
>>>>>>> bed84606
		return nil, err
	}

	leth.chainReader = leth.blockchain
	leth.txPool = light.NewTxPool(leth.chainConfig, leth.blockchain, leth.relay)

	// Note: AddChildIndexer starts the update process for the child
	leth.bloomIndexer.AddChildIndexer(leth.bloomTrieIndexer)
	leth.chtIndexer.Start(leth.blockchain)
	leth.bloomIndexer.Start(leth.blockchain)

	// Rewind the chain in case of an incompatible config upgrade.
	if compat, ok := genesisErr.(*params.ConfigCompatError); ok {
		log.Warn("Rewinding chain to upgrade configuration", "err", compat)

		if compat.RewindToTime > 0 {
			_ = leth.blockchain.SetHeadWithTimestamp(compat.RewindToTime)
		} else {
			_ = leth.blockchain.SetHead(compat.RewindToBlock)
		}

		rawdb.WriteChainConfig(chainDb, genesisHash, chainConfig)
	}

	leth.ApiBackend = &LesApiBackend{stack.Config().ExtRPCEnabled(), stack.Config().AllowUnprotectedTxs, leth, nil}

	gpoParams := config.GPO
	if gpoParams.Default == nil {
		gpoParams.Default = config.Miner.GasPrice
	}

	leth.ApiBackend.gpo = gasprice.NewOracle(leth.ApiBackend, gpoParams)

	leth.handler = newClientHandler(leth)
	leth.netRPCService = ethapi.NewNetAPI(leth.p2pServer, leth.config.NetworkId)

	// Register the backend on the node
	stack.RegisterAPIs(leth.APIs())
	stack.RegisterProtocols(leth.Protocols())
	stack.RegisterLifecycle(leth)

	// Successful startup; push a marker and check previous unclean shutdowns.
	leth.shutdownTracker.MarkStartup()

	return leth, nil
}

// VfluxRequest sends a batch of requests to the given node through discv5 UDP TalkRequest and returns the responses
func (s *LightEthereum) VfluxRequest(n *enode.Node, reqs vflux.Requests) vflux.Replies {
	if !s.udpEnabled {
		return nil
	}

	reqsEnc, _ := rlp.EncodeToBytes(&reqs)
	repliesEnc, _ := s.p2pServer.DiscV5.TalkRequest(s.serverPool.DialNode(n), "vfx", reqsEnc)

	var replies vflux.Replies

	if len(repliesEnc) == 0 || rlp.DecodeBytes(repliesEnc, &replies) != nil {
		return nil
	}

	return replies
}

// vfxVersion returns the version number of the "les" service subdomain of the vflux UDP
// service, as advertised in the ENR record
func (s *LightEthereum) vfxVersion(n *enode.Node) uint {
	if n.Seq() == 0 {
		var err error

		if !s.udpEnabled {
			return 0
		}

		if n, err = s.p2pServer.DiscV5.RequestENR(n); n != nil && err == nil && n.Seq() != 0 {
			s.serverPool.Persist(n)
		} else {
			return 0
		}
	}

	var les []rlp.RawValue
	if err := n.Load(enr.WithEntry("les", &les)); err != nil || len(les) < 1 {
		return 0
	}

	var version uint

	rlp.DecodeBytes(les[0], &version) // Ignore additional fields (for forward compatibility).

	return version
}

// prenegQuery sends a capacity query to the given server node to determine whether
// a connection slot is immediately available
func (s *LightEthereum) prenegQuery(n *enode.Node) int {
	if s.vfxVersion(n) < 1 {
		// UDP query not supported, always try TCP connection
		return 1
	}

	var requests vflux.Requests

	requests.Add("les", vflux.CapacityQueryName, vflux.CapacityQueryReq{
		Bias:      180,
		AddTokens: []vflux.IntOrInf{{}},
	})

	replies := s.VfluxRequest(n, requests)

	var cqr vflux.CapacityQueryReply

	if replies.Get(0, &cqr) != nil || len(cqr) != 1 { // Note: Get returns an error if replies is nil
		return -1
	}

	if cqr[0] > 0 {
		return 1
	}

	return 0
}

type LightDummyAPI struct{}

// Etherbase is the address that mining rewards will be sent to
func (s *LightDummyAPI) Etherbase() (common.Address, error) {
	return common.Address{}, errors.New("mining is not supported in light mode")
}

// Coinbase is the address that mining rewards will be sent to (alias for Etherbase)
func (s *LightDummyAPI) Coinbase() (common.Address, error) {
	return common.Address{}, errors.New("mining is not supported in light mode")
}

// Hashrate returns the POW hashrate
func (s *LightDummyAPI) Hashrate() hexutil.Uint {
	return 0
}

// Mining returns an indication if this node is currently mining.
func (s *LightDummyAPI) Mining() bool {
	return false
}

// APIs returns the collection of RPC services the ethereum package offers.
// NOTE, some of these services probably need to be moved to somewhere else.
func (s *LightEthereum) APIs() []rpc.API {
	apis := ethapi.GetAPIs(s.ApiBackend)
	apis = append(apis, s.engine.APIs(s.BlockChain().HeaderChain())...)

	return append(apis, []rpc.API{
		{
			Namespace: "eth",
			Service:   &LightDummyAPI{},
		}, {
			Namespace: "net",
			Service:   s.netRPCService,
		}, {
			Namespace: "vflux",
			Service:   s.serverPool.API(),
		},
	}...)
}

func (s *LightEthereum) ResetWithGenesisBlock(gb *types.Block) {
	s.blockchain.ResetWithGenesisBlock(gb)
}

func (s *LightEthereum) BlockChain() *light.LightChain { return s.blockchain }
func (s *LightEthereum) TxPool() *light.TxPool         { return s.txPool }
func (s *LightEthereum) Engine() consensus.Engine      { return s.engine }
func (s *LightEthereum) LesVersion() int               { return int(ClientProtocolVersions[0]) }
func (s *LightEthereum) EventMux() *event.TypeMux      { return s.eventMux }
func (s *LightEthereum) Merger() *consensus.Merger     { return s.merger }

// Protocols returns all the currently configured network protocols to start.
func (s *LightEthereum) Protocols() []p2p.Protocol {
	return s.makeProtocols(ClientProtocolVersions, s.handler.runPeer, func(id enode.ID) interface{} {
		if p := s.peers.peer(id.String()); p != nil {
			return p.Info()
		}

		return nil
	}, s.serverPoolIterator)
}

// Start implements node.Lifecycle, starting all internal goroutines needed by the
// light ethereum protocol implementation.
func (s *LightEthereum) Start() error {
	log.Warn("Light client mode is an experimental feature")

	// Regularly update shutdown marker
	s.shutdownTracker.Start()

	if s.udpEnabled && s.p2pServer.DiscV5 == nil {
		s.udpEnabled = false

		log.Error("Discovery v5 is not initialized")
	}

	discovery, err := s.setupDiscovery()
	if err != nil {
		return err
	}

	s.serverPool.AddSource(discovery)
	s.serverPool.Start()
	// Start bloom request workers.
	s.wg.Add(bloomServiceThreads)
	s.startBloomHandlers(params.BloomBitsBlocksClient)

	return nil
}

// Stop implements node.Lifecycle, terminating all internal goroutines used by the
// Ethereum protocol.
func (s *LightEthereum) Stop() error {
	close(s.closeCh)
	s.serverPool.Stop()
	s.peers.close()
	s.reqDist.close()
	s.odr.Stop()
	s.relay.Stop()
	s.bloomIndexer.Close()
	s.chtIndexer.Close()
	s.blockchain.Stop()
	s.handler.stop()
	s.txPool.Stop()
	s.engine.Close()
	s.eventMux.Stop()
	// Clean shutdown marker as the last thing before closing db
	s.shutdownTracker.Stop()

	s.chainDb.Close()
	s.lesDb.Close()
	s.wg.Wait()
	log.Info("Light ethereum stopped")

	return nil
}<|MERGE_RESOLUTION|>--- conflicted
+++ resolved
@@ -95,31 +95,15 @@
 	}
 
 	var overrides core.ChainOverrides
-<<<<<<< HEAD
 
 	if config.OverrideShanghai != nil {
 		overrides.OverrideShanghai = config.OverrideShanghai
-=======
-	if config.OverrideCancun != nil {
-		overrides.OverrideCancun = config.OverrideCancun
-	}
-	if config.OverrideVerkle != nil {
-		overrides.OverrideVerkle = config.OverrideVerkle
->>>>>>> bed84606
 	}
 
 	chainConfig, genesisHash, genesisErr := core.SetupGenesisBlockWithOverride(chainDb, trie.NewDatabase(chainDb), config.Genesis, &overrides)
 	if _, isCompat := genesisErr.(*params.ConfigCompatError); genesisErr != nil && !isCompat {
 		return nil, genesisErr
 	}
-<<<<<<< HEAD
-
-=======
-	engine, err := ethconfig.CreateConsensusEngine(chainConfig, chainDb)
-	if err != nil {
-		return nil, err
-	}
->>>>>>> bed84606
 	log.Info("")
 	log.Info(strings.Repeat("-", 153))
 
@@ -147,11 +131,7 @@
 		reqDist:         newRequestDistributor(peers, &mclock.System{}),
 		accountManager:  stack.AccountManager(),
 		merger:          merger,
-<<<<<<< HEAD
 		engine:          ethconfig.CreateConsensusEngine(stack, chainConfig, config, &config.Ethash, chainConfig.Clique, nil, false, chainDb, nil),
-=======
-		engine:          engine,
->>>>>>> bed84606
 		bloomRequests:   make(chan chan *bloombits.Retrieval),
 		bloomIndexer:    core.NewBloomIndexer(chainDb, params.BloomBitsBlocksClient, params.HelperTrieConfirmations),
 		p2pServer:       stack.Server(),
@@ -164,12 +144,8 @@
 	if leth.udpEnabled {
 		prenegQuery = leth.prenegQuery
 	}
-<<<<<<< HEAD
 
 	leth.serverPool, leth.serverPoolIterator = vfc.NewServerPool(lesDb, []byte("serverpool:"), time.Second, prenegQuery, &mclock.System{}, config.UltraLightServers, requestList)
-=======
-	leth.serverPool, leth.serverPoolIterator = vfc.NewServerPool(lesDb, []byte("serverpool:"), time.Second, prenegQuery, &mclock.System{}, nil, requestList)
->>>>>>> bed84606
 	leth.serverPool.AddMetrics(suggestedTimeoutGauge, totalValueGauge, serverSelectableGauge, serverConnectedGauge, sessionValueMeter, serverDialedMeter)
 
 	leth.retriever = newRetrieveManager(peers, leth.reqDist, leth.serverPool.GetTimeout)
@@ -182,11 +158,7 @@
 
 	// Note: NewLightChain adds the trusted checkpoint so it needs an ODR with
 	// indexers already set but not started yet
-<<<<<<< HEAD
 	if leth.blockchain, err = light.NewLightChain(leth.odr, leth.chainConfig, leth.engine, checkpoint, whitelist.NewService(10)); err != nil {
-=======
-	if leth.blockchain, err = light.NewLightChain(leth.odr, leth.chainConfig, leth.engine); err != nil {
->>>>>>> bed84606
 		return nil, err
 	}
 
