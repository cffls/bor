// Copyright 2016 The go-ethereum Authors
// This file is part of the go-ethereum library.
//
// The go-ethereum library is free software: you can redistribute it and/or modify
// it under the terms of the GNU Lesser General Public License as published by
// the Free Software Foundation, either version 3 of the License, or
// (at your option) any later version.
//
// The go-ethereum library is distributed in the hope that it will be useful,
// but WITHOUT ANY WARRANTY; without even the implied warranty of
// MERCHANTABILITY or FITNESS FOR A PARTICULAR PURPOSE. See the
// GNU Lesser General Public License for more details.
//
// You should have received a copy of the GNU Lesser General Public License
// along with the go-ethereum library. If not, see <http://www.gnu.org/licenses/>.

package les

import (
	"context"
	"errors"
	"math/big"
	"time"

	"github.com/ethereum/go-ethereum"
	"github.com/ethereum/go-ethereum/accounts"
	"github.com/ethereum/go-ethereum/common"
	"github.com/ethereum/go-ethereum/consensus"
	"github.com/ethereum/go-ethereum/core"
	"github.com/ethereum/go-ethereum/core/bloombits"
	"github.com/ethereum/go-ethereum/core/rawdb"
	"github.com/ethereum/go-ethereum/core/state"
	"github.com/ethereum/go-ethereum/core/types"
	"github.com/ethereum/go-ethereum/core/vm"
	"github.com/ethereum/go-ethereum/eth/gasprice"
	"github.com/ethereum/go-ethereum/eth/tracers"
	"github.com/ethereum/go-ethereum/ethdb"
	"github.com/ethereum/go-ethereum/event"
	"github.com/ethereum/go-ethereum/light"
	"github.com/ethereum/go-ethereum/params"
	"github.com/ethereum/go-ethereum/rpc"
)

type LesApiBackend struct {
	extRPCEnabled       bool
	allowUnprotectedTxs bool
	eth                 *LightEthereum
	gpo                 *gasprice.Oracle
}

func (b *LesApiBackend) ChainConfig() *params.ChainConfig {
	return b.eth.chainConfig
}

func (b *LesApiBackend) CurrentBlock() *types.Header {
	return b.eth.BlockChain().CurrentHeader()
}

func (b *LesApiBackend) SetHead(number uint64) {
	b.eth.handler.downloader.Cancel()
	b.eth.blockchain.SetHead(number)
}

func (b *LesApiBackend) HeaderByNumber(ctx context.Context, number rpc.BlockNumber) (*types.Header, error) {
	// Return the latest current as the pending one since there
	// is no pending notion in the light client. TODO(rjl493456442)
	// unify the behavior of `HeaderByNumber` and `PendingBlockAndReceipts`.
	if number == rpc.PendingBlockNumber {
		return b.eth.blockchain.CurrentHeader(), nil
	}
	if number == rpc.LatestBlockNumber {
		return b.eth.blockchain.CurrentHeader(), nil
	}
	return b.eth.blockchain.GetHeaderByNumberOdr(ctx, uint64(number))
}

func (b *LesApiBackend) HeaderByNumberOrHash(ctx context.Context, blockNrOrHash rpc.BlockNumberOrHash) (*types.Header, error) {
	if blockNr, ok := blockNrOrHash.Number(); ok {
		return b.HeaderByNumber(ctx, blockNr)
	}
	if hash, ok := blockNrOrHash.Hash(); ok {
		header, err := b.HeaderByHash(ctx, hash)
		if err != nil {
			return nil, err
		}
		if header == nil {
			return nil, errors.New("header for hash not found")
		}
		if blockNrOrHash.RequireCanonical && b.eth.blockchain.GetCanonicalHash(header.Number.Uint64()) != hash {
			return nil, errors.New("hash is not currently canonical")
		}
		return header, nil
	}
	return nil, errors.New("invalid arguments; neither block nor hash specified")
}

func (b *LesApiBackend) HeaderByHash(ctx context.Context, hash common.Hash) (*types.Header, error) {
	return b.eth.blockchain.GetHeaderByHash(hash), nil
}

func (b *LesApiBackend) BlockByNumber(ctx context.Context, number rpc.BlockNumber) (*types.Block, error) {
	header, err := b.HeaderByNumber(ctx, number)
	if header == nil || err != nil {
		return nil, err
	}
	return b.BlockByHash(ctx, header.Hash())
}

func (b *LesApiBackend) BlockByHash(ctx context.Context, hash common.Hash) (*types.Block, error) {
	return b.eth.blockchain.GetBlockByHash(ctx, hash)
}

func (b *LesApiBackend) BlockByNumberOrHash(ctx context.Context, blockNrOrHash rpc.BlockNumberOrHash) (*types.Block, error) {
	if blockNr, ok := blockNrOrHash.Number(); ok {
		return b.BlockByNumber(ctx, blockNr)
	}
	if hash, ok := blockNrOrHash.Hash(); ok {
		block, err := b.BlockByHash(ctx, hash)
		if err != nil {
			return nil, err
		}
		if block == nil {
			return nil, errors.New("header found, but block body is missing")
		}
		if blockNrOrHash.RequireCanonical && b.eth.blockchain.GetCanonicalHash(block.NumberU64()) != hash {
			return nil, errors.New("hash is not currently canonical")
		}
		return block, nil
	}
	return nil, errors.New("invalid arguments; neither block nor hash specified")
}

func (b *LesApiBackend) GetBody(ctx context.Context, hash common.Hash, number rpc.BlockNumber) (*types.Body, error) {
	return light.GetBody(ctx, b.eth.odr, hash, uint64(number))
}

func (b *LesApiBackend) PendingBlockAndReceipts() (*types.Block, types.Receipts) {
	return nil, nil
}

func (b *LesApiBackend) StateAndHeaderByNumber(ctx context.Context, number rpc.BlockNumber) (*state.StateDB, *types.Header, error) {
	header, err := b.HeaderByNumber(ctx, number)
	if err != nil {
		return nil, nil, err
	}
	if header == nil {
		return nil, nil, errors.New("header not found")
	}
	return light.NewState(ctx, header, b.eth.odr), header, nil
}

func (b *LesApiBackend) StateAndHeaderByNumberOrHash(ctx context.Context, blockNrOrHash rpc.BlockNumberOrHash) (*state.StateDB, *types.Header, error) {
	if blockNr, ok := blockNrOrHash.Number(); ok {
		return b.StateAndHeaderByNumber(ctx, blockNr)
	}
	if hash, ok := blockNrOrHash.Hash(); ok {
		header := b.eth.blockchain.GetHeaderByHash(hash)
		if header == nil {
			return nil, nil, errors.New("header for hash not found")
		}
		if blockNrOrHash.RequireCanonical && b.eth.blockchain.GetCanonicalHash(header.Number.Uint64()) != hash {
			return nil, nil, errors.New("hash is not currently canonical")
		}
		return light.NewState(ctx, header, b.eth.odr), header, nil
	}
	return nil, nil, errors.New("invalid arguments; neither block nor hash specified")
}

func (b *LesApiBackend) GetReceipts(ctx context.Context, hash common.Hash) (types.Receipts, error) {
	if number := rawdb.ReadHeaderNumber(b.eth.chainDb, hash); number != nil {
		return light.GetBlockReceipts(ctx, b.eth.odr, hash, *number)
	}
	return nil, nil
}

func (b *LesApiBackend) GetLogs(ctx context.Context, hash common.Hash, number uint64) ([][]*types.Log, error) {
	return light.GetBlockLogs(ctx, b.eth.odr, hash, number)
}

func (b *LesApiBackend) GetTd(ctx context.Context, hash common.Hash) *big.Int {
	if number := rawdb.ReadHeaderNumber(b.eth.chainDb, hash); number != nil {
		return b.eth.blockchain.GetTdOdr(ctx, hash, *number)
	}
	return nil
}

func (b *LesApiBackend) GetEVM(ctx context.Context, msg *core.Message, state *state.StateDB, header *types.Header, vmConfig *vm.Config) (*vm.EVM, func() error, error) {
	if vmConfig == nil {
		vmConfig = new(vm.Config)
	}
	txContext := core.NewEVMTxContext(msg)
	context := core.NewEVMBlockContext(header, b.eth.blockchain, nil)
	return vm.NewEVM(context, txContext, state, b.eth.chainConfig, *vmConfig), state.Error, nil
}

func (b *LesApiBackend) SendTx(ctx context.Context, signedTx *types.Transaction) error {
	return b.eth.txPool.Add(ctx, signedTx)
}

func (b *LesApiBackend) RemoveTx(txHash common.Hash) {
	b.eth.txPool.RemoveTx(txHash)
}

func (b *LesApiBackend) GetPoolTransactions() (types.Transactions, error) {
	return b.eth.txPool.GetTransactions()
}

func (b *LesApiBackend) GetPoolTransaction(txHash common.Hash) *types.Transaction {
	return b.eth.txPool.GetTransaction(txHash)
}

func (b *LesApiBackend) GetTransaction(ctx context.Context, txHash common.Hash) (*types.Transaction, common.Hash, uint64, uint64, error) {
	return light.GetTransaction(ctx, b.eth.odr, txHash)
}

func (b *LesApiBackend) GetPoolNonce(ctx context.Context, addr common.Address) (uint64, error) {
	return b.eth.txPool.GetNonce(ctx, addr)
}

func (b *LesApiBackend) Stats() (pending int, queued int) {
	return b.eth.txPool.Stats(), 0
}

func (b *LesApiBackend) TxPoolContent() (map[common.Address]types.Transactions, map[common.Address]types.Transactions) {
	return b.eth.txPool.Content()
}

func (b *LesApiBackend) TxPoolContentFrom(addr common.Address) (types.Transactions, types.Transactions) {
	return b.eth.txPool.ContentFrom(addr)
}

func (b *LesApiBackend) SubscribeNewTxsEvent(ch chan<- core.NewTxsEvent) event.Subscription {
	return b.eth.txPool.SubscribeNewTxsEvent(ch)
}

func (b *LesApiBackend) SubscribeChainEvent(ch chan<- core.ChainEvent) event.Subscription {
	return b.eth.blockchain.SubscribeChainEvent(ch)
}

func (b *LesApiBackend) SubscribeChainHeadEvent(ch chan<- core.ChainHeadEvent) event.Subscription {
	return b.eth.blockchain.SubscribeChainHeadEvent(ch)
}

func (b *LesApiBackend) SubscribeChainSideEvent(ch chan<- core.ChainSideEvent) event.Subscription {
	return b.eth.blockchain.SubscribeChainSideEvent(ch)
}

func (b *LesApiBackend) SubscribeLogsEvent(ch chan<- []*types.Log) event.Subscription {
	return b.eth.blockchain.SubscribeLogsEvent(ch)
}

func (b *LesApiBackend) SubscribePendingLogsEvent(ch chan<- []*types.Log) event.Subscription {
	return event.NewSubscription(func(quit <-chan struct{}) error {
		<-quit
		return nil
	})
}

func (b *LesApiBackend) SubscribeRemovedLogsEvent(ch chan<- core.RemovedLogsEvent) event.Subscription {
	return b.eth.blockchain.SubscribeRemovedLogsEvent(ch)
}

func (b *LesApiBackend) SyncProgress() ethereum.SyncProgress {
	return b.eth.Downloader().Progress()
}

func (b *LesApiBackend) ProtocolVersion() int {
	return b.eth.LesVersion() + 10000
}

func (b *LesApiBackend) SuggestGasTipCap(ctx context.Context) (*big.Int, error) {
	return b.gpo.SuggestTipCap(ctx)
}

func (b *LesApiBackend) FeeHistory(ctx context.Context, blockCount uint64, lastBlock rpc.BlockNumber, rewardPercentiles []float64) (firstBlock *big.Int, reward [][]*big.Int, baseFee []*big.Int, gasUsedRatio []float64, err error) {
	return b.gpo.FeeHistory(ctx, blockCount, lastBlock, rewardPercentiles)
}

func (b *LesApiBackend) ChainDb() ethdb.Database {
	return b.eth.chainDb
}

func (b *LesApiBackend) AccountManager() *accounts.Manager {
	return b.eth.accountManager
}

func (b *LesApiBackend) ExtRPCEnabled() bool {
	return b.extRPCEnabled
}

func (b *LesApiBackend) UnprotectedAllowed() bool {
	return b.allowUnprotectedTxs
}

func (b *LesApiBackend) RPCGasCap() uint64 {
	return b.eth.config.RPCGasCap
}

func (b *LesApiBackend) RPCRpcReturnDataLimit() uint64 {
	return b.eth.config.RPCReturnDataLimit
}

func (b *LesApiBackend) RPCEVMTimeout() time.Duration {
	return b.eth.config.RPCEVMTimeout
}

func (b *LesApiBackend) RPCTxFeeCap() float64 {
	return b.eth.config.RPCTxFeeCap
}

func (b *LesApiBackend) BloomStatus() (uint64, uint64) {
	if b.eth.bloomIndexer == nil {
		return 0, 0
	}
	sections, _, _ := b.eth.bloomIndexer.Sections()
	return params.BloomBitsBlocksClient, sections
}

func (b *LesApiBackend) ServiceFilter(ctx context.Context, session *bloombits.MatcherSession) {
	for i := 0; i < bloomFilterThreads; i++ {
		go session.Multiplex(bloomRetrievalBatch, bloomRetrievalWait, b.eth.bloomRequests)
	}
}

func (b *LesApiBackend) Engine() consensus.Engine {
	return b.eth.engine
}

func (b *LesApiBackend) CurrentHeader() *types.Header {
	return b.eth.blockchain.CurrentHeader()
}

<<<<<<< HEAD
func (b *LesApiBackend) StateAtBlock(ctx context.Context, block *types.Block, reexec uint64, base *state.StateDB, checkLive bool, preferDisk bool) (*state.StateDB, error) {
=======
func (b *LesApiBackend) StateAtBlock(ctx context.Context, block *types.Block, reexec uint64, base *state.StateDB, readOnly bool, preferDisk bool) (*state.StateDB, tracers.StateReleaseFunc, error) {
>>>>>>> ea9e62ca
	return b.eth.stateAtBlock(ctx, block, reexec)
}

func (b *LesApiBackend) StateAtTransaction(ctx context.Context, block *types.Block, txIndex int, reexec uint64) (*core.Message, vm.BlockContext, *state.StateDB, tracers.StateReleaseFunc, error) {
	return b.eth.stateAtTransaction(ctx, block, txIndex, reexec)
}

//
// Bor related functions
//

func (b *LesApiBackend) GetBorBlockReceipt(ctx context.Context, hash common.Hash) (*types.Receipt, error) {
	return nil, errors.New("not implemented")
}

func (b *LesApiBackend) GetBorBlockLogs(ctx context.Context, hash common.Hash) ([]*types.Log, error) {
	return nil, errors.New("not implemented")
}

func (b *LesApiBackend) GetBorBlockTransaction(ctx context.Context, txHash common.Hash) (*types.Transaction, common.Hash, uint64, uint64, error) {
	return nil, common.Hash{}, 0, 0, errors.New("not implemented")
}

func (b *LesApiBackend) GetBorBlockTransactionWithBlockHash(ctx context.Context, txHash common.Hash, blockHash common.Hash) (*types.Transaction, common.Hash, uint64, uint64, error) {
	return nil, common.Hash{}, 0, 0, errors.New("not implemented")
}

func (b *LesApiBackend) GetCheckpointWhitelist() map[uint64]common.Hash {
	return nil
}

func (b *LesApiBackend) PurgeCheckpointWhitelist() {
}<|MERGE_RESOLUTION|>--- conflicted
+++ resolved
@@ -330,11 +330,7 @@
 	return b.eth.blockchain.CurrentHeader()
 }
 
-<<<<<<< HEAD
-func (b *LesApiBackend) StateAtBlock(ctx context.Context, block *types.Block, reexec uint64, base *state.StateDB, checkLive bool, preferDisk bool) (*state.StateDB, error) {
-=======
 func (b *LesApiBackend) StateAtBlock(ctx context.Context, block *types.Block, reexec uint64, base *state.StateDB, readOnly bool, preferDisk bool) (*state.StateDB, tracers.StateReleaseFunc, error) {
->>>>>>> ea9e62ca
 	return b.eth.stateAtBlock(ctx, block, reexec)
 }
 
