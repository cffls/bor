--- conflicted
+++ resolved
@@ -18,7 +18,6 @@
 
 import (
 	"errors"
-	"fmt"
 	"sync"
 	"time"
 
@@ -35,6 +34,7 @@
 	"github.com/ethereum/go-ethereum/log"
 	"github.com/ethereum/go-ethereum/metrics"
 	"github.com/ethereum/go-ethereum/p2p"
+	"github.com/ethereum/go-ethereum/rlp"
 	"github.com/ethereum/go-ethereum/trie"
 )
 
@@ -393,7 +393,6 @@
 	if err != nil {
 		return types.StateAccount{}, err
 	}
-<<<<<<< HEAD
 
 	blob, err := trie.Get(hash[:])
 	if err != nil {
@@ -406,16 +405,6 @@
 	}
 
 	return acc, nil
-=======
-	acc, err := trie.GetAccount(addr)
-	if err != nil {
-		return types.StateAccount{}, err
-	}
-	if acc == nil {
-		return types.StateAccount{}, fmt.Errorf("account %#x is not present", addr)
-	}
-	return *acc, nil
->>>>>>> bed84606
 }
 
 // GetHelperTrie returns the post-processed trie root for the given trie ID and section index
