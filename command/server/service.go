package server

import (
	"context"
	"fmt"
	"math/big"
	"reflect"
	"strings"

	"github.com/ethereum/go-ethereum/command/server/pprof"
	"github.com/ethereum/go-ethereum/command/server/proto"
<<<<<<< HEAD
=======
	"github.com/ethereum/go-ethereum/core"
>>>>>>> bbdd7efc
	"github.com/ethereum/go-ethereum/core/types"
	"github.com/ethereum/go-ethereum/p2p"
	"github.com/ethereum/go-ethereum/p2p/enode"
	gproto "github.com/golang/protobuf/proto"
	"github.com/golang/protobuf/ptypes/empty"
	grpc_net_conn "github.com/mitchellh/go-grpc-net-conn"
)

func (s *Server) Pprof(req *proto.PprofRequest, stream proto.Bor_PprofServer) error {
	var payload []byte
	var headers map[string]string
	var err error

	ctx := context.Background()
	switch req.Type {
	case proto.PprofRequest_CPU:
		payload, headers, err = pprof.CPUProfile(ctx, int(req.Seconds))
	case proto.PprofRequest_TRACE:
		payload, headers, err = pprof.Trace(ctx, int(req.Seconds))
	case proto.PprofRequest_LOOKUP:
		payload, headers, err = pprof.Profile(req.Profile, 0, 0)
	}
	if err != nil {
		return err
	}

	// open the stream and send the headers
	err = stream.Send(&proto.PprofResponse{
		Event: &proto.PprofResponse_Open_{
			Open: &proto.PprofResponse_Open{
				Headers: headers,
				Size:    int64(len(payload)),
			},
		},
	})
	if err != nil {
		return err
	}

	// Wrap our conn around the response.
	conn := &grpc_net_conn.Conn{
		Stream:  stream,
		Request: &proto.PprofResponse_Input{},
		Encode: grpc_net_conn.SimpleEncoder(func(msg gproto.Message) *[]byte {
			return &msg.(*proto.PprofResponse_Input).Data
		}),
	}
	if _, err := conn.Write(payload); err != nil {
		return err
	}

	// send the eof
	err = stream.Send(&proto.PprofResponse{
		Event: &proto.PprofResponse_Eof{},
	})
	if err != nil {
		return err
	}
	return nil
}

func (s *Server) PeersAdd(ctx context.Context, req *proto.PeersAddRequest) (*proto.PeersAddResponse, error) {
	node, err := enode.Parse(enode.ValidSchemes, req.Enode)
	if err != nil {
		return nil, fmt.Errorf("invalid enode: %v", err)
	}
	srv := s.node.Server()
	if req.Trusted {
		srv.AddTrustedPeer(node)
	} else {
		srv.AddPeer(node)
	}
	return &proto.PeersAddResponse{}, nil
}

func (s *Server) PeersRemove(ctx context.Context, req *proto.PeersRemoveRequest) (*proto.PeersRemoveResponse, error) {
	node, err := enode.Parse(enode.ValidSchemes, req.Enode)
	if err != nil {
		return nil, fmt.Errorf("invalid enode: %v", err)
	}
	srv := s.node.Server()
	if req.Trusted {
		srv.RemoveTrustedPeer(node)
	} else {
		srv.RemovePeer(node)
	}
	return &proto.PeersRemoveResponse{}, nil
}

func (s *Server) PeersList(ctx context.Context, req *proto.PeersListRequest) (*proto.PeersListResponse, error) {
	resp := &proto.PeersListResponse{}

	peers := s.node.Server().PeersInfo()
	for _, p := range peers {
		resp.Peers = append(resp.Peers, peerInfoToPeer(p))
	}
	return resp, nil
}

func (s *Server) PeersStatus(ctx context.Context, req *proto.PeersStatusRequest) (*proto.PeersStatusResponse, error) {
	var peerInfo *p2p.PeerInfo
	for _, p := range s.node.Server().PeersInfo() {
		if strings.HasPrefix(p.ID, req.Enode) {
			if peerInfo != nil {
				return nil, fmt.Errorf("more than one peer with the same prefix")
			}
			peerInfo = p
		}
	}
	resp := &proto.PeersStatusResponse{}
	if peerInfo != nil {
		resp.Peer = peerInfoToPeer(peerInfo)
	}
	return resp, nil
}

func peerInfoToPeer(info *p2p.PeerInfo) *proto.Peer {
	return &proto.Peer{
		Id:      info.ID,
		Enode:   info.Enode,
		Enr:     info.ENR,
		Caps:    info.Caps,
		Name:    info.Name,
		Trusted: info.Network.Trusted,
		Static:  info.Network.Static,
	}
}

func (s *Server) ChainSetHead(ctx context.Context, req *proto.ChainSetHeadRequest) (*proto.ChainSetHeadResponse, error) {
	s.backend.APIBackend.SetHead(req.Number)
	return &proto.ChainSetHeadResponse{}, nil
}

<<<<<<< HEAD
func (s *Server) Status(ctx context.Context, _ *empty.Empty) (*proto.StatusResponse, error) {
	apiBackend := s.backend.APIBackend
	syncProgress := apiBackend.SyncProgress()

	resp := &proto.StatusResponse{
		CurrentHeader: headerToProtoHeader(apiBackend.CurrentHeader()),
		CurrentBlock:  headerToProtoHeader(apiBackend.CurrentBlock().Header()),
		NumPeers:      int64(len(s.node.Server().PeersInfo())),
		SyncMode:      s.config.SyncMode,
		Syncing: &proto.StatusResponse_Syncing{
			StartingBlock: int64(syncProgress.StartingBlock),
			HighestBlock:  int64(syncProgress.HighestBlock),
			CurrentBlock:  int64(syncProgress.CurrentBlock),
		},
		Forks: gatherForks(s.config.chain.Genesis.Config, s.config.chain.Genesis.Config.Bor),
	}
	return resp, nil
}

func headerToProtoHeader(h *types.Header) *proto.Header {
	return &proto.Header{
		Hash:   h.Hash().String(),
		Number: h.Number.Uint64(),
	}
}

var bigIntT = reflect.TypeOf(new(big.Int)).Kind()

// gatherForks gathers all the fork numbers via reflection
func gatherForks(configList ...interface{}) []*proto.StatusResponse_Fork {
	var forks []*proto.StatusResponse_Fork

	for _, config := range configList {
		kind := reflect.TypeOf(config)
		for kind.Kind() == reflect.Ptr {
			kind = kind.Elem()
		}

		skip := "DAOForkBlock"

		conf := reflect.ValueOf(config).Elem()
		for i := 0; i < kind.NumField(); i++ {
			// Fetch the next field and skip non-fork rules
			field := kind.Field(i)
			if strings.Contains(field.Name, skip) {
				continue
			}
			if !strings.HasSuffix(field.Name, "Block") {
				continue
			}

			fork := &proto.StatusResponse_Fork{
				Name: strings.TrimSuffix(field.Name, "Block"),
			}

			val := conf.Field(i)
			switch field.Type.Kind() {
			case bigIntT:
				rule := val.Interface().(*big.Int)
				if rule != nil {
					fork.Block = rule.Int64()
				} else {
					fork.Disabled = true
				}
			case reflect.Uint64:
				fork.Block = int64(val.Uint())

			default:
				continue
			}

			forks = append(forks, fork)
		}
	}
	return forks
=======
func convertBlockToBlockStub(blocks []*types.Block) []*proto.BlockStub {

	var blockStubs []*proto.BlockStub

	for _, block := range blocks {
		blockStub := &proto.BlockStub{
			Hash:   block.Hash().String(),
			Number: block.NumberU64(),
		}
		blockStubs = append(blockStubs, blockStub)
	}

	return blockStubs
}

func (s *Server) ChainWatch(req *proto.ChainWatchRequest, reply proto.Bor_ChainWatchServer) error {

	chain2HeadChanSize := 10

	chain2HeadCh := make(chan core.Chain2HeadEvent, chain2HeadChanSize)
	headSub := s.backend.APIBackend.SubscribeChain2HeadEvent(chain2HeadCh)
	defer headSub.Unsubscribe()

	for {
		msg := <-chain2HeadCh

		err := reply.Send(&proto.ChainWatchResponse{Type: msg.Type,
			Newchain: convertBlockToBlockStub(msg.NewChain),
			Oldchain: convertBlockToBlockStub(msg.OldChain),
		})
		if err != nil {
			return err
		}
	}
>>>>>>> bbdd7efc
}<|MERGE_RESOLUTION|>--- conflicted
+++ resolved
@@ -9,10 +9,7 @@
 
 	"github.com/ethereum/go-ethereum/command/server/pprof"
 	"github.com/ethereum/go-ethereum/command/server/proto"
-<<<<<<< HEAD
-=======
 	"github.com/ethereum/go-ethereum/core"
->>>>>>> bbdd7efc
 	"github.com/ethereum/go-ethereum/core/types"
 	"github.com/ethereum/go-ethereum/p2p"
 	"github.com/ethereum/go-ethereum/p2p/enode"
@@ -146,7 +143,6 @@
 	return &proto.ChainSetHeadResponse{}, nil
 }
 
-<<<<<<< HEAD
 func (s *Server) Status(ctx context.Context, _ *empty.Empty) (*proto.StatusResponse, error) {
 	apiBackend := s.backend.APIBackend
 	syncProgress := apiBackend.SyncProgress()
@@ -222,7 +218,8 @@
 		}
 	}
 	return forks
-=======
+}
+
 func convertBlockToBlockStub(blocks []*types.Block) []*proto.BlockStub {
 
 	var blockStubs []*proto.BlockStub
@@ -257,5 +254,4 @@
 			return err
 		}
 	}
->>>>>>> bbdd7efc
 }