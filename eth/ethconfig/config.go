--- conflicted
+++ resolved
@@ -38,11 +38,8 @@
 	"github.com/ethereum/go-ethereum/eth/downloader"
 	"github.com/ethereum/go-ethereum/eth/gasprice"
 	"github.com/ethereum/go-ethereum/ethdb"
-<<<<<<< HEAD
 	"github.com/ethereum/go-ethereum/internal/ethapi"
 	"github.com/ethereum/go-ethereum/log"
-=======
->>>>>>> bed84606
 	"github.com/ethereum/go-ethereum/miner"
 	"github.com/ethereum/go-ethereum/params"
 )
@@ -69,59 +66,6 @@
 
 // Defaults contains default settings for use on the Ethereum main net.
 var Defaults = Config{
-<<<<<<< HEAD
-	SyncMode: downloader.SnapSync,
-	Ethash: ethash.Config{
-		CacheDir:         "ethash",
-		CachesInMem:      2,
-		CachesOnDisk:     3,
-		CachesLockMmap:   false,
-		DatasetsInMem:    1,
-		DatasetsOnDisk:   2,
-		DatasetsLockMmap: false,
-	},
-	NetworkId:               1,
-	TxLookupLimit:           2350000,
-	LightPeers:              100,
-	UltraLightFraction:      75,
-	DatabaseCache:           512,
-	TrieCleanCache:          154,
-	TrieCleanCacheJournal:   "triecache",
-	TrieCleanCacheRejournal: 60 * time.Minute,
-	TrieDirtyCache:          256,
-	TrieTimeout:             60 * time.Minute,
-	SnapshotCache:           102,
-	FilterLogCacheSize:      32,
-	Miner:                   miner.DefaultConfig,
-	TxPool:                  txpool.DefaultConfig,
-	RPCGasCap:               50000000,
-	RPCReturnDataLimit:      100000,
-	RPCEVMTimeout:           5 * time.Second,
-	GPO:                     FullNodeGPO,
-	RPCTxFeeCap:             5, // 1 ether
-}
-
-func init() {
-	home := os.Getenv("HOME")
-	if home == "" {
-		if user, err := user.Current(); err == nil {
-			home = user.HomeDir
-		}
-	}
-
-	if runtime.GOOS == "darwin" {
-		Defaults.Ethash.DatasetDir = filepath.Join(home, "Library", "Ethash")
-	} else if runtime.GOOS == "windows" {
-		localappdata := os.Getenv("LOCALAPPDATA")
-		if localappdata != "" {
-			Defaults.Ethash.DatasetDir = filepath.Join(localappdata, "Ethash")
-		} else {
-			Defaults.Ethash.DatasetDir = filepath.Join(home, "AppData", "Local", "Ethash")
-		}
-	} else {
-		Defaults.Ethash.DatasetDir = filepath.Join(home, ".ethash")
-	}
-=======
 	SyncMode:           downloader.SnapSync,
 	NetworkId:          1,
 	TxLookupLimit:      2350000,
@@ -139,7 +83,6 @@
 	RPCEVMTimeout:      5 * time.Second,
 	GPO:                FullNodeGPO,
 	RPCTxFeeCap:        1, // 1 ether
->>>>>>> bed84606
 }
 
 //go:generate go run github.com/fjl/gencodec -type Config -formats toml -out gen_config.go
@@ -183,22 +126,11 @@
 	DatabaseCache      int
 	DatabaseFreezer    string
 
-<<<<<<< HEAD
-	TrieCleanCache          int
-	TrieCleanCacheJournal   string        `toml:",omitempty"` // Disk journal directory for trie cache to survive node restarts
-	TrieCleanCacheRejournal time.Duration `toml:",omitempty"` // Time interval to regenerate the journal for clean cache
-	TrieDirtyCache          int
-	TrieTimeout             time.Duration
-	SnapshotCache           int
-	Preimages               bool
-	TriesInMemory           uint64
-=======
 	TrieCleanCache int
 	TrieDirtyCache int
 	TrieTimeout    time.Duration
 	SnapshotCache  int
 	Preimages      bool
->>>>>>> bed84606
 
 	// This is the number of blocks for which logs will be cached in the filter system.
 	FilterLogCacheSize int
@@ -235,11 +167,6 @@
 	// OverrideCancun (TODO: remove after the fork)
 	OverrideCancun *uint64 `toml:",omitempty"`
 
-<<<<<<< HEAD
-	// TODO marcello double check
-	// OverrideShanghai (TODO: remove after the fork)
-	OverrideShanghai *uint64 `toml:",omitempty"`
-
 	// URL to connect to Heimdall node
 	HeimdallURL string
 
@@ -266,15 +193,17 @@
 
 	// Develop Fake Author mode to produce blocks without authorisation
 	DevFakeAuthor bool `hcl:"devfakeauthor,optional" toml:"devfakeauthor,optional"`
+
+	// OverrideVerkle (TODO: remove after the fork)
+	OverrideVerkle *uint64 `toml:",omitempty"`
 }
 
 // CreateConsensusEngine creates a consensus engine for the given chain configuration.
-func CreateConsensusEngine(stack *node.Node, chainConfig *params.ChainConfig, ethConfig *Config, ethashConfig *ethash.Config, cliqueConfig *params.CliqueConfig, notify []string, noverify bool, db ethdb.Database, blockchainAPI *ethapi.BlockChainAPI) consensus.Engine {
+func CreateConsensusEngine(chainConfig *params.ChainConfig, ethConfig *Config, db ethdb.Database, blockchainAPI *ethapi.BlockChainAPI) consensus.Engine {
 	var engine consensus.Engine
 	// nolint:nestif
-	if cliqueConfig != nil {
-		// If proof-of-authority is requested, set it up
-		engine = clique.New(cliqueConfig, db)
+	if chainConfig.Clique != nil {
+		return beacon.New(clique.New(chainConfig.Clique, db)), nil
 	} else if chainConfig.Bor != nil && chainConfig.Bor.ValidatorContract != "" {
 		// If Matic bor consensus is requested, set it up
 		// In order to pass the ethereum transaction tests, we need to set the burn contract which is in the bor config
@@ -300,52 +229,11 @@
 
 			return bor.New(chainConfig, db, blockchainAPI, spanner, heimdallClient, genesisContractsClient, false)
 		}
+	} else if !config.TerminalTotalDifficultyPassed {
+		return nil, errors.New("ethash is only supported as a historical component of already merged networks")
 	} else {
-		// nolint : exhaustive
-		switch ethashConfig.PowMode {
-		case ethash.ModeFake:
-			log.Warn("Ethash used in fake mode")
-		case ethash.ModeTest:
-			log.Warn("Ethash used in test mode")
-		case ethash.ModeShared:
-			log.Warn("Ethash used in shared mode")
-		}
-
-		engine = ethash.New(ethash.Config{
-			PowMode:          ethashConfig.PowMode,
-			CacheDir:         stack.ResolvePath(ethashConfig.CacheDir),
-			CachesInMem:      ethashConfig.CachesInMem,
-			CachesOnDisk:     ethashConfig.CachesOnDisk,
-			CachesLockMmap:   ethashConfig.CachesLockMmap,
-			DatasetDir:       ethashConfig.DatasetDir,
-			DatasetsInMem:    ethashConfig.DatasetsInMem,
-			DatasetsOnDisk:   ethashConfig.DatasetsOnDisk,
-			DatasetsLockMmap: ethashConfig.DatasetsLockMmap,
-			NotifyFull:       ethashConfig.NotifyFull,
-		}, notify, noverify)
-		engine.(*ethash.Ethash).SetThreads(-1) // Disable CPU mining
+		engine = ethash.NewFaker()
 	}
 
 	return beacon.New(engine)
-=======
-	// OverrideVerkle (TODO: remove after the fork)
-	OverrideVerkle *uint64 `toml:",omitempty"`
-}
-
-// CreateConsensusEngine creates a consensus engine for the given chain config.
-// Clique is allowed for now to live standalone, but ethash is forbidden and can
-// only exist on already merged networks.
-func CreateConsensusEngine(config *params.ChainConfig, db ethdb.Database) (consensus.Engine, error) {
-	// If proof-of-authority is requested, set it up
-	if config.Clique != nil {
-		return beacon.New(clique.New(config.Clique, db)), nil
-	}
-	// If defaulting to proof-of-work, enforce an already merged network since
-	// we cannot run PoW algorithms and more, so we cannot even follow a chain
-	// not coordinated by a beacon node.
-	if !config.TerminalTotalDifficultyPassed {
-		return nil, errors.New("ethash is only supported as a historical component of already merged networks")
-	}
-	return beacon.New(ethash.NewFaker()), nil
->>>>>>> bed84606
 }