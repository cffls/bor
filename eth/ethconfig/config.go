// Copyright 2021 The go-ethereum Authors
// This file is part of the go-ethereum library.
//
// The go-ethereum library is free software: you can redistribute it and/or modify
// it under the terms of the GNU Lesser General Public License as published by
// the Free Software Foundation, either version 3 of the License, or
// (at your option) any later version.
//
// The go-ethereum library is distributed in the hope that it will be useful,
// but WITHOUT ANY WARRANTY; without even the implied warranty of
// MERCHANTABILITY or FITNESS FOR A PARTICULAR PURPOSE. See the
// GNU Lesser General Public License for more details.
//
// You should have received a copy of the GNU Lesser General Public License
// along with the go-ethereum library. If not, see <http://www.gnu.org/licenses/>.

// Package ethconfig contains the configuration of the ETH and LES protocols.
package ethconfig

import (
	"os"
	"os/user"
	"path/filepath"
	"runtime"
	"time"

	"github.com/ethereum/go-ethereum/common"
	"github.com/ethereum/go-ethereum/consensus"
	"github.com/ethereum/go-ethereum/consensus/beacon"
<<<<<<< HEAD
	"github.com/ethereum/go-ethereum/consensus/bor"
	"github.com/ethereum/go-ethereum/consensus/bor/contract"
	"github.com/ethereum/go-ethereum/consensus/bor/heimdall" //nolint:typecheck
	"github.com/ethereum/go-ethereum/consensus/bor/heimdall/span"
	"github.com/ethereum/go-ethereum/consensus/bor/heimdallapp"
	"github.com/ethereum/go-ethereum/consensus/bor/heimdallgrpc"
=======
>>>>>>> ea9e62ca
	"github.com/ethereum/go-ethereum/consensus/clique"
	"github.com/ethereum/go-ethereum/consensus/ethash"
	"github.com/ethereum/go-ethereum/core"
	"github.com/ethereum/go-ethereum/core/txpool"
	"github.com/ethereum/go-ethereum/eth/downloader"
	"github.com/ethereum/go-ethereum/eth/gasprice"
	"github.com/ethereum/go-ethereum/ethdb"
	"github.com/ethereum/go-ethereum/internal/ethapi"
	"github.com/ethereum/go-ethereum/log"
	"github.com/ethereum/go-ethereum/miner"
	"github.com/ethereum/go-ethereum/node"
	"github.com/ethereum/go-ethereum/params"
)

// FullNodeGPO contains default gasprice oracle settings for full node.
var FullNodeGPO = gasprice.Config{
	Blocks:           20,
	Percentile:       60,
	MaxHeaderHistory: 1024,
	MaxBlockHistory:  1024,
	MaxPrice:         gasprice.DefaultMaxPrice,
	IgnorePrice:      gasprice.DefaultIgnorePrice,
}

// LightClientGPO contains default gasprice oracle settings for light client.
var LightClientGPO = gasprice.Config{
	Blocks:           2,
	Percentile:       60,
	MaxHeaderHistory: 300,
	MaxBlockHistory:  5,
	MaxPrice:         gasprice.DefaultMaxPrice,
	IgnorePrice:      gasprice.DefaultIgnorePrice,
}

// Defaults contains default settings for use on the Ethereum main net.
var Defaults = Config{
	SyncMode: downloader.SnapSync,
	Ethash: ethash.Config{
		CacheDir:         "ethash",
		CachesInMem:      2,
		CachesOnDisk:     3,
		CachesLockMmap:   false,
		DatasetsInMem:    1,
		DatasetsOnDisk:   2,
		DatasetsLockMmap: false,
	},
	NetworkId:               1,
	TxLookupLimit:           2350000,
	LightPeers:              100,
	UltraLightFraction:      75,
	DatabaseCache:           512,
	TrieCleanCache:          154,
	TrieCleanCacheJournal:   "triecache",
	TrieCleanCacheRejournal: 60 * time.Minute,
	TrieDirtyCache:          256,
	TrieTimeout:             60 * time.Minute,
	SnapshotCache:           102,
<<<<<<< HEAD
	Miner: miner.Config{
		GasCeil:  8000000,
		GasPrice: big.NewInt(params.GWei),
		Recommit: 125 * time.Second,
	},
	TxPool:             core.DefaultTxPoolConfig,
	RPCGasCap:          50000000,
	RPCReturnDataLimit: 100000,
	RPCEVMTimeout:      5 * time.Second,
	GPO:                FullNodeGPO,
	RPCTxFeeCap:        5, // 5 matic
=======
	FilterLogCacheSize:      32,
	Miner:                   miner.DefaultConfig,
	TxPool:                  txpool.DefaultConfig,
	RPCGasCap:               50000000,
	RPCEVMTimeout:           5 * time.Second,
	GPO:                     FullNodeGPO,
	RPCTxFeeCap:             1, // 1 ether
>>>>>>> ea9e62ca
}

func init() {
	home := os.Getenv("HOME")
	if home == "" {
		if user, err := user.Current(); err == nil {
			home = user.HomeDir
		}
	}
	if runtime.GOOS == "darwin" {
		Defaults.Ethash.DatasetDir = filepath.Join(home, "Library", "Ethash")
	} else if runtime.GOOS == "windows" {
		localappdata := os.Getenv("LOCALAPPDATA")
		if localappdata != "" {
			Defaults.Ethash.DatasetDir = filepath.Join(localappdata, "Ethash")
		} else {
			Defaults.Ethash.DatasetDir = filepath.Join(home, "AppData", "Local", "Ethash")
		}
	} else {
		Defaults.Ethash.DatasetDir = filepath.Join(home, ".ethash")
	}
}

//go:generate go run github.com/fjl/gencodec -type Config -formats toml -out gen_config.go

// Config contains configuration options for of the ETH and LES protocols.
type Config struct {
	// The genesis block, which is inserted if the database is empty.
	// If nil, the Ethereum main net block is used.
	Genesis *core.Genesis `toml:",omitempty"`

	// Protocol options
	NetworkId uint64 // Network ID to use for selecting peers to connect to
	SyncMode  downloader.SyncMode

	// This can be set to list of enrtree:// URLs which will be queried for
	// for nodes to connect to.
	EthDiscoveryURLs  []string
	SnapDiscoveryURLs []string

	NoPruning  bool // Whether to disable pruning and flush everything to disk
	NoPrefetch bool // Whether to disable prefetching and only load state on demand

	TxLookupLimit uint64 `toml:",omitempty"` // The maximum number of blocks from head whose tx indices are reserved.

<<<<<<< HEAD
	// PeerRequiredBlocks is a set of block number -> hash mappings which must be in the
	// canonical chain of all remote peers. Setting the option makes geth verify the
	// presence of these blocks for every new peer connection.
	PeerRequiredBlocks map[uint64]common.Hash `toml:"-"`
=======
	// RequiredBlocks is a set of block number -> hash mappings which must be in the
	// canonical chain of all remote peers. Setting the option makes geth verify the
	// presence of these blocks for every new peer connection.
	RequiredBlocks map[uint64]common.Hash `toml:"-"`
>>>>>>> ea9e62ca

	// Light client options
	LightServ          int  `toml:",omitempty"` // Maximum percentage of time allowed for serving LES requests
	LightIngress       int  `toml:",omitempty"` // Incoming bandwidth limit for light servers
	LightEgress        int  `toml:",omitempty"` // Outgoing bandwidth limit for light servers
	LightPeers         int  `toml:",omitempty"` // Maximum number of LES client peers
	LightNoPrune       bool `toml:",omitempty"` // Whether to disable light chain pruning
	LightNoSyncServe   bool `toml:",omitempty"` // Whether to serve light clients before syncing
	SyncFromCheckpoint bool `toml:",omitempty"` // Whether to sync the header chain from the configured checkpoint

	// Ultra Light client options
	UltraLightServers      []string `toml:",omitempty"` // List of trusted ultra light servers
	UltraLightFraction     int      `toml:",omitempty"` // Percentage of trusted servers to accept an announcement
	UltraLightOnlyAnnounce bool     `toml:",omitempty"` // Whether to only announce headers, or also serve them

	// Database options
	SkipBcVersionCheck bool `toml:"-"`
	DatabaseHandles    int  `toml:"-"`
	DatabaseCache      int
	DatabaseFreezer    string

	TrieCleanCache          int
	TrieCleanCacheJournal   string        `toml:",omitempty"` // Disk journal directory for trie cache to survive node restarts
	TrieCleanCacheRejournal time.Duration `toml:",omitempty"` // Time interval to regenerate the journal for clean cache
	TrieDirtyCache          int
	TrieTimeout             time.Duration
	SnapshotCache           int
	Preimages               bool
	TriesInMemory           uint64

	// This is the number of blocks for which logs will be cached in the filter system.
	FilterLogCacheSize int

	// Mining options
	Miner miner.Config

	// Ethash options
	Ethash ethash.Config

	// Transaction pool options
	TxPool txpool.Config

	// Gas Price Oracle options
	GPO gasprice.Config

	// Enables tracking of SHA3 preimages in the VM
	EnablePreimageRecording bool

	// Miscellaneous options
	DocRoot string `toml:"-"`

	// RPCGasCap is the global gas cap for eth-call variants.
	RPCGasCap uint64

	// Maximum size (in bytes) a result of an rpc request could have
	RPCReturnDataLimit uint64

	// RPCEVMTimeout is the global timeout for eth-call.
	RPCEVMTimeout time.Duration

	// RPCTxFeeCap is the global transaction fee(price * gaslimit) cap for
	// send-transaction variants. The unit is ether.
	RPCTxFeeCap float64

	// Checkpoint is a hardcoded checkpoint which can be nil.
	Checkpoint *params.TrustedCheckpoint `toml:",omitempty"`

	// CheckpointOracle is the configuration for checkpoint oracle.
	CheckpointOracle *params.CheckpointOracleConfig `toml:",omitempty"`

<<<<<<< HEAD
	// URL to connect to Heimdall node
	HeimdallURL string

	// No heimdall service
	WithoutHeimdall bool

	// Address to connect to Heimdall gRPC server
	HeimdallgRPCAddress string

	// Run heimdall service as a child process
	RunHeimdall bool

	// Arguments to pass to heimdall service
	RunHeimdallArgs string

	// Use child heimdall process to fetch data, Only works when RunHeimdall is true
	UseHeimdallApp bool

	// Bor logs flag
	BorLogs bool

	// Arrow Glacier block override (TODO: remove after the fork)
	OverrideArrowGlacier *big.Int `toml:",omitempty"`

	// OverrideTerminalTotalDifficulty (TODO: remove after the fork)
	OverrideTerminalTotalDifficulty *big.Int `toml:",omitempty"`

	// Develop Fake Author mode to produce blocks without authorisation
	DevFakeAuthor bool `hcl:"devfakeauthor,optional" toml:"devfakeauthor,optional"`
}

// CreateConsensusEngine creates a consensus engine for the given chain configuration.
func CreateConsensusEngine(stack *node.Node, chainConfig *params.ChainConfig, ethConfig *Config, notify []string, noverify bool, db ethdb.Database, blockchainAPI *ethapi.PublicBlockChainAPI) consensus.Engine {
	config := &ethConfig.Ethash

	// If proof-of-authority is requested, set it up
	var engine consensus.Engine
	if chainConfig.Clique != nil {
		return clique.New(chainConfig.Clique, db)
	}

	// If Matic bor consensus is requested, set it up
	// In order to pass the ethereum transaction tests, we need to set the burn contract which is in the bor config
	// Then, bor != nil will also be enabled for ethash and clique. Only enable Bor for real if there is a validator contract present.
	if chainConfig.Bor != nil && chainConfig.Bor.ValidatorContract != "" {
		genesisContractsClient := contract.NewGenesisContractsClient(chainConfig, chainConfig.Bor.ValidatorContract, chainConfig.Bor.StateReceiverContract, blockchainAPI)
		spanner := span.NewChainSpanner(blockchainAPI, contract.ValidatorSet(), chainConfig, common.HexToAddress(chainConfig.Bor.ValidatorContract))

		if ethConfig.WithoutHeimdall {
			return bor.New(chainConfig, db, blockchainAPI, spanner, nil, genesisContractsClient, ethConfig.DevFakeAuthor)
		} else {
			if ethConfig.DevFakeAuthor {
				log.Warn("Sanitizing DevFakeAuthor", "Use DevFakeAuthor with", "--bor.withoutheimdall")
			}
			var heimdallClient bor.IHeimdallClient
			if ethConfig.RunHeimdall && ethConfig.UseHeimdallApp {
				heimdallClient = heimdallapp.NewHeimdallAppClient()
			} else if ethConfig.HeimdallgRPCAddress != "" {
				heimdallClient = heimdallgrpc.NewHeimdallGRPCClient(ethConfig.HeimdallgRPCAddress)
			} else {
				heimdallClient = heimdall.NewHeimdallClient(ethConfig.HeimdallURL)
			}

			return bor.New(chainConfig, db, blockchainAPI, spanner, heimdallClient, genesisContractsClient, false)
		}
	} else {
		switch config.PowMode {
=======
	// OverrideShanghai (TODO: remove after the fork)
	OverrideShanghai *uint64 `toml:",omitempty"`
}

// CreateConsensusEngine creates a consensus engine for the given chain configuration.
func CreateConsensusEngine(stack *node.Node, ethashConfig *ethash.Config, cliqueConfig *params.CliqueConfig, notify []string, noverify bool, db ethdb.Database) consensus.Engine {
	// If proof-of-authority is requested, set it up
	var engine consensus.Engine
	if cliqueConfig != nil {
		engine = clique.New(cliqueConfig, db)
	} else {
		switch ethashConfig.PowMode {
>>>>>>> ea9e62ca
		case ethash.ModeFake:
			log.Warn("Ethash used in fake mode")
		case ethash.ModeTest:
			log.Warn("Ethash used in test mode")
		case ethash.ModeShared:
			log.Warn("Ethash used in shared mode")
		}
		engine = ethash.New(ethash.Config{
<<<<<<< HEAD
			PowMode:          config.PowMode,
			CacheDir:         stack.ResolvePath(config.CacheDir),
			CachesInMem:      config.CachesInMem,
			CachesOnDisk:     config.CachesOnDisk,
			CachesLockMmap:   config.CachesLockMmap,
			DatasetDir:       config.DatasetDir,
			DatasetsInMem:    config.DatasetsInMem,
			DatasetsOnDisk:   config.DatasetsOnDisk,
			DatasetsLockMmap: config.DatasetsLockMmap,
			NotifyFull:       config.NotifyFull,
=======
			PowMode:          ethashConfig.PowMode,
			CacheDir:         stack.ResolvePath(ethashConfig.CacheDir),
			CachesInMem:      ethashConfig.CachesInMem,
			CachesOnDisk:     ethashConfig.CachesOnDisk,
			CachesLockMmap:   ethashConfig.CachesLockMmap,
			DatasetDir:       ethashConfig.DatasetDir,
			DatasetsInMem:    ethashConfig.DatasetsInMem,
			DatasetsOnDisk:   ethashConfig.DatasetsOnDisk,
			DatasetsLockMmap: ethashConfig.DatasetsLockMmap,
			NotifyFull:       ethashConfig.NotifyFull,
>>>>>>> ea9e62ca
		}, notify, noverify)
		engine.(*ethash.Ethash).SetThreads(-1) // Disable CPU mining
	}
	return beacon.New(engine)
}<|MERGE_RESOLUTION|>--- conflicted
+++ resolved
@@ -27,15 +27,12 @@
 	"github.com/ethereum/go-ethereum/common"
 	"github.com/ethereum/go-ethereum/consensus"
 	"github.com/ethereum/go-ethereum/consensus/beacon"
-<<<<<<< HEAD
 	"github.com/ethereum/go-ethereum/consensus/bor"
 	"github.com/ethereum/go-ethereum/consensus/bor/contract"
 	"github.com/ethereum/go-ethereum/consensus/bor/heimdall" //nolint:typecheck
 	"github.com/ethereum/go-ethereum/consensus/bor/heimdall/span"
 	"github.com/ethereum/go-ethereum/consensus/bor/heimdallapp"
 	"github.com/ethereum/go-ethereum/consensus/bor/heimdallgrpc"
-=======
->>>>>>> ea9e62ca
 	"github.com/ethereum/go-ethereum/consensus/clique"
 	"github.com/ethereum/go-ethereum/consensus/ethash"
 	"github.com/ethereum/go-ethereum/core"
@@ -43,7 +40,6 @@
 	"github.com/ethereum/go-ethereum/eth/downloader"
 	"github.com/ethereum/go-ethereum/eth/gasprice"
 	"github.com/ethereum/go-ethereum/ethdb"
-	"github.com/ethereum/go-ethereum/internal/ethapi"
 	"github.com/ethereum/go-ethereum/log"
 	"github.com/ethereum/go-ethereum/miner"
 	"github.com/ethereum/go-ethereum/node"
@@ -93,27 +89,14 @@
 	TrieDirtyCache:          256,
 	TrieTimeout:             60 * time.Minute,
 	SnapshotCache:           102,
-<<<<<<< HEAD
-	Miner: miner.Config{
-		GasCeil:  8000000,
-		GasPrice: big.NewInt(params.GWei),
-		Recommit: 125 * time.Second,
-	},
-	TxPool:             core.DefaultTxPoolConfig,
-	RPCGasCap:          50000000,
-	RPCReturnDataLimit: 100000,
-	RPCEVMTimeout:      5 * time.Second,
-	GPO:                FullNodeGPO,
-	RPCTxFeeCap:        5, // 5 matic
-=======
 	FilterLogCacheSize:      32,
 	Miner:                   miner.DefaultConfig,
 	TxPool:                  txpool.DefaultConfig,
 	RPCGasCap:               50000000,
+	RPCReturnDataLimit: 	 100000,
 	RPCEVMTimeout:           5 * time.Second,
 	GPO:                     FullNodeGPO,
-	RPCTxFeeCap:             1, // 1 ether
->>>>>>> ea9e62ca
+	RPCTxFeeCap:             5, // 1 ether
 }
 
 func init() {
@@ -159,17 +142,10 @@
 
 	TxLookupLimit uint64 `toml:",omitempty"` // The maximum number of blocks from head whose tx indices are reserved.
 
-<<<<<<< HEAD
-	// PeerRequiredBlocks is a set of block number -> hash mappings which must be in the
-	// canonical chain of all remote peers. Setting the option makes geth verify the
-	// presence of these blocks for every new peer connection.
-	PeerRequiredBlocks map[uint64]common.Hash `toml:"-"`
-=======
 	// RequiredBlocks is a set of block number -> hash mappings which must be in the
 	// canonical chain of all remote peers. Setting the option makes geth verify the
 	// presence of these blocks for every new peer connection.
 	RequiredBlocks map[uint64]common.Hash `toml:"-"`
->>>>>>> ea9e62ca
 
 	// Light client options
 	LightServ          int  `toml:",omitempty"` // Maximum percentage of time allowed for serving LES requests
@@ -240,7 +216,10 @@
 	// CheckpointOracle is the configuration for checkpoint oracle.
 	CheckpointOracle *params.CheckpointOracleConfig `toml:",omitempty"`
 
-<<<<<<< HEAD
+	// TODO marcello Shanghai
+	// OverrideShanghai (TODO: remove after the fork)
+	OverrideShanghai *uint64 `toml:",omitempty"`
+
 	// URL to connect to Heimdall node
 	HeimdallURL string
 
@@ -262,30 +241,24 @@
 	// Bor logs flag
 	BorLogs bool
 
-	// Arrow Glacier block override (TODO: remove after the fork)
-	OverrideArrowGlacier *big.Int `toml:",omitempty"`
-
-	// OverrideTerminalTotalDifficulty (TODO: remove after the fork)
-	OverrideTerminalTotalDifficulty *big.Int `toml:",omitempty"`
-
 	// Develop Fake Author mode to produce blocks without authorisation
 	DevFakeAuthor bool `hcl:"devfakeauthor,optional" toml:"devfakeauthor,optional"`
+
 }
 
 // CreateConsensusEngine creates a consensus engine for the given chain configuration.
-func CreateConsensusEngine(stack *node.Node, chainConfig *params.ChainConfig, ethConfig *Config, notify []string, noverify bool, db ethdb.Database, blockchainAPI *ethapi.PublicBlockChainAPI) consensus.Engine {
-	config := &ethConfig.Ethash
-
+func CreateConsensusEngine(stack *node.Node, ethashConfig *ethash.Config, cliqueConfig *params.CliqueConfig, notify []string, noverify bool, db ethdb.Database) consensus.Engine {
 	// If proof-of-authority is requested, set it up
 	var engine consensus.Engine
-	if chainConfig.Clique != nil {
-		return clique.New(chainConfig.Clique, db)
+	if cliqueConfig != nil {
+		engine = clique.New(cliqueConfig, db)
 	}
 
 	// If Matic bor consensus is requested, set it up
 	// In order to pass the ethereum transaction tests, we need to set the burn contract which is in the bor config
 	// Then, bor != nil will also be enabled for ethash and clique. Only enable Bor for real if there is a validator contract present.
-	if chainConfig.Bor != nil && chainConfig.Bor.ValidatorContract != "" {
+	// TODO marcello FIXME based on proper ethConfig for Bor (ideally ethashConfig) and blockchainAPI
+	if ethashConfig.Bor != nil && chainConfig.Bor.ValidatorContract != "" {
 		genesisContractsClient := contract.NewGenesisContractsClient(chainConfig, chainConfig.Bor.ValidatorContract, chainConfig.Bor.StateReceiverContract, blockchainAPI)
 		spanner := span.NewChainSpanner(blockchainAPI, contract.ValidatorSet(), chainConfig, common.HexToAddress(chainConfig.Bor.ValidatorContract))
 
@@ -307,21 +280,7 @@
 			return bor.New(chainConfig, db, blockchainAPI, spanner, heimdallClient, genesisContractsClient, false)
 		}
 	} else {
-		switch config.PowMode {
-=======
-	// OverrideShanghai (TODO: remove after the fork)
-	OverrideShanghai *uint64 `toml:",omitempty"`
-}
-
-// CreateConsensusEngine creates a consensus engine for the given chain configuration.
-func CreateConsensusEngine(stack *node.Node, ethashConfig *ethash.Config, cliqueConfig *params.CliqueConfig, notify []string, noverify bool, db ethdb.Database) consensus.Engine {
-	// If proof-of-authority is requested, set it up
-	var engine consensus.Engine
-	if cliqueConfig != nil {
-		engine = clique.New(cliqueConfig, db)
-	} else {
 		switch ethashConfig.PowMode {
->>>>>>> ea9e62ca
 		case ethash.ModeFake:
 			log.Warn("Ethash used in fake mode")
 		case ethash.ModeTest:
@@ -330,18 +289,6 @@
 			log.Warn("Ethash used in shared mode")
 		}
 		engine = ethash.New(ethash.Config{
-<<<<<<< HEAD
-			PowMode:          config.PowMode,
-			CacheDir:         stack.ResolvePath(config.CacheDir),
-			CachesInMem:      config.CachesInMem,
-			CachesOnDisk:     config.CachesOnDisk,
-			CachesLockMmap:   config.CachesLockMmap,
-			DatasetDir:       config.DatasetDir,
-			DatasetsInMem:    config.DatasetsInMem,
-			DatasetsOnDisk:   config.DatasetsOnDisk,
-			DatasetsLockMmap: config.DatasetsLockMmap,
-			NotifyFull:       config.NotifyFull,
-=======
 			PowMode:          ethashConfig.PowMode,
 			CacheDir:         stack.ResolvePath(ethashConfig.CacheDir),
 			CachesInMem:      ethashConfig.CachesInMem,
@@ -352,7 +299,6 @@
 			DatasetsOnDisk:   ethashConfig.DatasetsOnDisk,
 			DatasetsLockMmap: ethashConfig.DatasetsLockMmap,
 			NotifyFull:       ethashConfig.NotifyFull,
->>>>>>> ea9e62ca
 		}, notify, noverify)
 		engine.(*ethash.Ethash).SetThreads(-1) // Disable CPU mining
 	}
