// Copyright 2015 The go-ethereum Authors
// This file is part of the go-ethereum library.
//
// The go-ethereum library is free software: you can redistribute it and/or modify
// it under the terms of the GNU Lesser General Public License as published by
// the Free Software Foundation, either version 3 of the License, or
// (at your option) any later version.
//
// The go-ethereum library is distributed in the hope that it will be useful,
// but WITHOUT ANY WARRANTY; without even the implied warranty of
// MERCHANTABILITY or FITNESS FOR A PARTICULAR PURPOSE. See the
// GNU Lesser General Public License for more details.
//
// You should have received a copy of the GNU Lesser General Public License
// along with the go-ethereum library. If not, see <http://www.gnu.org/licenses/>.

package downloader

import (
	"fmt"
	"math/big"
	"math/rand"
	"sync"
	"testing"
	"time"

	"github.com/ethereum/go-ethereum/common"
	"github.com/ethereum/go-ethereum/consensus/ethash"
	"github.com/ethereum/go-ethereum/core"
	"github.com/ethereum/go-ethereum/core/types"
	"github.com/ethereum/go-ethereum/log"
	"github.com/ethereum/go-ethereum/params"
	"github.com/ethereum/go-ethereum/trie"
<<<<<<< HEAD
)

var (
	testdb  = rawdb.NewMemoryDatabase()
	genesis = core.GenesisBlockForTesting(testdb, testAddress, big.NewInt(1000000000000000))
=======
>>>>>>> ea9e62ca
)

// makeChain creates a chain of n blocks starting at and including parent.
// the returned hash chain is ordered head->parent. In addition, every 3rd block
// contains a transaction and every 5th an uncle to allow testing correct block
// reassembly.
func makeChain(n int, seed byte, parent *types.Block, empty bool) ([]*types.Block, []types.Receipts) {
	blocks, receipts := core.GenerateChain(params.TestChainConfig, parent, ethash.NewFaker(), testDB, n, func(i int, block *core.BlockGen) {
		block.SetCoinbase(common.Address{seed})
		// Add one tx to every secondblock
		if !empty && i%2 == 0 {
			signer := types.MakeSigner(params.TestChainConfig, block.Number())
			tx, err := types.SignTx(types.NewTransaction(block.TxNonce(testAddress), common.Address{seed}, big.NewInt(1000), params.TxGas, block.BaseFee(), nil), signer, testKey)
			if err != nil {
				panic(err)
			}
			block.AddTx(tx)
		}
	})
	return blocks, receipts
}

type chainData struct {
	blocks []*types.Block
	offset int
}

var (
	chain           *chainData
	chainLongerFork *chainData
	emptyChain      *chainData
)

func init() {
	// Create a chain of blocks to import
	targetBlocks := 128
	blocks, _ := makeChain(targetBlocks, 0, testGenesis, false)
	chain = &chainData{blocks, 0}

	blocks, _ = makeChain(targetBlocks, 0, testGenesis, true)
	emptyChain = &chainData{blocks, 0}

	chainLongerForkBlocks, _ := makeChain(1024, 0, blocks[len(blocks)-1], false)
	chainLongerFork = &chainData{chainLongerForkBlocks, 0}
}

func (chain *chainData) headers() []*types.Header {
	hdrs := make([]*types.Header, len(chain.blocks))
	for i, b := range chain.blocks {
		hdrs[i] = b.Header()
	}
	return hdrs
}

func (chain *chainData) Len() int {
	return len(chain.blocks)
}

func dummyPeer(id string) *peerConnection {
	p := &peerConnection{
		id:      id,
		lacking: make(map[common.Hash]struct{}),
	}
	return p
}

func TestBasics(t *testing.T) {
	numOfBlocks := len(emptyChain.blocks)
	numOfReceipts := len(emptyChain.blocks) / 2

	q := newQueue(10, 10)
	if !q.Idle() {
		t.Errorf("new queue should be idle")
	}
	q.Prepare(1, SnapSync)
	if res := q.Results(false); len(res) != 0 {
		t.Fatal("new queue should have 0 results")
	}

	// Schedule a batch of headers
	headers := chain.headers()
	hashes := make([]common.Hash, len(headers))
	for i, header := range headers {
		hashes[i] = header.Hash()
	}
	q.Schedule(headers, hashes, 1)
	if q.Idle() {
		t.Errorf("queue should not be idle")
	}
	if got, exp := q.PendingBodies(), chain.Len(); got != exp {
		t.Errorf("wrong pending block count, got %d, exp %d", got, exp)
	}
	// Only non-empty receipts get added to task-queue
	if got, exp := q.PendingReceipts(), 64; got != exp {
		t.Errorf("wrong pending receipt count, got %d, exp %d", got, exp)
	}
	// Items are now queued for downloading, next step is that we tell the
	// queue that a certain peer will deliver them for us
	{
		peer := dummyPeer("peer-1")
		fetchReq, _, throttle := q.ReserveBodies(peer, 50)
		if !throttle {
			// queue size is only 10, so throttling should occur
			t.Fatal("should throttle")
		}
		// But we should still get the first things to fetch
		if got, exp := len(fetchReq.Headers), 5; got != exp {
			t.Fatalf("expected %d requests, got %d", exp, got)
		}
		if got, exp := fetchReq.Headers[0].Number.Uint64(), uint64(1); got != exp {
			t.Fatalf("expected header %d, got %d", exp, got)
		}
	}
	if exp, got := q.blockTaskQueue.Size(), numOfBlocks-10; exp != got {
		t.Errorf("expected block task queue to be %d, got %d", exp, got)
	}
	if exp, got := q.receiptTaskQueue.Size(), numOfReceipts; exp != got {
		t.Errorf("expected receipt task queue to be %d, got %d", exp, got)
	}
	{
		peer := dummyPeer("peer-2")
		fetchReq, _, throttle := q.ReserveBodies(peer, 50)

		// The second peer should hit throttling
		if !throttle {
			t.Fatalf("should throttle")
		}
		// And not get any fetches at all, since it was throttled to begin with
		if fetchReq != nil {
			t.Fatalf("should have no fetches, got %d", len(fetchReq.Headers))
		}
	}
	if exp, got := q.blockTaskQueue.Size(), numOfBlocks-10; exp != got {
		t.Errorf("expected block task queue to be %d, got %d", exp, got)
	}
	if exp, got := q.receiptTaskQueue.Size(), numOfReceipts; exp != got {
		t.Errorf("expected receipt task queue to be %d, got %d", exp, got)
	}
	{
		// The receipt delivering peer should not be affected
		// by the throttling of body deliveries
		peer := dummyPeer("peer-3")
		fetchReq, _, throttle := q.ReserveReceipts(peer, 50)
		if !throttle {
			// queue size is only 10, so throttling should occur
			t.Fatal("should throttle")
		}
		// But we should still get the first things to fetch
		if got, exp := len(fetchReq.Headers), 5; got != exp {
			t.Fatalf("expected %d requests, got %d", exp, got)
		}
		if got, exp := fetchReq.Headers[0].Number.Uint64(), uint64(1); got != exp {
			t.Fatalf("expected header %d, got %d", exp, got)
		}
	}
	if exp, got := q.blockTaskQueue.Size(), numOfBlocks-10; exp != got {
		t.Errorf("expected block task queue to be %d, got %d", exp, got)
	}
	if exp, got := q.receiptTaskQueue.Size(), numOfReceipts-5; exp != got {
		t.Errorf("expected receipt task queue to be %d, got %d", exp, got)
	}
	if got, exp := q.resultCache.countCompleted(), 0; got != exp {
		t.Errorf("wrong processable count, got %d, exp %d", got, exp)
	}
}

func TestEmptyBlocks(t *testing.T) {
	numOfBlocks := len(emptyChain.blocks)

	q := newQueue(10, 10)

	q.Prepare(1, SnapSync)

	// Schedule a batch of headers
	headers := emptyChain.headers()
	hashes := make([]common.Hash, len(headers))
	for i, header := range headers {
		hashes[i] = header.Hash()
	}
	q.Schedule(headers, hashes, 1)
	if q.Idle() {
		t.Errorf("queue should not be idle")
	}
	if got, exp := q.PendingBodies(), len(emptyChain.blocks); got != exp {
		t.Errorf("wrong pending block count, got %d, exp %d", got, exp)
	}
	if got, exp := q.PendingReceipts(), 0; got != exp {
		t.Errorf("wrong pending receipt count, got %d, exp %d", got, exp)
	}
	// They won't be processable, because the fetchresults haven't been
	// created yet
	if got, exp := q.resultCache.countCompleted(), 0; got != exp {
		t.Errorf("wrong processable count, got %d, exp %d", got, exp)
	}

	// Items are now queued for downloading, next step is that we tell the
	// queue that a certain peer will deliver them for us
	// That should trigger all of them to suddenly become 'done'
	{
		// Reserve blocks
		peer := dummyPeer("peer-1")
		fetchReq, _, _ := q.ReserveBodies(peer, 50)

		// there should be nothing to fetch, blocks are empty
		if fetchReq != nil {
			t.Fatal("there should be no body fetch tasks remaining")
		}
	}
	if q.blockTaskQueue.Size() != numOfBlocks-10 {
		t.Errorf("expected block task queue to be %d, got %d", numOfBlocks-10, q.blockTaskQueue.Size())
	}
	if q.receiptTaskQueue.Size() != 0 {
		t.Errorf("expected receipt task queue to be %d, got %d", 0, q.receiptTaskQueue.Size())
	}
	{
		peer := dummyPeer("peer-3")
		fetchReq, _, _ := q.ReserveReceipts(peer, 50)

		// there should be nothing to fetch, blocks are empty
		if fetchReq != nil {
			t.Fatal("there should be no receipt fetch tasks remaining")
		}
	}
	if q.blockTaskQueue.Size() != numOfBlocks-10 {
		t.Errorf("expected block task queue to be %d, got %d", numOfBlocks-10, q.blockTaskQueue.Size())
	}
	if q.receiptTaskQueue.Size() != 0 {
		t.Errorf("expected receipt task queue to be %d, got %d", 0, q.receiptTaskQueue.Size())
	}
	if got, exp := q.resultCache.countCompleted(), 10; got != exp {
		t.Errorf("wrong processable count, got %d, exp %d", got, exp)
	}
}

// XTestDelivery does some more extensive testing of events that happen,
// blocks that become known and peers that make reservations and deliveries.
// disabled since it's not really a unit-test, but can be executed to test
// some more advanced scenarios
func XTestDelivery(t *testing.T) {
	// the outside network, holding blocks
	blo, rec := makeChain(128, 0, testGenesis, false)
	world := newNetwork()
	world.receipts = rec
	world.chain = blo
	world.progress(10)
	if false {
		log.Root().SetHandler(log.StdoutHandler)
	}
	q := newQueue(10, 10)
	var wg sync.WaitGroup
	q.Prepare(1, SnapSync)
	wg.Add(1)
	go func() {
		// deliver headers
		defer wg.Done()
		c := 1
		for {
			//fmt.Printf("getting headers from %d\n", c)
			headers := world.headers(c)
			hashes := make([]common.Hash, len(headers))
			for i, header := range headers {
				hashes[i] = header.Hash()
			}
			l := len(headers)
			//fmt.Printf("scheduling %d headers, first %d last %d\n",
			//	l, headers[0].Number.Uint64(), headers[len(headers)-1].Number.Uint64())
			q.Schedule(headers, hashes, uint64(c))
			c += l
		}
	}()
	wg.Add(1)
	go func() {
		// collect results
		defer wg.Done()
		tot := 0
		for {
			res := q.Results(true)
			tot += len(res)
			fmt.Printf("got %d results, %d tot\n", len(res), tot)
			// Now we can forget about these
			world.forget(res[len(res)-1].Header.Number.Uint64())
		}
	}()
	wg.Add(1)
	go func() {
		defer wg.Done()
		// reserve body fetch
		i := 4
		for {
			peer := dummyPeer(fmt.Sprintf("peer-%d", i))
			f, _, _ := q.ReserveBodies(peer, rand.Intn(30))
			if f != nil {
				var (
					emptyList []*types.Header
					txset     [][]*types.Transaction
					uncleset  [][]*types.Header
				)
				numToSkip := rand.Intn(len(f.Headers))
				for _, hdr := range f.Headers[0 : len(f.Headers)-numToSkip] {
					txset = append(txset, world.getTransactions(hdr.Number.Uint64()))
					uncleset = append(uncleset, emptyList)
				}
				var (
					txsHashes   = make([]common.Hash, len(txset))
					uncleHashes = make([]common.Hash, len(uncleset))
				)
				hasher := trie.NewStackTrie(nil)
				for i, txs := range txset {
					txsHashes[i] = types.DeriveSha(types.Transactions(txs), hasher)
				}
				for i, uncles := range uncleset {
					uncleHashes[i] = types.CalcUncleHash(uncles)
				}
				time.Sleep(100 * time.Millisecond)
<<<<<<< HEAD
				_, err := q.DeliverBodies(peer.id, txset, txsHashes, uncleset, uncleHashes)
=======
				_, err := q.DeliverBodies(peer.id, txset, txsHashes, uncleset, uncleHashes, nil, nil)
>>>>>>> ea9e62ca
				if err != nil {
					fmt.Printf("delivered %d bodies %v\n", len(txset), err)
				}
			} else {
				i++
				time.Sleep(200 * time.Millisecond)
			}
		}
	}()
	go func() {
		defer wg.Done()
		// reserve receiptfetch
		peer := dummyPeer("peer-3")
		for {
			f, _, _ := q.ReserveReceipts(peer, rand.Intn(50))
			if f != nil {
				var rcs [][]*types.Receipt
				for _, hdr := range f.Headers {
					rcs = append(rcs, world.getReceipts(hdr.Number.Uint64()))
				}
				hasher := trie.NewStackTrie(nil)
				hashes := make([]common.Hash, len(rcs))
				for i, receipt := range rcs {
					hashes[i] = types.DeriveSha(types.Receipts(receipt), hasher)
				}
				_, err := q.DeliverReceipts(peer.id, rcs, hashes)
				if err != nil {
					fmt.Printf("delivered %d receipts %v\n", len(rcs), err)
				}
				time.Sleep(100 * time.Millisecond)
			} else {
				time.Sleep(200 * time.Millisecond)
			}
		}
	}()
	wg.Add(1)
	go func() {
		defer wg.Done()
		for i := 0; i < 50; i++ {
			time.Sleep(300 * time.Millisecond)
			//world.tick()
			//fmt.Printf("trying to progress\n")
			world.progress(rand.Intn(100))
		}
		for i := 0; i < 50; i++ {
			time.Sleep(2990 * time.Millisecond)
		}
	}()
	wg.Add(1)
	go func() {
		defer wg.Done()
		for {
			time.Sleep(990 * time.Millisecond)
			fmt.Printf("world block tip is %d\n",
				world.chain[len(world.chain)-1].Header().Number.Uint64())
			fmt.Println(q.Stats())
		}
	}()
	wg.Wait()
}

func newNetwork() *network {
	var l sync.RWMutex
	return &network{
		cond:   sync.NewCond(&l),
		offset: 1, // block 1 is at blocks[0]
	}
}

// represents the network
type network struct {
	offset   int
	chain    []*types.Block
	receipts []types.Receipts
	lock     sync.RWMutex
	cond     *sync.Cond
}

func (n *network) getTransactions(blocknum uint64) types.Transactions {
	index := blocknum - uint64(n.offset)
	return n.chain[index].Transactions()
}
func (n *network) getReceipts(blocknum uint64) types.Receipts {
	index := blocknum - uint64(n.offset)
	if got := n.chain[index].Header().Number.Uint64(); got != blocknum {
		fmt.Printf("Err, got %d exp %d\n", got, blocknum)
		panic("sd")
	}
	return n.receipts[index]
}

func (n *network) forget(blocknum uint64) {
	index := blocknum - uint64(n.offset)
	n.chain = n.chain[index:]
	n.receipts = n.receipts[index:]
	n.offset = int(blocknum)
}
func (n *network) progress(numBlocks int) {
	n.lock.Lock()
	defer n.lock.Unlock()
	//fmt.Printf("progressing...\n")
	newBlocks, newR := makeChain(numBlocks, 0, n.chain[len(n.chain)-1], false)
	n.chain = append(n.chain, newBlocks...)
	n.receipts = append(n.receipts, newR...)
	n.cond.Broadcast()
}

func (n *network) headers(from int) []*types.Header {
	numHeaders := 128
	var hdrs []*types.Header
	index := from - n.offset

	for index >= len(n.chain) {
		// wait for progress
		n.cond.L.Lock()
		//fmt.Printf("header going into wait\n")
		n.cond.Wait()
		index = from - n.offset
		n.cond.L.Unlock()
	}
	n.lock.RLock()
	defer n.lock.RUnlock()
	for i, b := range n.chain[index:] {
		hdrs = append(hdrs, b.Header())
		if i >= numHeaders {
			break
		}
	}
	return hdrs
}<|MERGE_RESOLUTION|>--- conflicted
+++ resolved
@@ -31,14 +31,6 @@
 	"github.com/ethereum/go-ethereum/log"
 	"github.com/ethereum/go-ethereum/params"
 	"github.com/ethereum/go-ethereum/trie"
-<<<<<<< HEAD
-)
-
-var (
-	testdb  = rawdb.NewMemoryDatabase()
-	genesis = core.GenesisBlockForTesting(testdb, testAddress, big.NewInt(1000000000000000))
-=======
->>>>>>> ea9e62ca
 )
 
 // makeChain creates a chain of n blocks starting at and including parent.
@@ -353,11 +345,7 @@
 					uncleHashes[i] = types.CalcUncleHash(uncles)
 				}
 				time.Sleep(100 * time.Millisecond)
-<<<<<<< HEAD
-				_, err := q.DeliverBodies(peer.id, txset, txsHashes, uncleset, uncleHashes)
-=======
 				_, err := q.DeliverBodies(peer.id, txset, txsHashes, uncleset, uncleHashes, nil, nil)
->>>>>>> ea9e62ca
 				if err != nil {
 					fmt.Printf("delivered %d bodies %v\n", len(txset), err)
 				}
