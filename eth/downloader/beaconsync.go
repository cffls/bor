// Copyright 2022 The go-ethereum Authors
// This file is part of the go-ethereum library.
//
// The go-ethereum library is free software: you can redistribute it and/or modify
// it under the terms of the GNU Lesser General Public License as published by
// the Free Software Foundation, either version 3 of the License, or
// (at your option) any later version.
//
// The go-ethereum library is distributed in the hope that it will be useful,
// but WITHOUT ANY WARRANTY; without even the implied warranty of
// MERCHANTABILITY or FITNESS FOR A PARTICULAR PURPOSE. See the
// GNU Lesser General Public License for more details.
//
// You should have received a copy of the GNU Lesser General Public License
// along with the go-ethereum library. If not, see <http://www.gnu.org/licenses/>.

package downloader

import (
	"fmt"
	"sync"
	"time"

	"github.com/ethereum/go-ethereum/common"
	"github.com/ethereum/go-ethereum/core/rawdb"
	"github.com/ethereum/go-ethereum/core/types"
	"github.com/ethereum/go-ethereum/log"
)

// beaconBackfiller is the chain and state backfilling that can be commenced once
// the skeleton syncer has successfully reverse downloaded all the headers up to
// the genesis block or an existing header in the database. Its operation is fully
// directed by the skeleton sync's head/tail events.
type beaconBackfiller struct {
	downloader *Downloader   // Downloader to direct via this callback implementation
	syncMode   SyncMode      // Sync mode to use for backfilling the skeleton chains
	success    func()        // Callback to run on successful sync cycle completion
	filling    bool          // Flag whether the downloader is backfilling or not
	filled     *types.Header // Last header filled by the last terminated sync loop
	started    chan struct{} // Notification channel whether the downloader inited
	lock       sync.Mutex    // Mutex protecting the sync lock
}

// newBeaconBackfiller is a helper method to create the backfiller.
func newBeaconBackfiller(dl *Downloader, success func()) backfiller {
	return &beaconBackfiller{
		downloader: dl,
		success:    success,
	}
}

// suspend cancels any background downloader threads and returns the last header
// that has been successfully backfilled.
func (b *beaconBackfiller) suspend() *types.Header {
	// If no filling is running, don't waste cycles
	b.lock.Lock()
	filling := b.filling
	filled := b.filled
	started := b.started
	b.lock.Unlock()

	if !filling {
		return filled // Return the filled header on the previous sync completion
	}
	// A previous filling should be running, though it may happen that it hasn't
	// yet started (being done on a new goroutine). Many concurrent beacon head
	// announcements can lead to sync start/stop thrashing. In that case we need
	// to wait for initialization before we can safely cancel it. It is safe to
	// read this channel multiple times, it gets closed on startup.
	<-started

	// Now that we're sure the downloader successfully started up, we can cancel
	// it safely without running the risk of data races.
	b.downloader.Cancel()

	// Sync cycle was just terminated, retrieve and return the last filled header.
	// Can't use `filled` as that contains a stale value from before cancellation.
	return b.downloader.blockchain.CurrentSnapBlock()
}

// resume starts the downloader threads for backfilling state and chain data.
func (b *beaconBackfiller) resume() {
	b.lock.Lock()
	if b.filling {
		// If a previous filling cycle is still running, just ignore this start
		// request. // TODO(karalabe): We should make this channel driven
		b.lock.Unlock()
		return
	}

	b.filling = true
	b.filled = nil
	b.started = make(chan struct{})
	mode := b.syncMode
	b.lock.Unlock()

	// Start the backfilling on its own thread since the downloader does not have
	// its own lifecycle runloop.
	go func() {
		// Set the backfiller to non-filling when download completes
		defer func() {
			b.lock.Lock()
			b.filling = false
			b.filled = b.downloader.blockchain.CurrentSnapBlock()
			b.lock.Unlock()
		}()
		// If the downloader fails, report an error as in beacon chain mode there
		// should be no errors as long as the chain we're syncing to is valid.
		if err := b.downloader.synchronise("", common.Hash{}, nil, nil, mode, true, b.started); err != nil {
			log.Error("Beacon backfilling failed", "err", err)
			return
		}
		// Synchronization succeeded. Since this happens async, notify the outer
		// context to disable snap syncing and enable transaction propagation.
		if b.success != nil {
			b.success()
		}
	}()
}

// setMode updates the sync mode from the current one to the requested one. If
// there's an active sync in progress, it will be cancelled and restarted.
func (b *beaconBackfiller) setMode(mode SyncMode) {
	// Update the old sync mode and track if it was changed
	b.lock.Lock()
	oldMode := b.syncMode
	updated := oldMode != mode
	filling := b.filling
	b.syncMode = mode
	b.lock.Unlock()

	// If the sync mode was changed mid-sync, restart. This should never ever
	// really happen, we just handle it to detect programming errors.
	if !updated || !filling {
		return
	}
<<<<<<< HEAD

	log.Error("Downloader sync mode changed mid-run", "old", mode.String(), "new", mode.String())
=======
	log.Error("Downloader sync mode changed mid-run", "old", oldMode.String(), "new", mode.String())
>>>>>>> a9523b64
	b.suspend()
	b.resume()
}

// SetBadBlockCallback sets the callback to run when a bad block is hit by the
// block processor. This method is not thread safe and should be set only once
// on startup before system events are fired.
func (d *Downloader) SetBadBlockCallback(onBadBlock badBlockFn) {
	d.badBlock = onBadBlock
}

// BeaconSync is the post-merge version of the chain synchronization, where the
// chain is not downloaded from genesis onward, rather from trusted head announces
// backwards.
//
// Internally backfilling and state sync is done the same way, but the header
// retrieval and scheduling is replaced.
func (d *Downloader) BeaconSync(mode SyncMode, head *types.Header, final *types.Header) error {
	return d.beaconSync(mode, head, final, true)
}

// BeaconExtend is an optimistic version of BeaconSync, where an attempt is made
// to extend the current beacon chain with a new header, but in case of a mismatch,
// the old sync will not be terminated and reorged, rather the new head is dropped.
//
// This is useful if a beacon client is feeding us large chunks of payloads to run,
// but is not setting the head after each.
func (d *Downloader) BeaconExtend(mode SyncMode, head *types.Header) error {
	return d.beaconSync(mode, head, nil, false)
}

// beaconSync is the post-merge version of the chain synchronization, where the
// chain is not downloaded from genesis onward, rather from trusted head announces
// backwards.
//
// Internally backfilling and state sync is done the same way, but the header
// retrieval and scheduling is replaced.
func (d *Downloader) beaconSync(mode SyncMode, head *types.Header, final *types.Header, force bool) error {
	// When the downloader starts a sync cycle, it needs to be aware of the sync
	// mode to use (full, snap). To keep the skeleton chain oblivious, inject the
	// mode into the backfiller directly.
	//
	// Super crazy dangerous type cast. Should be fine (TM), we're only using a
	// different backfiller implementation for skeleton tests.
	d.skeleton.filler.(*beaconBackfiller).setMode(mode)

	// Signal the skeleton sync to switch to a new head, however it wants
	if err := d.skeleton.Sync(head, final, force); err != nil {
		return err
	}

	return nil
}

// findBeaconAncestor tries to locate the common ancestor link of the local chain
// and the beacon chain just requested. In the general case when our node was in
// sync and on the correct chain, checking the top N links should already get us
// a match. In the rare scenario when we ended up on a long reorganisation (i.e.
// none of the head links match), we do a binary search to find the ancestor.
func (d *Downloader) findBeaconAncestor() (uint64, error) {
	// Figure out the current local head position
	var chainHead *types.Header

	switch d.getMode() {
	case FullSync:
		chainHead = d.blockchain.CurrentBlock()
	case SnapSync:
		chainHead = d.blockchain.CurrentSnapBlock()
	default:
		chainHead = d.lightchain.CurrentHeader()
	}

	number := chainHead.Number.Uint64()

	// Retrieve the skeleton bounds and ensure they are linked to the local chain
	beaconHead, beaconTail, _, err := d.skeleton.Bounds()
	if err != nil {
		// This is a programming error. The chain backfiller was called with an
		// invalid beacon sync state. Ideally we would panic here, but erroring
		// gives us at least a remote chance to recover. It's still a big fault!
		log.Error("Failed to retrieve beacon bounds", "err", err)
		return 0, err
	}

	var linked bool
	switch d.getMode() {
	case FullSync:
		linked = d.blockchain.HasBlock(beaconTail.ParentHash, beaconTail.Number.Uint64()-1)
	case SnapSync:
		linked = d.blockchain.HasFastBlock(beaconTail.ParentHash, beaconTail.Number.Uint64()-1)
	default:
		linked = d.blockchain.HasHeader(beaconTail.ParentHash, beaconTail.Number.Uint64()-1)
	}

	if !linked {
		// This is a programming error. The chain backfiller was called with a
		// tail that's not linked to the local chain. Whilst this should never
		// happen, there might be some weirdnesses if beacon sync backfilling
		// races with the user (or beacon client) calling setHead. Whilst panic
		// would be the ideal thing to do, it is safer long term to attempt a
		// recovery and fix any noticed issue after the fact.
		log.Error("Beacon sync linkup unavailable", "number", beaconTail.Number.Uint64()-1, "hash", beaconTail.ParentHash)
		return 0, fmt.Errorf("beacon linkup unavailable locally: %d [%x]", beaconTail.Number.Uint64()-1, beaconTail.ParentHash)
	}
	// Binary search to find the ancestor
	start, end := beaconTail.Number.Uint64()-1, number
	if number := beaconHead.Number.Uint64(); end > number {
		// This shouldn't really happen in a healthy network, but if the consensus
		// clients feeds us a shorter chain as the canonical, we should not attempt
		// to access non-existent skeleton items.
		log.Warn("Beacon head lower than local chain", "beacon", number, "local", end)
		end = number
	}

	for start+1 < end {
		// Split our chain interval in two, and request the hash to cross check
		check := (start + end) / 2

		h := d.skeleton.Header(check)
		n := h.Number.Uint64()

		var known bool

		switch d.getMode() {
		case FullSync:
			known = d.blockchain.HasBlock(h.Hash(), n)
		case SnapSync:
			known = d.blockchain.HasFastBlock(h.Hash(), n)
		default:
			known = d.lightchain.HasHeader(h.Hash(), n)
		}

		if !known {
			end = check
			continue
		}

		start = check
	}

	return start, nil
}

// fetchBeaconHeaders feeds skeleton headers to the downloader queue for scheduling
// until sync errors or is finished.
func (d *Downloader) fetchBeaconHeaders(from uint64) error {
	var head *types.Header

	_, tail, _, err := d.skeleton.Bounds()
	if err != nil {
		return err
	}
	// A part of headers are not in the skeleton space, try to resolve
	// them from the local chain. Note the range should be very short
	// and it should only happen when there are less than 64 post-merge
	// blocks in the network.
	var localHeaders []*types.Header

	if from < tail.Number.Uint64() {
		count := tail.Number.Uint64() - from
		if count > uint64(fsMinFullBlocks) {
			return fmt.Errorf("invalid origin (%d) of beacon sync (%d)", from, tail.Number)
		}

		localHeaders = d.readHeaderRange(tail, int(count))
		log.Warn("Retrieved beacon headers from local", "from", from, "count", count)
	}

	for {
		// Some beacon headers might have appeared since the last cycle, make
		// sure we're always syncing to all available ones
		head, _, _, err = d.skeleton.Bounds()
		if err != nil {
			return err
		}
		// If the pivot became stale (older than 2*64-8 (bit of wiggle room)),
		// move it ahead to HEAD-64
		d.pivotLock.Lock()

		// nolint:nestif
		if d.pivotHeader != nil {
			if head.Number.Uint64() > d.pivotHeader.Number.Uint64()+2*uint64(fsMinFullBlocks)-8 {
				// Retrieve the next pivot header, either from skeleton chain
				// or the filled chain
				number := head.Number.Uint64() - uint64(fsMinFullBlocks)

				log.Warn("Pivot seemingly stale, moving", "old", d.pivotHeader.Number, "new", number)

				if d.pivotHeader = d.skeleton.Header(number); d.pivotHeader == nil {
					if number < tail.Number.Uint64() {
						dist := tail.Number.Uint64() - number
						if len(localHeaders) >= int(dist) {
							d.pivotHeader = localHeaders[dist-1]
							log.Warn("Retrieved pivot header from local", "number", d.pivotHeader.Number, "hash", d.pivotHeader.Hash(), "latest", head.Number, "oldest", tail.Number)
						}
					}
				}
				// Print an error log and return directly in case the pivot header
				// is still not found. It means the skeleton chain is not linked
				// correctly with local chain.
				if d.pivotHeader == nil {
					log.Error("Pivot header is not found", "number", number)
					d.pivotLock.Unlock()

					return errNoPivotHeader
				}
				// Write out the pivot into the database so a rollback beyond
				// it will reenable snap sync and update the state root that
				// the state syncer will be downloading
				rawdb.WriteLastPivotNumber(d.stateDB, d.pivotHeader.Number.Uint64())
			}
		}
		d.pivotLock.Unlock()

		// Retrieve a batch of headers and feed it to the header processor
		var (
			headers = make([]*types.Header, 0, maxHeadersProcess)
			hashes  = make([]common.Hash, 0, maxHeadersProcess)
		)

		for i := 0; i < maxHeadersProcess && from <= head.Number.Uint64(); i++ {
			header := d.skeleton.Header(from)

			// The header is not found in skeleton space, try to find it in local chain.
			if header == nil && from < tail.Number.Uint64() {
				dist := tail.Number.Uint64() - from
				if len(localHeaders) >= int(dist) {
					header = localHeaders[dist-1]
				}
			}
			// The header is still missing, the beacon sync is corrupted and bail out
			// the error here.
			if header == nil {
				return fmt.Errorf("missing beacon header %d", from)
			}

			headers = append(headers, header)
			hashes = append(hashes, headers[i].Hash())
			from++
		}

		if len(headers) > 0 {
			log.Trace("Scheduling new beacon headers", "count", len(headers), "from", from-uint64(len(headers)))
			select {
			case d.headerProcCh <- &headerTask{
				headers: headers,
				hashes:  hashes,
			}:
			case <-d.cancelCh:
				return errCanceled
			}
		}
		// If we still have headers to import, loop and keep pushing them
		if from <= head.Number.Uint64() {
			continue
		}
		// If the pivot block is committed, signal header sync termination
		if d.committed.Load() {
			select {
			case d.headerProcCh <- nil:
				return nil
			case <-d.cancelCh:
				return errCanceled
			}
		}
		// State sync still going, wait a bit for new headers and retry
		log.Trace("Pivot not yet committed, waiting...")
		select {
		case <-time.After(fsHeaderContCheck):
		case <-d.cancelCh:
			return errCanceled
		}
	}
}<|MERGE_RESOLUTION|>--- conflicted
+++ resolved
@@ -134,12 +134,7 @@
 	if !updated || !filling {
 		return
 	}
-<<<<<<< HEAD
-
-	log.Error("Downloader sync mode changed mid-run", "old", mode.String(), "new", mode.String())
-=======
 	log.Error("Downloader sync mode changed mid-run", "old", oldMode.String(), "new", mode.String())
->>>>>>> a9523b64
 	b.suspend()
 	b.resume()
 }
