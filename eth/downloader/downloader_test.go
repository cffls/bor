// Copyright 2015 The go-ethereum Authors
// This file is part of the go-ethereum library.
//
// The go-ethereum library is free software: you can redistribute it and/or modify
// it under the terms of the GNU Lesser General Public License as published by
// the Free Software Foundation, either version 3 of the License, or
// (at your option) any later version.
//
// The go-ethereum library is distributed in the hope that it will be useful,
// but WITHOUT ANY WARRANTY; without even the implied warranty of
// MERCHANTABILITY or FITNESS FOR A PARTICULAR PURPOSE. See the
// GNU Lesser General Public License for more details.
//
// You should have received a copy of the GNU Lesser General Public License
// along with the go-ethereum library. If not, see <http://www.gnu.org/licenses/>.

package downloader

import (
	"errors"
	"fmt"
	"io/ioutil"
	"math/big"
	"os"
	"strings"
	"sync"
	"sync/atomic"
	"testing"
	"time"

	"github.com/ethereum/go-ethereum"
	"github.com/ethereum/go-ethereum/common"
	"github.com/ethereum/go-ethereum/consensus/ethash"
	"github.com/ethereum/go-ethereum/core"
	"github.com/ethereum/go-ethereum/core/rawdb"
	"github.com/ethereum/go-ethereum/core/types"
	"github.com/ethereum/go-ethereum/core/vm"
<<<<<<< HEAD
	"github.com/ethereum/go-ethereum/eth/downloader/whitelist"
=======
>>>>>>> ea9e62ca
	"github.com/ethereum/go-ethereum/eth/protocols/eth"
	"github.com/ethereum/go-ethereum/eth/protocols/snap"
	"github.com/ethereum/go-ethereum/event"
	"github.com/ethereum/go-ethereum/log"
	"github.com/ethereum/go-ethereum/params"
	"github.com/ethereum/go-ethereum/rlp"
	"github.com/ethereum/go-ethereum/trie"

<<<<<<< HEAD
	"github.com/stretchr/testify/assert"
)

=======
>>>>>>> ea9e62ca
// downloadTester is a test simulator for mocking out local block chain.
type downloadTester struct {
	freezer    string
	chain      *core.BlockChain
	downloader *Downloader

	peers map[string]*downloadTesterPeer
	lock  sync.RWMutex
<<<<<<< HEAD
}

// newTester creates a new downloader test mocker.
func newTester() *downloadTester {
	freezer, err := ioutil.TempDir("", "")
	if err != nil {
		panic(err)
	}

=======
}

// newTester creates a new downloader test mocker.
func newTester(t *testing.T) *downloadTester {
	return newTesterWithNotification(t, nil)
}

// newTester creates a new downloader test mocker.
func newTesterWithNotification(t *testing.T, success func()) *downloadTester {
	freezer := t.TempDir()
>>>>>>> ea9e62ca
	db, err := rawdb.NewDatabaseWithFreezer(rawdb.NewMemoryDatabase(), freezer, "", false)
	if err != nil {
		panic(err)
	}
<<<<<<< HEAD

	core.GenesisBlockForTesting(db, testAddress, big.NewInt(1000000000000000))

	chain, err := core.NewBlockChain(db, nil, params.TestChainConfig, ethash.NewFaker(), vm.Config{}, nil, nil, nil)
	if err != nil {
		panic(err)
	}

=======
	t.Cleanup(func() {
		db.Close()
	})
	gspec := &core.Genesis{
		Config:  params.TestChainConfig,
		Alloc:   core.GenesisAlloc{testAddress: {Balance: big.NewInt(1000000000000000)}},
		BaseFee: big.NewInt(params.InitialBaseFee),
	}
	chain, err := core.NewBlockChain(db, nil, gspec, nil, ethash.NewFaker(), vm.Config{}, nil, nil)
	if err != nil {
		panic(err)
	}
>>>>>>> ea9e62ca
	tester := &downloadTester{
		freezer: freezer,
		chain:   chain,
		peers:   make(map[string]*downloadTesterPeer),
	}
<<<<<<< HEAD

	//nolint: staticcheck
	tester.downloader = New(0, db, new(event.TypeMux), tester.chain, nil, tester.dropPeer, nil, whitelist.NewService(10))

=======
	tester.downloader = New(0, db, new(event.TypeMux), tester.chain, nil, tester.dropPeer, success)
>>>>>>> ea9e62ca
	return tester
}

func (dl *downloadTester) setWhitelist(w ethereum.ChainValidator) {
	dl.downloader.ChainValidator = w
}

// terminate aborts any operations on the embedded downloader and releases all
// held resources.
func (dl *downloadTester) terminate() {
	dl.downloader.Terminate()
	dl.chain.Stop()

	os.RemoveAll(dl.freezer)
}

// sync starts synchronizing with a remote peer, blocking until it completes.
func (dl *downloadTester) sync(id string, td *big.Int, mode SyncMode) error {
	head := dl.peers[id].chain.CurrentBlock()
	if td == nil {
		// If no particular TD was requested, load from the peer's blockchain
<<<<<<< HEAD
		td = dl.peers[id].chain.GetTd(head.Hash(), head.NumberU64())
=======
		td = dl.peers[id].chain.GetTd(head.Hash(), head.Number.Uint64())
>>>>>>> ea9e62ca
	}
	// Synchronise with the chosen peer and ensure proper cleanup afterwards
	err := dl.downloader.synchronise(id, head.Hash(), td, nil, mode, false, nil)
	select {
	case <-dl.downloader.cancelCh:
		// Ok, downloader fully cancelled after sync cycle
	default:
		// Downloader is still accepting packets, can block a peer up
		panic("downloader active post sync cycle") // panic will be caught by tester
	}
	return err
}

// newPeer registers a new block download source into the downloader.
func (dl *downloadTester) newPeer(id string, version uint, blocks []*types.Block) *downloadTesterPeer {
	dl.lock.Lock()
	defer dl.lock.Unlock()

	peer := &downloadTesterPeer{
		dl:              dl,
		id:              id,
		chain:           newTestBlockchain(blocks),
		withholdHeaders: make(map[common.Hash]struct{}),
	}
	dl.peers[id] = peer

	if err := dl.downloader.RegisterPeer(id, version, peer); err != nil {
		panic(err)
	}
	if err := dl.downloader.SnapSyncer.Register(peer); err != nil {
		panic(err)
	}
	return peer
}

// dropPeer simulates a hard peer removal from the connection pool.
func (dl *downloadTester) dropPeer(id string) {
	dl.lock.Lock()
	defer dl.lock.Unlock()

	delete(dl.peers, id)
	dl.downloader.SnapSyncer.Unregister(id)
	dl.downloader.UnregisterPeer(id)
}

type downloadTesterPeer struct {
	dl    *downloadTester
	id    string
	chain *core.BlockChain

	withholdHeaders map[common.Hash]struct{}
}

// Head constructs a function to retrieve a peer's current head hash
// and total difficulty.
func (dlp *downloadTesterPeer) Head() (common.Hash, *big.Int) {
	head := dlp.chain.CurrentBlock()
<<<<<<< HEAD
	return head.Hash(), dlp.chain.GetTd(head.Hash(), head.NumberU64())
}

func unmarshalRlpHeaders(rlpdata []rlp.RawValue) []*types.Header {
	headers := make([]*types.Header, len(rlpdata))
=======
	return head.Hash(), dlp.chain.GetTd(head.Hash(), head.Number.Uint64())
}

func unmarshalRlpHeaders(rlpdata []rlp.RawValue) []*types.Header {
	var headers = make([]*types.Header, len(rlpdata))
>>>>>>> ea9e62ca
	for i, data := range rlpdata {
		var h types.Header
		if err := rlp.DecodeBytes(data, &h); err != nil {
			panic(err)
		}
		headers[i] = &h
	}
	return headers
}

// RequestHeadersByHash constructs a GetBlockHeaders function based on a hashed
// origin; associated with a particular peer in the download tester. The returned
// function can be used to retrieve batches of headers from the particular peer.
func (dlp *downloadTesterPeer) RequestHeadersByHash(origin common.Hash, amount int, skip int, reverse bool, sink chan *eth.Response) (*eth.Request, error) {
	// Service the header query via the live handler code
	rlpHeaders := eth.ServiceGetBlockHeadersQuery(dlp.chain, &eth.GetBlockHeadersPacket{
		Origin: eth.HashOrNumber{
			Hash: origin,
		},
		Amount:  uint64(amount),
		Skip:    uint64(skip),
		Reverse: reverse,
	}, nil)
	headers := unmarshalRlpHeaders(rlpHeaders)
	// If a malicious peer is simulated withholding headers, delete them
	for hash := range dlp.withholdHeaders {
		for i, header := range headers {
			if header.Hash() == hash {
				headers = append(headers[:i], headers[i+1:]...)
				break
			}
		}
	}
	hashes := make([]common.Hash, len(headers))
	for i, header := range headers {
		hashes[i] = header.Hash()
	}
	// Deliver the headers to the downloader
	req := &eth.Request{
		Peer: dlp.id,
	}
	res := &eth.Response{
		Req:  req,
		Res:  (*eth.BlockHeadersPacket)(&headers),
		Meta: hashes,
		Time: 1,
		Done: make(chan error, 1), // Ignore the returned status
	}
	go func() {
		sink <- res
	}()
	return req, nil
}

// RequestHeadersByNumber constructs a GetBlockHeaders function based on a numbered
// origin; associated with a particular peer in the download tester. The returned
// function can be used to retrieve batches of headers from the particular peer.
func (dlp *downloadTesterPeer) RequestHeadersByNumber(origin uint64, amount int, skip int, reverse bool, sink chan *eth.Response) (*eth.Request, error) {
	// Service the header query via the live handler code
	rlpHeaders := eth.ServiceGetBlockHeadersQuery(dlp.chain, &eth.GetBlockHeadersPacket{
		Origin: eth.HashOrNumber{
			Number: origin,
		},
		Amount:  uint64(amount),
		Skip:    uint64(skip),
		Reverse: reverse,
	}, nil)
	headers := unmarshalRlpHeaders(rlpHeaders)
	// If a malicious peer is simulated withholding headers, delete them
	for hash := range dlp.withholdHeaders {
		for i, header := range headers {
			if header.Hash() == hash {
				headers = append(headers[:i], headers[i+1:]...)
				break
			}
		}
	}
	hashes := make([]common.Hash, len(headers))
	for i, header := range headers {
		hashes[i] = header.Hash()
	}
	// Deliver the headers to the downloader
	req := &eth.Request{
		Peer: dlp.id,
<<<<<<< HEAD
	}
	res := &eth.Response{
		Req:  req,
		Res:  (*eth.BlockHeadersPacket)(&headers),
		Meta: hashes,
		Time: 1,
		Done: make(chan error, 1), // Ignore the returned status
	}
=======
	}
	res := &eth.Response{
		Req:  req,
		Res:  (*eth.BlockHeadersPacket)(&headers),
		Meta: hashes,
		Time: 1,
		Done: make(chan error, 1), // Ignore the returned status
	}
>>>>>>> ea9e62ca
	go func() {
		sink <- res
	}()
	return req, nil
}

// RequestBodies constructs a getBlockBodies method associated with a particular
// peer in the download tester. The returned function can be used to retrieve
// batches of block bodies from the particularly requested peer.
func (dlp *downloadTesterPeer) RequestBodies(hashes []common.Hash, sink chan *eth.Response) (*eth.Request, error) {
	blobs := eth.ServiceGetBlockBodiesQuery(dlp.chain, hashes)

	bodies := make([]*eth.BlockBody, len(blobs))
	for i, blob := range blobs {
		bodies[i] = new(eth.BlockBody)
		rlp.DecodeBytes(blob, bodies[i])
	}
	var (
<<<<<<< HEAD
		txsHashes   = make([]common.Hash, len(bodies))
		uncleHashes = make([]common.Hash, len(bodies))
=======
		txsHashes        = make([]common.Hash, len(bodies))
		uncleHashes      = make([]common.Hash, len(bodies))
		withdrawalHashes = make([]common.Hash, len(bodies))
>>>>>>> ea9e62ca
	)
	hasher := trie.NewStackTrie(nil)
	for i, body := range bodies {
		txsHashes[i] = types.DeriveSha(types.Transactions(body.Transactions), hasher)
		uncleHashes[i] = types.CalcUncleHash(body.Uncles)
	}
	req := &eth.Request{
		Peer: dlp.id,
	}
	res := &eth.Response{
		Req:  req,
		Res:  (*eth.BlockBodiesPacket)(&bodies),
<<<<<<< HEAD
		Meta: [][]common.Hash{txsHashes, uncleHashes},
=======
		Meta: [][]common.Hash{txsHashes, uncleHashes, withdrawalHashes},
>>>>>>> ea9e62ca
		Time: 1,
		Done: make(chan error, 1), // Ignore the returned status
	}
	go func() {
		sink <- res
	}()
	return req, nil
}

// RequestReceipts constructs a getReceipts method associated with a particular
// peer in the download tester. The returned function can be used to retrieve
// batches of block receipts from the particularly requested peer.
func (dlp *downloadTesterPeer) RequestReceipts(hashes []common.Hash, sink chan *eth.Response) (*eth.Request, error) {
	blobs := eth.ServiceGetReceiptsQuery(dlp.chain, hashes)

	receipts := make([][]*types.Receipt, len(blobs))
	for i, blob := range blobs {
		rlp.DecodeBytes(blob, &receipts[i])
	}
	hasher := trie.NewStackTrie(nil)
	hashes = make([]common.Hash, len(receipts))
	for i, receipt := range receipts {
		hashes[i] = types.DeriveSha(types.Receipts(receipt), hasher)
	}
	req := &eth.Request{
		Peer: dlp.id,
	}
	res := &eth.Response{
		Req:  req,
		Res:  (*eth.ReceiptsPacket)(&receipts),
		Meta: hashes,
		Time: 1,
		Done: make(chan error, 1), // Ignore the returned status
	}
	go func() {
		sink <- res
	}()
	return req, nil
}

// ID retrieves the peer's unique identifier.
func (dlp *downloadTesterPeer) ID() string {
	return dlp.id
}

// RequestAccountRange fetches a batch of accounts rooted in a specific account
// trie, starting with the origin.
func (dlp *downloadTesterPeer) RequestAccountRange(id uint64, root, origin, limit common.Hash, bytes uint64) error {
	// Create the request and service it
	req := &snap.GetAccountRangePacket{
		ID:     id,
		Root:   root,
		Origin: origin,
		Limit:  limit,
		Bytes:  bytes,
	}
	slimaccs, proofs := snap.ServiceGetAccountRangeQuery(dlp.chain, req)

	// We need to convert to non-slim format, delegate to the packet code
	res := &snap.AccountRangePacket{
		ID:       id,
		Accounts: slimaccs,
		Proof:    proofs,
	}
	hashes, accounts, _ := res.Unpack()

	go dlp.dl.downloader.SnapSyncer.OnAccounts(dlp, id, hashes, accounts, proofs)
	return nil
}

// RequestStorageRanges fetches a batch of storage slots belonging to one or
<<<<<<< HEAD
// more accounts. If slots from only one accout is requested, an origin marker
=======
// more accounts. If slots from only one account is requested, an origin marker
>>>>>>> ea9e62ca
// may also be used to retrieve from there.
func (dlp *downloadTesterPeer) RequestStorageRanges(id uint64, root common.Hash, accounts []common.Hash, origin, limit []byte, bytes uint64) error {
	// Create the request and service it
	req := &snap.GetStorageRangesPacket{
		ID:       id,
		Accounts: accounts,
		Root:     root,
		Origin:   origin,
		Limit:    limit,
		Bytes:    bytes,
	}
	storage, proofs := snap.ServiceGetStorageRangesQuery(dlp.chain, req)

	// We need to convert to demultiplex, delegate to the packet code
	res := &snap.StorageRangesPacket{
		ID:    id,
		Slots: storage,
		Proof: proofs,
	}
	hashes, slots := res.Unpack()

	go dlp.dl.downloader.SnapSyncer.OnStorage(dlp, id, hashes, slots, proofs)
	return nil
}

// RequestByteCodes fetches a batch of bytecodes by hash.
func (dlp *downloadTesterPeer) RequestByteCodes(id uint64, hashes []common.Hash, bytes uint64) error {
	req := &snap.GetByteCodesPacket{
		ID:     id,
		Hashes: hashes,
		Bytes:  bytes,
	}
	codes := snap.ServiceGetByteCodesQuery(dlp.chain, req)
	go dlp.dl.downloader.SnapSyncer.OnByteCodes(dlp, id, codes)
	return nil
}

// RequestTrieNodes fetches a batch of account or storage trie nodes rooted in
<<<<<<< HEAD
// a specificstate trie.
=======
// a specific state trie.
>>>>>>> ea9e62ca
func (dlp *downloadTesterPeer) RequestTrieNodes(id uint64, root common.Hash, paths []snap.TrieNodePathSet, bytes uint64) error {
	req := &snap.GetTrieNodesPacket{
		ID:    id,
		Root:  root,
		Paths: paths,
		Bytes: bytes,
	}
	nodes, _ := snap.ServiceGetTrieNodesQuery(dlp.chain, req, time.Now())
	go dlp.dl.downloader.SnapSyncer.OnTrieNodes(dlp, id, nodes)
	return nil
}

// Log retrieves the peer's own contextual logger.
func (dlp *downloadTesterPeer) Log() log.Logger {
	return log.New("peer", dlp.id)
}

// assertOwnChain checks if the local chain contains the correct number of items
// of the various chain components.
func assertOwnChain(t *testing.T, tester *downloadTester, length int) {
	// Mark this method as a helper to report errors at callsite, not in here
	t.Helper()

	headers, blocks, receipts := length, length, length
	if tester.downloader.getMode() == LightSync {
		blocks, receipts = 1, 1
	}
	if hs := int(tester.chain.CurrentHeader().Number.Uint64()) + 1; hs != headers {
		t.Fatalf("synchronised headers mismatch: have %v, want %v", hs, headers)
	}
<<<<<<< HEAD
	if bs := int(tester.chain.CurrentBlock().NumberU64()) + 1; bs != blocks {
		t.Fatalf("synchronised blocks mismatch: have %v, want %v", bs, blocks)
	}
	if rs := int(tester.chain.CurrentFastBlock().NumberU64()) + 1; rs != receipts {
=======
	if bs := int(tester.chain.CurrentBlock().Number.Uint64()) + 1; bs != blocks {
		t.Fatalf("synchronised blocks mismatch: have %v, want %v", bs, blocks)
	}
	if rs := int(tester.chain.CurrentSnapBlock().Number.Uint64()) + 1; rs != receipts {
>>>>>>> ea9e62ca
		t.Fatalf("synchronised receipts mismatch: have %v, want %v", rs, receipts)
	}
}

func TestCanonicalSynchronisation66Full(t *testing.T)  { testCanonSync(t, eth.ETH66, FullSync) }
func TestCanonicalSynchronisation66Snap(t *testing.T)  { testCanonSync(t, eth.ETH66, SnapSync) }
func TestCanonicalSynchronisation66Light(t *testing.T) { testCanonSync(t, eth.ETH66, LightSync) }
func TestCanonicalSynchronisation67Full(t *testing.T)  { testCanonSync(t, eth.ETH67, FullSync) }
func TestCanonicalSynchronisation67Snap(t *testing.T)  { testCanonSync(t, eth.ETH67, SnapSync) }
func TestCanonicalSynchronisation67Light(t *testing.T) { testCanonSync(t, eth.ETH67, LightSync) }

func testCanonSync(t *testing.T, protocol uint, mode SyncMode) {
<<<<<<< HEAD
	tester := newTester()
=======
	tester := newTester(t)
>>>>>>> ea9e62ca
	defer tester.terminate()

	// Create a small enough block chain to download
	chain := testChainBase.shorten(blockCacheMaxItems - 15)
	tester.newPeer("peer", protocol, chain.blocks[1:])

	// Synchronise with the peer and make sure all relevant data was retrieved
	if err := tester.sync("peer", nil, mode); err != nil {
		t.Fatalf("failed to synchronise blocks: %v", err)
	}
	assertOwnChain(t, tester, len(chain.blocks))
}

// Tests that if a large batch of blocks are being downloaded, it is throttled
// until the cached blocks are retrieved.
func TestThrottling66Full(t *testing.T) { testThrottling(t, eth.ETH66, FullSync) }
func TestThrottling66Snap(t *testing.T) { testThrottling(t, eth.ETH66, SnapSync) }
<<<<<<< HEAD

func testThrottling(t *testing.T, protocol uint, mode SyncMode) {
	tester := newTester()
=======
func TestThrottling67Full(t *testing.T) { testThrottling(t, eth.ETH67, FullSync) }
func TestThrottling67Snap(t *testing.T) { testThrottling(t, eth.ETH67, SnapSync) }

func testThrottling(t *testing.T, protocol uint, mode SyncMode) {
	tester := newTester(t)
>>>>>>> ea9e62ca
	defer tester.terminate()

	// Create a long block chain to download and the tester
	targetBlocks := len(testChainBase.blocks) - 1
	tester.newPeer("peer", protocol, testChainBase.blocks[1:])

	// Wrap the importer to allow stepping
	var blocked atomic.Uint32
	proceed := make(chan struct{})
	tester.downloader.chainInsertHook = func(results []*fetchResult) {
		blocked.Store(uint32(len(results)))
		<-proceed
	}
	// Start a synchronisation concurrently
	errc := make(chan error, 1)
	go func() {
		errc <- tester.sync("peer", nil, mode)
	}()
	// Iteratively take some blocks, always checking the retrieval count
	for {
		// Check the retrieval count synchronously (! reason for this ugly block)
		tester.lock.RLock()
<<<<<<< HEAD
		retrieved := int(tester.chain.CurrentFastBlock().Number().Uint64()) + 1
=======
		retrieved := int(tester.chain.CurrentSnapBlock().Number.Uint64()) + 1
>>>>>>> ea9e62ca
		tester.lock.RUnlock()
		if retrieved >= targetBlocks+1 {
			break
		}
		// Wait a bit for sync to throttle itself
		var cached, frozen int
		for start := time.Now(); time.Since(start) < 3*time.Second; {
			time.Sleep(25 * time.Millisecond)

			tester.lock.Lock()
			tester.downloader.queue.lock.Lock()
			tester.downloader.queue.resultCache.lock.Lock()
			{
				cached = tester.downloader.queue.resultCache.countCompleted()
<<<<<<< HEAD
				frozen = int(atomic.LoadUint32(&blocked))
				retrieved = int(tester.chain.CurrentFastBlock().Number().Uint64()) + 1
=======
				frozen = int(blocked.Load())
				retrieved = int(tester.chain.CurrentSnapBlock().Number.Uint64()) + 1
>>>>>>> ea9e62ca
			}
			tester.downloader.queue.resultCache.lock.Unlock()
			tester.downloader.queue.lock.Unlock()
			tester.lock.Unlock()

			if cached == blockCacheMaxItems ||
				cached == blockCacheMaxItems-reorgProtHeaderDelay ||
				retrieved+cached+frozen == targetBlocks+1 ||
				retrieved+cached+frozen == targetBlocks+1-reorgProtHeaderDelay {
				break
			}
		}
		// Make sure we filled up the cache, then exhaust it
		time.Sleep(25 * time.Millisecond) // give it a chance to screw up
		tester.lock.RLock()
<<<<<<< HEAD
		retrieved = int(tester.chain.CurrentFastBlock().Number().Uint64()) + 1
=======
		retrieved = int(tester.chain.CurrentSnapBlock().Number.Uint64()) + 1
>>>>>>> ea9e62ca
		tester.lock.RUnlock()
		if cached != blockCacheMaxItems && cached != blockCacheMaxItems-reorgProtHeaderDelay && retrieved+cached+frozen != targetBlocks+1 && retrieved+cached+frozen != targetBlocks+1-reorgProtHeaderDelay {
			t.Fatalf("block count mismatch: have %v, want %v (owned %v, blocked %v, target %v)", cached, blockCacheMaxItems, retrieved, frozen, targetBlocks+1)
		}
		// Permit the blocked blocks to import
		if blocked.Load() > 0 {
			blocked.Store(uint32(0))
			proceed <- struct{}{}
		}
	}
	// Check that we haven't pulled more blocks than available
	assertOwnChain(t, tester, targetBlocks+1)
	if err := <-errc; err != nil {
		t.Fatalf("block synchronization failed: %v", err)
	}
}

// Tests that simple synchronization against a forked chain works correctly. In
// this test common ancestor lookup should *not* be short circuited, and a full
// binary search should be executed.
func TestForkedSync66Full(t *testing.T)  { testForkedSync(t, eth.ETH66, FullSync) }
func TestForkedSync66Snap(t *testing.T)  { testForkedSync(t, eth.ETH66, SnapSync) }
func TestForkedSync66Light(t *testing.T) { testForkedSync(t, eth.ETH66, LightSync) }
func TestForkedSync67Full(t *testing.T)  { testForkedSync(t, eth.ETH67, FullSync) }
func TestForkedSync67Snap(t *testing.T)  { testForkedSync(t, eth.ETH67, SnapSync) }
func TestForkedSync67Light(t *testing.T) { testForkedSync(t, eth.ETH67, LightSync) }

func testForkedSync(t *testing.T, protocol uint, mode SyncMode) {
<<<<<<< HEAD
	tester := newTester()
=======
	tester := newTester(t)
>>>>>>> ea9e62ca
	defer tester.terminate()

	chainA := testChainForkLightA.shorten(len(testChainBase.blocks) + 80)
	chainB := testChainForkLightB.shorten(len(testChainBase.blocks) + 81)
	tester.newPeer("fork A", protocol, chainA.blocks[1:])
	tester.newPeer("fork B", protocol, chainB.blocks[1:])
	// Synchronise with the peer and make sure all blocks were retrieved
	if err := tester.sync("fork A", nil, mode); err != nil {
		t.Fatalf("failed to synchronise blocks: %v", err)
	}
	assertOwnChain(t, tester, len(chainA.blocks))

	// Synchronise with the second peer and make sure that fork is pulled too
	if err := tester.sync("fork B", nil, mode); err != nil {
		t.Fatalf("failed to synchronise blocks: %v", err)
	}
	assertOwnChain(t, tester, len(chainB.blocks))
}

// Tests that synchronising against a much shorter but much heavier fork works
// currently and is not dropped.
func TestHeavyForkedSync66Full(t *testing.T)  { testHeavyForkedSync(t, eth.ETH66, FullSync) }
func TestHeavyForkedSync66Snap(t *testing.T)  { testHeavyForkedSync(t, eth.ETH66, SnapSync) }
func TestHeavyForkedSync66Light(t *testing.T) { testHeavyForkedSync(t, eth.ETH66, LightSync) }
func TestHeavyForkedSync67Full(t *testing.T)  { testHeavyForkedSync(t, eth.ETH67, FullSync) }
func TestHeavyForkedSync67Snap(t *testing.T)  { testHeavyForkedSync(t, eth.ETH67, SnapSync) }
func TestHeavyForkedSync67Light(t *testing.T) { testHeavyForkedSync(t, eth.ETH67, LightSync) }

func testHeavyForkedSync(t *testing.T, protocol uint, mode SyncMode) {
<<<<<<< HEAD
	tester := newTester()
=======
	tester := newTester(t)
>>>>>>> ea9e62ca
	defer tester.terminate()

	chainA := testChainForkLightA.shorten(len(testChainBase.blocks) + 80)
	chainB := testChainForkHeavy.shorten(len(testChainBase.blocks) + 79)
	tester.newPeer("light", protocol, chainA.blocks[1:])
	tester.newPeer("heavy", protocol, chainB.blocks[1:])

	// Synchronise with the peer and make sure all blocks were retrieved
	if err := tester.sync("light", nil, mode); err != nil {
		t.Fatalf("failed to synchronise blocks: %v", err)
	}
	assertOwnChain(t, tester, len(chainA.blocks))

	// Synchronise with the second peer and make sure that fork is pulled too
	if err := tester.sync("heavy", nil, mode); err != nil {
		t.Fatalf("failed to synchronise blocks: %v", err)
	}
	assertOwnChain(t, tester, len(chainB.blocks))
}

// Tests that chain forks are contained within a certain interval of the current
// chain head, ensuring that malicious peers cannot waste resources by feeding
// long dead chains.
func TestBoundedForkedSync66Full(t *testing.T)  { testBoundedForkedSync(t, eth.ETH66, FullSync) }
func TestBoundedForkedSync66Snap(t *testing.T)  { testBoundedForkedSync(t, eth.ETH66, SnapSync) }
func TestBoundedForkedSync66Light(t *testing.T) { testBoundedForkedSync(t, eth.ETH66, LightSync) }
func TestBoundedForkedSync67Full(t *testing.T)  { testBoundedForkedSync(t, eth.ETH67, FullSync) }
func TestBoundedForkedSync67Snap(t *testing.T)  { testBoundedForkedSync(t, eth.ETH67, SnapSync) }
func TestBoundedForkedSync67Light(t *testing.T) { testBoundedForkedSync(t, eth.ETH67, LightSync) }

func testBoundedForkedSync(t *testing.T, protocol uint, mode SyncMode) {
<<<<<<< HEAD
	tester := newTester()
=======
	tester := newTester(t)
>>>>>>> ea9e62ca
	defer tester.terminate()

	chainA := testChainForkLightA
	chainB := testChainForkLightB
	tester.newPeer("original", protocol, chainA.blocks[1:])
	tester.newPeer("rewriter", protocol, chainB.blocks[1:])

	// Synchronise with the peer and make sure all blocks were retrieved
	if err := tester.sync("original", nil, mode); err != nil {
		t.Fatalf("failed to synchronise blocks: %v", err)
	}
	assertOwnChain(t, tester, len(chainA.blocks))

	// Synchronise with the second peer and ensure that the fork is rejected to being too old
	if err := tester.sync("rewriter", nil, mode); err != errInvalidAncestor {
		t.Fatalf("sync failure mismatch: have %v, want %v", err, errInvalidAncestor)
	}
}

// Tests that chain forks are contained within a certain interval of the current
// chain head for short but heavy forks too. These are a bit special because they
// take different ancestor lookup paths.
func TestBoundedHeavyForkedSync66Full(t *testing.T) {
	testBoundedHeavyForkedSync(t, eth.ETH66, FullSync)
}
func TestBoundedHeavyForkedSync66Snap(t *testing.T) {
	testBoundedHeavyForkedSync(t, eth.ETH66, SnapSync)
}

func TestBoundedHeavyForkedSync66Light(t *testing.T) {
	testBoundedHeavyForkedSync(t, eth.ETH66, LightSync)
}
func TestBoundedHeavyForkedSync67Full(t *testing.T) {
	testBoundedHeavyForkedSync(t, eth.ETH67, FullSync)
}
func TestBoundedHeavyForkedSync67Snap(t *testing.T) {
	testBoundedHeavyForkedSync(t, eth.ETH67, SnapSync)
}
func TestBoundedHeavyForkedSync67Light(t *testing.T) {
	testBoundedHeavyForkedSync(t, eth.ETH67, LightSync)
}

func testBoundedHeavyForkedSync(t *testing.T, protocol uint, mode SyncMode) {
<<<<<<< HEAD
	tester := newTester()
=======
	tester := newTester(t)
>>>>>>> ea9e62ca
	defer tester.terminate()

	// Create a long enough forked chain
	chainA := testChainForkLightA
	chainB := testChainForkHeavy
	tester.newPeer("original", protocol, chainA.blocks[1:])

	// Synchronise with the peer and make sure all blocks were retrieved
	if err := tester.sync("original", nil, mode); err != nil {
		t.Fatalf("failed to synchronise blocks: %v", err)
	}
	assertOwnChain(t, tester, len(chainA.blocks))

	tester.newPeer("heavy-rewriter", protocol, chainB.blocks[1:])
	// Synchronise with the second peer and ensure that the fork is rejected to being too old
	if err := tester.sync("heavy-rewriter", nil, mode); err != errInvalidAncestor {
		t.Fatalf("sync failure mismatch: have %v, want %v", err, errInvalidAncestor)
	}
}

// Tests that a canceled download wipes all previously accumulated state.
func TestCancel66Full(t *testing.T)  { testCancel(t, eth.ETH66, FullSync) }
func TestCancel66Snap(t *testing.T)  { testCancel(t, eth.ETH66, SnapSync) }
func TestCancel66Light(t *testing.T) { testCancel(t, eth.ETH66, LightSync) }
func TestCancel67Full(t *testing.T)  { testCancel(t, eth.ETH67, FullSync) }
func TestCancel67Snap(t *testing.T)  { testCancel(t, eth.ETH67, SnapSync) }
func TestCancel67Light(t *testing.T) { testCancel(t, eth.ETH67, LightSync) }

func testCancel(t *testing.T, protocol uint, mode SyncMode) {
<<<<<<< HEAD
	tester := newTester()
=======
	tester := newTester(t)
>>>>>>> ea9e62ca
	defer tester.terminate()

	chain := testChainBase.shorten(MaxHeaderFetch)
	tester.newPeer("peer", protocol, chain.blocks[1:])

	// Make sure canceling works with a pristine downloader
	tester.downloader.Cancel()
	if !tester.downloader.queue.Idle() {
		t.Errorf("download queue not idle")
	}
	// Synchronise with the peer, but cancel afterwards
	if err := tester.sync("peer", nil, mode); err != nil {
		t.Fatalf("failed to synchronise blocks: %v", err)
	}
	tester.downloader.Cancel()
	if !tester.downloader.queue.Idle() {
		t.Errorf("download queue not idle")
	}
}

// Tests that synchronisation from multiple peers works as intended (multi thread sanity test).
func TestMultiSynchronisation66Full(t *testing.T)  { testMultiSynchronisation(t, eth.ETH66, FullSync) }
func TestMultiSynchronisation66Snap(t *testing.T)  { testMultiSynchronisation(t, eth.ETH66, SnapSync) }
func TestMultiSynchronisation66Light(t *testing.T) { testMultiSynchronisation(t, eth.ETH66, LightSync) }
func TestMultiSynchronisation67Full(t *testing.T)  { testMultiSynchronisation(t, eth.ETH67, FullSync) }
func TestMultiSynchronisation67Snap(t *testing.T)  { testMultiSynchronisation(t, eth.ETH67, SnapSync) }
func TestMultiSynchronisation67Light(t *testing.T) { testMultiSynchronisation(t, eth.ETH67, LightSync) }

func testMultiSynchronisation(t *testing.T, protocol uint, mode SyncMode) {
<<<<<<< HEAD
	tester := newTester()
=======
	tester := newTester(t)
>>>>>>> ea9e62ca
	defer tester.terminate()

	// Create various peers with various parts of the chain
	targetPeers := 8
	chain := testChainBase.shorten(targetPeers * 100)

	for i := 0; i < targetPeers; i++ {
		id := fmt.Sprintf("peer #%d", i)
		tester.newPeer(id, protocol, chain.shorten(len(chain.blocks) / (i + 1)).blocks[1:])
	}
	if err := tester.sync("peer #0", nil, mode); err != nil {
		t.Fatalf("failed to synchronise blocks: %v", err)
	}
	assertOwnChain(t, tester, len(chain.blocks))
}

// Tests that synchronisations behave well in multi-version protocol environments
// and not wreak havoc on other nodes in the network.
func TestMultiProtoSynchronisation66Full(t *testing.T)  { testMultiProtoSync(t, eth.ETH66, FullSync) }
func TestMultiProtoSynchronisation66Snap(t *testing.T)  { testMultiProtoSync(t, eth.ETH66, SnapSync) }
func TestMultiProtoSynchronisation66Light(t *testing.T) { testMultiProtoSync(t, eth.ETH66, LightSync) }
func TestMultiProtoSynchronisation67Full(t *testing.T)  { testMultiProtoSync(t, eth.ETH67, FullSync) }
func TestMultiProtoSynchronisation67Snap(t *testing.T)  { testMultiProtoSync(t, eth.ETH67, SnapSync) }
func TestMultiProtoSynchronisation67Light(t *testing.T) { testMultiProtoSync(t, eth.ETH67, LightSync) }

func testMultiProtoSync(t *testing.T, protocol uint, mode SyncMode) {
<<<<<<< HEAD
	tester := newTester()
=======
	tester := newTester(t)
>>>>>>> ea9e62ca
	defer tester.terminate()

	// Create a small enough block chain to download
	chain := testChainBase.shorten(blockCacheMaxItems - 15)

	// Create peers of every type
	tester.newPeer("peer 66", eth.ETH66, chain.blocks[1:])
<<<<<<< HEAD
	// tester.newPeer("peer 65", eth.ETH67, chain.blocks[1:)
=======
	tester.newPeer("peer 67", eth.ETH67, chain.blocks[1:])
>>>>>>> ea9e62ca

	// Synchronise with the requested peer and make sure all blocks were retrieved
	if err := tester.sync(fmt.Sprintf("peer %d", protocol), nil, mode); err != nil {
		t.Fatalf("failed to synchronise blocks: %v", err)
	}
	assertOwnChain(t, tester, len(chain.blocks))

	// Check that no peers have been dropped off
	for _, version := range []int{66, 67} {
		peer := fmt.Sprintf("peer %d", version)
		if _, ok := tester.peers[peer]; !ok {
			t.Errorf("%s dropped", peer)
		}
	}
}

// Tests that if a block is empty (e.g. header only), no body request should be
// made, and instead the header should be assembled into a whole block in itself.
func TestEmptyShortCircuit66Full(t *testing.T)  { testEmptyShortCircuit(t, eth.ETH66, FullSync) }
func TestEmptyShortCircuit66Snap(t *testing.T)  { testEmptyShortCircuit(t, eth.ETH66, SnapSync) }
func TestEmptyShortCircuit66Light(t *testing.T) { testEmptyShortCircuit(t, eth.ETH66, LightSync) }
func TestEmptyShortCircuit67Full(t *testing.T)  { testEmptyShortCircuit(t, eth.ETH67, FullSync) }
func TestEmptyShortCircuit67Snap(t *testing.T)  { testEmptyShortCircuit(t, eth.ETH67, SnapSync) }
func TestEmptyShortCircuit67Light(t *testing.T) { testEmptyShortCircuit(t, eth.ETH67, LightSync) }

func testEmptyShortCircuit(t *testing.T, protocol uint, mode SyncMode) {
<<<<<<< HEAD
	tester := newTester()
=======
	tester := newTester(t)
>>>>>>> ea9e62ca
	defer tester.terminate()

	// Create a block chain to download
	chain := testChainBase
	tester.newPeer("peer", protocol, chain.blocks[1:])

	// Instrument the downloader to signal body requests
	var bodiesHave, receiptsHave atomic.Int32
	tester.downloader.bodyFetchHook = func(headers []*types.Header) {
		bodiesHave.Add(int32(len(headers)))
	}
	tester.downloader.receiptFetchHook = func(headers []*types.Header) {
		receiptsHave.Add(int32(len(headers)))
	}
	// Synchronise with the peer and make sure all blocks were retrieved
	if err := tester.sync("peer", nil, mode); err != nil {
		t.Fatalf("failed to synchronise blocks: %v", err)
	}
	assertOwnChain(t, tester, len(chain.blocks))

	// Validate the number of block bodies that should have been requested
	bodiesNeeded, receiptsNeeded := 0, 0
	for _, block := range chain.blocks[1:] {
		if mode != LightSync && (len(block.Transactions()) > 0 || len(block.Uncles()) > 0) {
			bodiesNeeded++
		}
	}
	for _, block := range chain.blocks[1:] {
		if mode == SnapSync && len(block.Transactions()) > 0 {
			receiptsNeeded++
		}
	}
	if int(bodiesHave.Load()) != bodiesNeeded {
		t.Errorf("body retrieval count mismatch: have %v, want %v", bodiesHave.Load(), bodiesNeeded)
	}
	if int(receiptsHave.Load()) != receiptsNeeded {
		t.Errorf("receipt retrieval count mismatch: have %v, want %v", receiptsHave.Load(), receiptsNeeded)
	}
}

// Tests that headers are enqueued continuously, preventing malicious nodes from
// stalling the downloader by feeding gapped header chains.
func TestMissingHeaderAttack66Full(t *testing.T)  { testMissingHeaderAttack(t, eth.ETH66, FullSync) }
func TestMissingHeaderAttack66Snap(t *testing.T)  { testMissingHeaderAttack(t, eth.ETH66, SnapSync) }
func TestMissingHeaderAttack66Light(t *testing.T) { testMissingHeaderAttack(t, eth.ETH66, LightSync) }
func TestMissingHeaderAttack67Full(t *testing.T)  { testMissingHeaderAttack(t, eth.ETH67, FullSync) }
func TestMissingHeaderAttack67Snap(t *testing.T)  { testMissingHeaderAttack(t, eth.ETH67, SnapSync) }
func TestMissingHeaderAttack67Light(t *testing.T) { testMissingHeaderAttack(t, eth.ETH67, LightSync) }

func testMissingHeaderAttack(t *testing.T, protocol uint, mode SyncMode) {
<<<<<<< HEAD
	tester := newTester()
=======
	tester := newTester(t)
>>>>>>> ea9e62ca
	defer tester.terminate()

	chain := testChainBase.shorten(blockCacheMaxItems - 15)

	attacker := tester.newPeer("attack", protocol, chain.blocks[1:])
	attacker.withholdHeaders[chain.blocks[len(chain.blocks)/2-1].Hash()] = struct{}{}

	if err := tester.sync("attack", nil, mode); err == nil {
		t.Fatalf("succeeded attacker synchronisation")
	}
	// Synchronise with the valid peer and make sure sync succeeds
	tester.newPeer("valid", protocol, chain.blocks[1:])
	if err := tester.sync("valid", nil, mode); err != nil {
		t.Fatalf("failed to synchronise blocks: %v", err)
	}
	assertOwnChain(t, tester, len(chain.blocks))
}

// Tests that if requested headers are shifted (i.e. first is missing), the queue
// detects the invalid numbering.
func TestShiftedHeaderAttack66Full(t *testing.T)  { testShiftedHeaderAttack(t, eth.ETH66, FullSync) }
func TestShiftedHeaderAttack66Snap(t *testing.T)  { testShiftedHeaderAttack(t, eth.ETH66, SnapSync) }
func TestShiftedHeaderAttack66Light(t *testing.T) { testShiftedHeaderAttack(t, eth.ETH66, LightSync) }
func TestShiftedHeaderAttack67Full(t *testing.T)  { testShiftedHeaderAttack(t, eth.ETH67, FullSync) }
func TestShiftedHeaderAttack67Snap(t *testing.T)  { testShiftedHeaderAttack(t, eth.ETH67, SnapSync) }
func TestShiftedHeaderAttack67Light(t *testing.T) { testShiftedHeaderAttack(t, eth.ETH67, LightSync) }

func testShiftedHeaderAttack(t *testing.T, protocol uint, mode SyncMode) {
<<<<<<< HEAD
	tester := newTester()
=======
	tester := newTester(t)
>>>>>>> ea9e62ca
	defer tester.terminate()

	chain := testChainBase.shorten(blockCacheMaxItems - 15)

	// Attempt a full sync with an attacker feeding shifted headers
	attacker := tester.newPeer("attack", protocol, chain.blocks[1:])
	attacker.withholdHeaders[chain.blocks[1].Hash()] = struct{}{}

	if err := tester.sync("attack", nil, mode); err == nil {
		t.Fatalf("succeeded attacker synchronisation")
	}
	// Synchronise with the valid peer and make sure sync succeeds
	tester.newPeer("valid", protocol, chain.blocks[1:])
	if err := tester.sync("valid", nil, mode); err != nil {
		t.Fatalf("failed to synchronise blocks: %v", err)
	}
	assertOwnChain(t, tester, len(chain.blocks))
}

// Tests that upon detecting an invalid header, the recent ones are rolled back
// for various failure scenarios. Afterwards a full sync is attempted to make
// sure no state was corrupted.
func TestInvalidHeaderRollback66Snap(t *testing.T) { testInvalidHeaderRollback(t, eth.ETH66, SnapSync) }
<<<<<<< HEAD

func testInvalidHeaderRollback(t *testing.T, protocol uint, mode SyncMode) {
	tester := newTester()
=======
func TestInvalidHeaderRollback67Snap(t *testing.T) { testInvalidHeaderRollback(t, eth.ETH67, SnapSync) }

func testInvalidHeaderRollback(t *testing.T, protocol uint, mode SyncMode) {
	tester := newTester(t)
>>>>>>> ea9e62ca
	defer tester.terminate()

	// Create a small enough block chain to download
	targetBlocks := 3*fsHeaderSafetyNet + 256 + fsMinFullBlocks
	chain := testChainBase.shorten(targetBlocks)

	// Attempt to sync with an attacker that feeds junk during the fast sync phase.
	// This should result in the last fsHeaderSafetyNet headers being rolled back.
	missing := fsHeaderSafetyNet + MaxHeaderFetch + 1

	fastAttacker := tester.newPeer("fast-attack", protocol, chain.blocks[1:])
	fastAttacker.withholdHeaders[chain.blocks[missing].Hash()] = struct{}{}

	if err := tester.sync("fast-attack", nil, mode); err == nil {
		t.Fatalf("succeeded fast attacker synchronisation")
	}
	if head := tester.chain.CurrentHeader().Number.Int64(); int(head) > MaxHeaderFetch {
		t.Errorf("rollback head mismatch: have %v, want at most %v", head, MaxHeaderFetch)
	}
	// Attempt to sync with an attacker that feeds junk during the block import phase.
	// This should result in both the last fsHeaderSafetyNet number of headers being
	// rolled back, and also the pivot point being reverted to a non-block status.
	missing = 3*fsHeaderSafetyNet + MaxHeaderFetch + 1

	blockAttacker := tester.newPeer("block-attack", protocol, chain.blocks[1:])
	fastAttacker.withholdHeaders[chain.blocks[missing].Hash()] = struct{}{} // Make sure the fast-attacker doesn't fill in
	blockAttacker.withholdHeaders[chain.blocks[missing].Hash()] = struct{}{}

	if err := tester.sync("block-attack", nil, mode); err == nil {
		t.Fatalf("succeeded block attacker synchronisation")
	}
	if head := tester.chain.CurrentHeader().Number.Int64(); int(head) > 2*fsHeaderSafetyNet+MaxHeaderFetch {
		t.Errorf("rollback head mismatch: have %v, want at most %v", head, 2*fsHeaderSafetyNet+MaxHeaderFetch)
	}
	if mode == SnapSync {
<<<<<<< HEAD
		if head := tester.chain.CurrentBlock().NumberU64(); head != 0 {
=======
		if head := tester.chain.CurrentBlock().Number.Uint64(); head != 0 {
>>>>>>> ea9e62ca
			t.Errorf("fast sync pivot block #%d not rolled back", head)
		}
	}
	// Attempt to sync with an attacker that withholds promised blocks after the
	// fast sync pivot point. This could be a trial to leave the node with a bad
	// but already imported pivot block.
	withholdAttacker := tester.newPeer("withhold-attack", protocol, chain.blocks[1:])

	tester.downloader.syncInitHook = func(uint64, uint64) {
		for i := missing; i < len(chain.blocks); i++ {
			withholdAttacker.withholdHeaders[chain.blocks[i].Hash()] = struct{}{}
		}
		tester.downloader.syncInitHook = nil
	}
	if err := tester.sync("withhold-attack", nil, mode); err == nil {
		t.Fatalf("succeeded withholding attacker synchronisation")
	}
	if head := tester.chain.CurrentHeader().Number.Int64(); int(head) > 2*fsHeaderSafetyNet+MaxHeaderFetch {
		t.Errorf("rollback head mismatch: have %v, want at most %v", head, 2*fsHeaderSafetyNet+MaxHeaderFetch)
	}
	if mode == SnapSync {
<<<<<<< HEAD
		if head := tester.chain.CurrentBlock().NumberU64(); head != 0 {
=======
		if head := tester.chain.CurrentBlock().Number.Uint64(); head != 0 {
>>>>>>> ea9e62ca
			t.Errorf("fast sync pivot block #%d not rolled back", head)
		}
	}
	// Synchronise with the valid peer and make sure sync succeeds. Since the last rollback
	// should also disable fast syncing for this process, verify that we did a fresh full
	// sync. Note, we can't assert anything about the receipts since we won't purge the
	// database of them, hence we can't use assertOwnChain.
	tester.newPeer("valid", protocol, chain.blocks[1:])
	if err := tester.sync("valid", nil, mode); err != nil {
		t.Fatalf("failed to synchronise blocks: %v", err)
	}
	assertOwnChain(t, tester, len(chain.blocks))
}

// Tests that a peer advertising a high TD doesn't get to stall the downloader
// afterwards by not sending any useful hashes.
func TestHighTDStarvationAttack66Full(t *testing.T) {
	testHighTDStarvationAttack(t, eth.ETH66, FullSync)
}
func TestHighTDStarvationAttack66Snap(t *testing.T) {
	testHighTDStarvationAttack(t, eth.ETH66, SnapSync)
}

func TestHighTDStarvationAttack66Light(t *testing.T) {
	testHighTDStarvationAttack(t, eth.ETH66, LightSync)
}
func TestHighTDStarvationAttack67Full(t *testing.T) {
	testHighTDStarvationAttack(t, eth.ETH67, FullSync)
}
func TestHighTDStarvationAttack67Snap(t *testing.T) {
	testHighTDStarvationAttack(t, eth.ETH67, SnapSync)
}
func TestHighTDStarvationAttack67Light(t *testing.T) {
	testHighTDStarvationAttack(t, eth.ETH67, LightSync)
}

func testHighTDStarvationAttack(t *testing.T, protocol uint, mode SyncMode) {
<<<<<<< HEAD
	tester := newTester()
=======
	tester := newTester(t)
>>>>>>> ea9e62ca
	defer tester.terminate()

	chain := testChainBase.shorten(1)
	tester.newPeer("attack", protocol, chain.blocks[1:])
	if err := tester.sync("attack", big.NewInt(1000000), mode); err != errStallingPeer {
		t.Fatalf("synchronisation error mismatch: have %v, want %v", err, errStallingPeer)
	}
}

// Tests that misbehaving peers are disconnected, whilst behaving ones are not.
func TestBlockHeaderAttackerDropping66(t *testing.T) { testBlockHeaderAttackerDropping(t, eth.ETH66) }
func TestBlockHeaderAttackerDropping67(t *testing.T) { testBlockHeaderAttackerDropping(t, eth.ETH67) }

func testBlockHeaderAttackerDropping(t *testing.T, protocol uint) {
	// Define the disconnection requirement for individual hash fetch errors
	tests := []struct {
		result error
		drop   bool
	}{
		{nil, false},                        // Sync succeeded, all is well
		{errBusy, false},                    // Sync is already in progress, no problem
		{errUnknownPeer, false},             // Peer is unknown, was already dropped, don't double drop
		{errBadPeer, true},                  // Peer was deemed bad for some reason, drop it
		{errStallingPeer, true},             // Peer was detected to be stalling, drop it
		{errUnsyncedPeer, true},             // Peer was detected to be unsynced, drop it
		{errNoPeers, false},                 // No peers to download from, soft race, no issue
		{errTimeout, true},                  // No hashes received in due time, drop the peer
		{errEmptyHeaderSet, true},           // No headers were returned as a response, drop as it's a dead end
		{errPeersUnavailable, true},         // Nobody had the advertised blocks, drop the advertiser
		{errInvalidAncestor, true},          // Agreed upon ancestor is not acceptable, drop the chain rewriter
		{errInvalidChain, true},             // Hash chain was detected as invalid, definitely drop
		{errInvalidBody, false},             // A bad peer was detected, but not the sync origin
		{errInvalidReceipt, false},          // A bad peer was detected, but not the sync origin
		{errCancelContentProcessing, false}, // Synchronisation was canceled, origin may be innocent, don't drop
	}
	// Run the tests and check disconnection status
	tester := newTester(t)
	defer tester.terminate()
	chain := testChainBase.shorten(1)

	for i, tt := range tests {
		// Register a new peer and ensure its presence
		id := fmt.Sprintf("test %d", i)
		tester.newPeer(id, protocol, chain.blocks[1:])
		if _, ok := tester.peers[id]; !ok {
			t.Fatalf("test %d: registered peer not found", i)
		}
		// Simulate a synchronisation and check the required result
		tester.downloader.synchroniseMock = func(string, common.Hash) error { return tt.result }

		tester.downloader.LegacySync(id, tester.chain.Genesis().Hash(), big.NewInt(1000), nil, FullSync)
		if _, ok := tester.peers[id]; !ok != tt.drop {
			t.Errorf("test %d: peer drop mismatch for %v: have %v, want %v", i, tt.result, !ok, tt.drop)
		}
	}
}

// Tests that synchronisation progress (origin block number, current block number
// and highest block number) is tracked and updated correctly.
func TestSyncProgress66Full(t *testing.T)  { testSyncProgress(t, eth.ETH66, FullSync) }
func TestSyncProgress66Snap(t *testing.T)  { testSyncProgress(t, eth.ETH66, SnapSync) }
func TestSyncProgress66Light(t *testing.T) { testSyncProgress(t, eth.ETH66, LightSync) }
func TestSyncProgress67Full(t *testing.T)  { testSyncProgress(t, eth.ETH67, FullSync) }
func TestSyncProgress67Snap(t *testing.T)  { testSyncProgress(t, eth.ETH67, SnapSync) }
func TestSyncProgress67Light(t *testing.T) { testSyncProgress(t, eth.ETH67, LightSync) }

func testSyncProgress(t *testing.T, protocol uint, mode SyncMode) {
<<<<<<< HEAD
	tester := newTester()
=======
	tester := newTester(t)
>>>>>>> ea9e62ca
	defer tester.terminate()

	chain := testChainBase.shorten(blockCacheMaxItems - 15)

	// Set a sync init hook to catch progress changes
	starting := make(chan struct{})
	progress := make(chan struct{})

	tester.downloader.syncInitHook = func(origin, latest uint64) {
		starting <- struct{}{}
		<-progress
	}
	checkProgress(t, tester.downloader, "pristine", ethereum.SyncProgress{})

	// Synchronise half the blocks and check initial progress
	tester.newPeer("peer-half", protocol, chain.shorten(len(chain.blocks) / 2).blocks[1:])
	pending := new(sync.WaitGroup)
	pending.Add(1)

	go func() {
		defer pending.Done()
		if err := tester.sync("peer-half", nil, mode); err != nil {
			panic(fmt.Sprintf("failed to synchronise blocks: %v", err))
		}
	}()
	<-starting
	checkProgress(t, tester.downloader, "initial", ethereum.SyncProgress{
		HighestBlock: uint64(len(chain.blocks)/2 - 1),
	})
	progress <- struct{}{}
	pending.Wait()

	// Synchronise all the blocks and check continuation progress
	tester.newPeer("peer-full", protocol, chain.blocks[1:])
	pending.Add(1)
	go func() {
		defer pending.Done()
		if err := tester.sync("peer-full", nil, mode); err != nil {
			panic(fmt.Sprintf("failed to synchronise blocks: %v", err))
		}
	}()
	<-starting
	checkProgress(t, tester.downloader, "completing", ethereum.SyncProgress{
		StartingBlock: uint64(len(chain.blocks)/2 - 1),
		CurrentBlock:  uint64(len(chain.blocks)/2 - 1),
		HighestBlock:  uint64(len(chain.blocks) - 1),
	})

	// Check final progress after successful sync
	progress <- struct{}{}
	pending.Wait()
	checkProgress(t, tester.downloader, "final", ethereum.SyncProgress{
		StartingBlock: uint64(len(chain.blocks)/2 - 1),
		CurrentBlock:  uint64(len(chain.blocks) - 1),
		HighestBlock:  uint64(len(chain.blocks) - 1),
	})
}

func checkProgress(t *testing.T, d *Downloader, stage string, want ethereum.SyncProgress) {
	// Mark this method as a helper to report errors at callsite, not in here
	t.Helper()

	p := d.Progress()
	if p.StartingBlock != want.StartingBlock || p.CurrentBlock != want.CurrentBlock || p.HighestBlock != want.HighestBlock {
		t.Fatalf("%s progress mismatch:\nhave %+v\nwant %+v", stage, p, want)
	}
}

// Tests that synchronisation progress (origin block number and highest block
// number) is tracked and updated correctly in case of a fork (or manual head
// revertal).
func TestForkedSyncProgress66Full(t *testing.T)  { testForkedSyncProgress(t, eth.ETH66, FullSync) }
func TestForkedSyncProgress66Snap(t *testing.T)  { testForkedSyncProgress(t, eth.ETH66, SnapSync) }
func TestForkedSyncProgress66Light(t *testing.T) { testForkedSyncProgress(t, eth.ETH66, LightSync) }
func TestForkedSyncProgress67Full(t *testing.T)  { testForkedSyncProgress(t, eth.ETH67, FullSync) }
func TestForkedSyncProgress67Snap(t *testing.T)  { testForkedSyncProgress(t, eth.ETH67, SnapSync) }
func TestForkedSyncProgress67Light(t *testing.T) { testForkedSyncProgress(t, eth.ETH67, LightSync) }

func testForkedSyncProgress(t *testing.T, protocol uint, mode SyncMode) {
<<<<<<< HEAD
	tester := newTester()
=======
	tester := newTester(t)
>>>>>>> ea9e62ca
	defer tester.terminate()

	chainA := testChainForkLightA.shorten(len(testChainBase.blocks) + MaxHeaderFetch)
	chainB := testChainForkLightB.shorten(len(testChainBase.blocks) + MaxHeaderFetch)

	// Set a sync init hook to catch progress changes
	starting := make(chan struct{})
	progress := make(chan struct{})

	tester.downloader.syncInitHook = func(origin, latest uint64) {
		starting <- struct{}{}
		<-progress
	}
	checkProgress(t, tester.downloader, "pristine", ethereum.SyncProgress{})

	// Synchronise with one of the forks and check progress
	tester.newPeer("fork A", protocol, chainA.blocks[1:])
	pending := new(sync.WaitGroup)
	pending.Add(1)
	go func() {
		defer pending.Done()
		if err := tester.sync("fork A", nil, mode); err != nil {
			panic(fmt.Sprintf("failed to synchronise blocks: %v", err))
		}
	}()
	<-starting

	checkProgress(t, tester.downloader, "initial", ethereum.SyncProgress{
		HighestBlock: uint64(len(chainA.blocks) - 1),
	})
	progress <- struct{}{}
	pending.Wait()

	// Simulate a successful sync above the fork
	tester.downloader.syncStatsChainOrigin = tester.downloader.syncStatsChainHeight

	// Synchronise with the second fork and check progress resets
	tester.newPeer("fork B", protocol, chainB.blocks[1:])
	pending.Add(1)
	go func() {
		defer pending.Done()
		if err := tester.sync("fork B", nil, mode); err != nil {
			panic(fmt.Sprintf("failed to synchronise blocks: %v", err))
		}
	}()
	<-starting
	checkProgress(t, tester.downloader, "forking", ethereum.SyncProgress{
		StartingBlock: uint64(len(testChainBase.blocks)) - 1,
		CurrentBlock:  uint64(len(chainA.blocks) - 1),
		HighestBlock:  uint64(len(chainB.blocks) - 1),
	})

	// Check final progress after successful sync
	progress <- struct{}{}
	pending.Wait()
	checkProgress(t, tester.downloader, "final", ethereum.SyncProgress{
		StartingBlock: uint64(len(testChainBase.blocks)) - 1,
		CurrentBlock:  uint64(len(chainB.blocks) - 1),
		HighestBlock:  uint64(len(chainB.blocks) - 1),
	})
}

// Tests that if synchronisation is aborted due to some failure, then the progress
// origin is not updated in the next sync cycle, as it should be considered the
// continuation of the previous sync and not a new instance.
func TestFailedSyncProgress66Full(t *testing.T)  { testFailedSyncProgress(t, eth.ETH66, FullSync) }
func TestFailedSyncProgress66Snap(t *testing.T)  { testFailedSyncProgress(t, eth.ETH66, SnapSync) }
func TestFailedSyncProgress66Light(t *testing.T) { testFailedSyncProgress(t, eth.ETH66, LightSync) }
func TestFailedSyncProgress67Full(t *testing.T)  { testFailedSyncProgress(t, eth.ETH67, FullSync) }
func TestFailedSyncProgress67Snap(t *testing.T)  { testFailedSyncProgress(t, eth.ETH67, SnapSync) }
func TestFailedSyncProgress67Light(t *testing.T) { testFailedSyncProgress(t, eth.ETH67, LightSync) }

func testFailedSyncProgress(t *testing.T, protocol uint, mode SyncMode) {
<<<<<<< HEAD
	tester := newTester()
=======
	tester := newTester(t)
>>>>>>> ea9e62ca
	defer tester.terminate()

	chain := testChainBase.shorten(blockCacheMaxItems - 15)

	// Set a sync init hook to catch progress changes
	starting := make(chan struct{})
	progress := make(chan struct{})

	tester.downloader.syncInitHook = func(origin, latest uint64) {
		starting <- struct{}{}
		<-progress
	}
	checkProgress(t, tester.downloader, "pristine", ethereum.SyncProgress{})

	// Attempt a full sync with a faulty peer
	missing := len(chain.blocks)/2 - 1

	faulter := tester.newPeer("faulty", protocol, chain.blocks[1:])
	faulter.withholdHeaders[chain.blocks[missing].Hash()] = struct{}{}

	pending := new(sync.WaitGroup)
	pending.Add(1)
	go func() {
		defer pending.Done()
		if err := tester.sync("faulty", nil, mode); err == nil {
			panic("succeeded faulty synchronisation")
		}
	}()
	<-starting
	checkProgress(t, tester.downloader, "initial", ethereum.SyncProgress{
		HighestBlock: uint64(len(chain.blocks) - 1),
	})
	progress <- struct{}{}
	pending.Wait()
	afterFailedSync := tester.downloader.Progress()

	// Synchronise with a good peer and check that the progress origin remind the same
	// after a failure
	tester.newPeer("valid", protocol, chain.blocks[1:])
	pending.Add(1)
	go func() {
		defer pending.Done()
		if err := tester.sync("valid", nil, mode); err != nil {
			panic(fmt.Sprintf("failed to synchronise blocks: %v", err))
		}
	}()
	<-starting
	checkProgress(t, tester.downloader, "completing", afterFailedSync)

	// Check final progress after successful sync
	progress <- struct{}{}
	pending.Wait()
	checkProgress(t, tester.downloader, "final", ethereum.SyncProgress{
		CurrentBlock: uint64(len(chain.blocks) - 1),
		HighestBlock: uint64(len(chain.blocks) - 1),
	})
}

// Tests that if an attacker fakes a chain height, after the attack is detected,
// the progress height is successfully reduced at the next sync invocation.
func TestFakedSyncProgress66Full(t *testing.T)  { testFakedSyncProgress(t, eth.ETH66, FullSync) }
func TestFakedSyncProgress66Snap(t *testing.T)  { testFakedSyncProgress(t, eth.ETH66, SnapSync) }
func TestFakedSyncProgress66Light(t *testing.T) { testFakedSyncProgress(t, eth.ETH66, LightSync) }
func TestFakedSyncProgress67Full(t *testing.T)  { testFakedSyncProgress(t, eth.ETH67, FullSync) }
func TestFakedSyncProgress67Snap(t *testing.T)  { testFakedSyncProgress(t, eth.ETH67, SnapSync) }
func TestFakedSyncProgress67Light(t *testing.T) { testFakedSyncProgress(t, eth.ETH67, LightSync) }

func testFakedSyncProgress(t *testing.T, protocol uint, mode SyncMode) {
<<<<<<< HEAD
	tester := newTester()
=======
	tester := newTester(t)
>>>>>>> ea9e62ca
	defer tester.terminate()

	chain := testChainBase.shorten(blockCacheMaxItems - 15)

	// Set a sync init hook to catch progress changes
	starting := make(chan struct{})
	progress := make(chan struct{})
	tester.downloader.syncInitHook = func(origin, latest uint64) {
		starting <- struct{}{}
		<-progress
	}
	checkProgress(t, tester.downloader, "pristine", ethereum.SyncProgress{})

	// Create and sync with an attacker that promises a higher chain than available.
	attacker := tester.newPeer("attack", protocol, chain.blocks[1:])
	numMissing := 5
	for i := len(chain.blocks) - 2; i > len(chain.blocks)-numMissing; i-- {
		attacker.withholdHeaders[chain.blocks[i].Hash()] = struct{}{}
	}
	pending := new(sync.WaitGroup)
	pending.Add(1)
	go func() {
		defer pending.Done()
		if err := tester.sync("attack", nil, mode); err == nil {
			panic("succeeded attacker synchronisation")
		}
	}()
	<-starting
	checkProgress(t, tester.downloader, "initial", ethereum.SyncProgress{
		HighestBlock: uint64(len(chain.blocks) - 1),
	})
	progress <- struct{}{}
	pending.Wait()
	afterFailedSync := tester.downloader.Progress()

	// Synchronise with a good peer and check that the progress height has been reduced to
	// the true value.
	validChain := chain.shorten(len(chain.blocks) - numMissing)
	tester.newPeer("valid", protocol, validChain.blocks[1:])
	pending.Add(1)

	go func() {
		defer pending.Done()
		if err := tester.sync("valid", nil, mode); err != nil {
			panic(fmt.Sprintf("failed to synchronise blocks: %v", err))
		}
	}()
	<-starting
	checkProgress(t, tester.downloader, "completing", ethereum.SyncProgress{
		CurrentBlock: afterFailedSync.CurrentBlock,
		HighestBlock: uint64(len(validChain.blocks) - 1),
	})
	// Check final progress after successful sync.
	progress <- struct{}{}
	pending.Wait()
	checkProgress(t, tester.downloader, "final", ethereum.SyncProgress{
		CurrentBlock: uint64(len(validChain.blocks) - 1),
		HighestBlock: uint64(len(validChain.blocks) - 1),
	})
}

func TestRemoteHeaderRequestSpan(t *testing.T) {
	testCases := []struct {
		remoteHeight uint64
		localHeight  uint64
		expected     []int
	}{
		// Remote is way higher. We should ask for the remote head and go backwards
		{
			1500, 1000,
			[]int{1323, 1339, 1355, 1371, 1387, 1403, 1419, 1435, 1451, 1467, 1483, 1499},
		},
		{
			15000, 13006,
			[]int{14823, 14839, 14855, 14871, 14887, 14903, 14919, 14935, 14951, 14967, 14983, 14999},
		},
		// Remote is pretty close to us. We don't have to fetch as many
		{
			1200, 1150,
			[]int{1149, 1154, 1159, 1164, 1169, 1174, 1179, 1184, 1189, 1194, 1199},
		},
		// Remote is equal to us (so on a fork with higher td)
		// We should get the closest couple of ancestors
		{
			1500, 1500,
			[]int{1497, 1499},
		},
		// We're higher than the remote! Odd
		{
			1000, 1500,
			[]int{997, 999},
		},
		// Check some weird edgecases that it behaves somewhat rationally
		{
			0, 1500,
			[]int{0, 2},
		},
		{
			6000000, 0,
			[]int{5999823, 5999839, 5999855, 5999871, 5999887, 5999903, 5999919, 5999935, 5999951, 5999967, 5999983, 5999999},
		},
		{
			0, 0,
			[]int{0, 2},
		},
	}

	reqs := func(from, count, span int) []int {
		var r []int
		num := from
		for len(r) < count {
			r = append(r, num)
			num += span + 1
		}
		return r
	}

	for i, tt := range testCases {
		i := i
		tt := tt

		t.Run("", func(t *testing.T) {
			from, count, span, max := calculateRequestSpan(tt.remoteHeight, tt.localHeight)
			data := reqs(int(from), count, span)

			if max != uint64(data[len(data)-1]) {
				t.Errorf("test %d: wrong last value %d != %d", i, data[len(data)-1], max)
			}
			failed := false
			if len(data) != len(tt.expected) {
				failed = true
				t.Errorf("test %d: length wrong, expected %d got %d", i, len(tt.expected), len(data))
			} else {
				for j, n := range data {
					if n != tt.expected[j] {
						failed = true
						break
					}
				}
			}
<<<<<<< HEAD

			if failed {
				res := strings.Replace(fmt.Sprint(data), " ", ",", -1)
				exp := strings.Replace(fmt.Sprint(tt.expected), " ", ",", -1)
				t.Logf("got: %v\n", res)
				t.Logf("exp: %v\n", exp)
				t.Errorf("test %d: wrong values", i)
			}
		})
=======
		}
		if failed {
			res := strings.ReplaceAll(fmt.Sprint(data), " ", ",")
			exp := strings.ReplaceAll(fmt.Sprint(tt.expected), " ", ",")
			t.Logf("got: %v\n", res)
			t.Logf("exp: %v\n", exp)
			t.Errorf("test %d: wrong values", i)
		}
>>>>>>> ea9e62ca
	}
}

// Tests that peers below a pre-configured checkpoint block are prevented from
// being fast-synced from, avoiding potential cheap eclipse attacks.
func TestCheckpointEnforcement66Full(t *testing.T) { testCheckpointEnforcement(t, eth.ETH66, FullSync) }
func TestCheckpointEnforcement66Snap(t *testing.T) { testCheckpointEnforcement(t, eth.ETH66, SnapSync) }
func TestCheckpointEnforcement66Light(t *testing.T) {
	testCheckpointEnforcement(t, eth.ETH66, LightSync)
}
func TestCheckpointEnforcement67Full(t *testing.T) { testCheckpointEnforcement(t, eth.ETH67, FullSync) }
func TestCheckpointEnforcement67Snap(t *testing.T) { testCheckpointEnforcement(t, eth.ETH67, SnapSync) }
func TestCheckpointEnforcement67Light(t *testing.T) {
	testCheckpointEnforcement(t, eth.ETH67, LightSync)
}

func testCheckpointEnforcement(t *testing.T, protocol uint, mode SyncMode) {
	// Create a new tester with a particular hard coded checkpoint block
	tester := newTester(t)
	defer tester.terminate()

	tester.downloader.checkpoint = uint64(fsMinFullBlocks) + 256
	chain := testChainBase.shorten(int(tester.downloader.checkpoint) - 1)

	// Attempt to sync with the peer and validate the result
	tester.newPeer("peer", protocol, chain.blocks[1:])

	var expect error
	if mode == SnapSync || mode == LightSync {
		expect = errUnsyncedPeer
	}

	if err := tester.sync("peer", nil, mode); !errors.Is(err, expect) {
		t.Fatalf("block sync error mismatch: have %v, want %v", err, expect)
	}
<<<<<<< HEAD

=======
>>>>>>> ea9e62ca
	if mode == SnapSync || mode == LightSync {
		assertOwnChain(t, tester, 1)
	} else {
		assertOwnChain(t, tester, len(chain.blocks))
	}
}

<<<<<<< HEAD
// whitelistFake is a mock for the chain validator service
type whitelistFake struct {
	// count denotes the number of times the validate function was called
	count int

	// validate is the dynamic function to be called while syncing
	validate func(count int) (bool, error)
}

// newWhitelistFake returns a new mock whitelist
func newWhitelistFake(validate func(count int) (bool, error)) *whitelistFake {
	return &whitelistFake{0, validate}
}

// IsValidPeer is the mock function which the downloader will use to validate the chain
// to be received from a peer.
func (w *whitelistFake) IsValidPeer(_ *types.Header, _ func(number uint64, amount int, skip int, reverse bool) ([]*types.Header, []common.Hash, error)) (bool, error) {
	defer func() {
		w.count++
	}()

	return w.validate(w.count)
}

func (w *whitelistFake) IsValidChain(current *types.Header, headers []*types.Header) (bool, error) {
	return true, nil
}
func (w *whitelistFake) ProcessCheckpoint(_ uint64, _ common.Hash) {}

func (w *whitelistFake) GetCheckpointWhitelist() map[uint64]common.Hash {
	return nil
}
func (w *whitelistFake) PurgeCheckpointWhitelist() {}
func (w *whitelistFake) GetCheckpoints(current, sidechainHeader *types.Header, sidechainCheckpoints []*types.Header) (map[uint64]*types.Header, error) {
	return map[uint64]*types.Header{}, nil
}

// TestFakedSyncProgress66WhitelistMismatch tests if in case of whitelisted
// checkpoint mismatch with opposite peer, the sync should fail.
func TestFakedSyncProgress66WhitelistMismatch(t *testing.T) {
	t.Parallel()

	protocol := uint(eth.ETH66)
	mode := FullSync

	tester := newTester()
	validate := func(count int) (bool, error) {
		return false, whitelist.ErrCheckpointMismatch
	}
	tester.downloader.ChainValidator = newWhitelistFake(validate)

	defer tester.terminate()

	chainA := testChainForkLightA.blocks
	tester.newPeer("light", protocol, chainA[1:])

	// Synchronise with the peer and make sure all blocks were retrieved
	if err := tester.sync("light", nil, mode); err == nil {
		t.Fatal("succeeded attacker synchronisation")
	}
}

// TestFakedSyncProgress66WhitelistMatch tests if in case of whitelisted
// checkpoint match with opposite peer, the sync should succeed.
func TestFakedSyncProgress66WhitelistMatch(t *testing.T) {
	t.Parallel()

	protocol := uint(eth.ETH66)
	mode := FullSync

	tester := newTester()
	validate := func(count int) (bool, error) {
		return true, nil
	}
	tester.downloader.ChainValidator = newWhitelistFake(validate)

	defer tester.terminate()

	chainA := testChainForkLightA.blocks
	tester.newPeer("light", protocol, chainA[1:])

	// Synchronise with the peer and make sure all blocks were retrieved
	if err := tester.sync("light", nil, mode); err != nil {
		t.Fatal("succeeded attacker synchronisation")
	}
}

// TestFakedSyncProgress66NoRemoteCheckpoint tests if in case of missing/invalid
// checkpointed blocks with opposite peer, the sync should fail initially but
// with the retry mechanism, it should succeed eventually.
func TestFakedSyncProgress66NoRemoteCheckpoint(t *testing.T) {
	t.Parallel()

	protocol := uint(eth.ETH66)
	mode := FullSync

	tester := newTester()
	validate := func(count int) (bool, error) {
		// only return the `ErrNoRemoteCheckoint` error for the first call
		if count == 0 {
			return false, whitelist.ErrNoRemoteCheckoint
		}

		return true, nil
	}

	tester.downloader.ChainValidator = newWhitelistFake(validate)

	defer tester.terminate()

	chainA := testChainForkLightA.blocks
	tester.newPeer("light", protocol, chainA[1:])

	// Synchronise with the peer and make sure all blocks were retrieved
	// Should fail in first attempt
	if err := tester.sync("light", nil, mode); err != nil {
		assert.Equal(t, whitelist.ErrNoRemoteCheckoint, err, "failed synchronisation")
	}

	// Try syncing again, should succeed
	if err := tester.sync("light", nil, mode); err != nil {
		t.Fatal("succeeded attacker synchronisation")
=======
// Tests that peers below a pre-configured checkpoint block are prevented from
// being fast-synced from, avoiding potential cheap eclipse attacks.
func TestBeaconSync66Full(t *testing.T) { testBeaconSync(t, eth.ETH66, FullSync) }
func TestBeaconSync66Snap(t *testing.T) { testBeaconSync(t, eth.ETH66, SnapSync) }

func testBeaconSync(t *testing.T, protocol uint, mode SyncMode) {
	//log.Root().SetHandler(log.LvlFilterHandler(log.LvlInfo, log.StreamHandler(os.Stderr, log.TerminalFormat(true))))

	var cases = []struct {
		name  string // The name of testing scenario
		local int    // The length of local chain(canonical chain assumed), 0 means genesis is the head
	}{
		{name: "Beacon sync since genesis", local: 0},
		{name: "Beacon sync with short local chain", local: 1},
		{name: "Beacon sync with long local chain", local: blockCacheMaxItems - 15 - fsMinFullBlocks/2},
		{name: "Beacon sync with full local chain", local: blockCacheMaxItems - 15 - 1},
	}
	for _, c := range cases {
		t.Run(c.name, func(t *testing.T) {
			success := make(chan struct{})
			tester := newTesterWithNotification(t, func() {
				close(success)
			})
			defer tester.terminate()

			chain := testChainBase.shorten(blockCacheMaxItems - 15)
			tester.newPeer("peer", protocol, chain.blocks[1:])

			// Build the local chain segment if it's required
			if c.local > 0 {
				tester.chain.InsertChain(chain.blocks[1 : c.local+1])
			}
			if err := tester.downloader.BeaconSync(mode, chain.blocks[len(chain.blocks)-1].Header(), nil); err != nil {
				t.Fatalf("Failed to beacon sync chain %v %v", c.name, err)
			}
			select {
			case <-success:
				// Ok, downloader fully cancelled after sync cycle
				if bs := int(tester.chain.CurrentBlock().Number.Uint64()) + 1; bs != len(chain.blocks) {
					t.Fatalf("synchronised blocks mismatch: have %v, want %v", bs, len(chain.blocks))
				}
			case <-time.NewTimer(time.Second * 3).C:
				t.Fatalf("Failed to sync chain in three seconds")
			}
		})
>>>>>>> ea9e62ca
	}
}<|MERGE_RESOLUTION|>--- conflicted
+++ resolved
@@ -19,7 +19,6 @@
 import (
 	"errors"
 	"fmt"
-	"io/ioutil"
 	"math/big"
 	"os"
 	"strings"
@@ -35,10 +34,7 @@
 	"github.com/ethereum/go-ethereum/core/rawdb"
 	"github.com/ethereum/go-ethereum/core/types"
 	"github.com/ethereum/go-ethereum/core/vm"
-<<<<<<< HEAD
 	"github.com/ethereum/go-ethereum/eth/downloader/whitelist"
-=======
->>>>>>> ea9e62ca
 	"github.com/ethereum/go-ethereum/eth/protocols/eth"
 	"github.com/ethereum/go-ethereum/eth/protocols/snap"
 	"github.com/ethereum/go-ethereum/event"
@@ -47,12 +43,9 @@
 	"github.com/ethereum/go-ethereum/rlp"
 	"github.com/ethereum/go-ethereum/trie"
 
-<<<<<<< HEAD
 	"github.com/stretchr/testify/assert"
 )
 
-=======
->>>>>>> ea9e62ca
 // downloadTester is a test simulator for mocking out local block chain.
 type downloadTester struct {
 	freezer    string
@@ -61,17 +54,6 @@
 
 	peers map[string]*downloadTesterPeer
 	lock  sync.RWMutex
-<<<<<<< HEAD
-}
-
-// newTester creates a new downloader test mocker.
-func newTester() *downloadTester {
-	freezer, err := ioutil.TempDir("", "")
-	if err != nil {
-		panic(err)
-	}
-
-=======
 }
 
 // newTester creates a new downloader test mocker.
@@ -82,21 +64,10 @@
 // newTester creates a new downloader test mocker.
 func newTesterWithNotification(t *testing.T, success func()) *downloadTester {
 	freezer := t.TempDir()
->>>>>>> ea9e62ca
 	db, err := rawdb.NewDatabaseWithFreezer(rawdb.NewMemoryDatabase(), freezer, "", false)
 	if err != nil {
 		panic(err)
 	}
-<<<<<<< HEAD
-
-	core.GenesisBlockForTesting(db, testAddress, big.NewInt(1000000000000000))
-
-	chain, err := core.NewBlockChain(db, nil, params.TestChainConfig, ethash.NewFaker(), vm.Config{}, nil, nil, nil)
-	if err != nil {
-		panic(err)
-	}
-
-=======
 	t.Cleanup(func() {
 		db.Close()
 	})
@@ -105,24 +76,18 @@
 		Alloc:   core.GenesisAlloc{testAddress: {Balance: big.NewInt(1000000000000000)}},
 		BaseFee: big.NewInt(params.InitialBaseFee),
 	}
-	chain, err := core.NewBlockChain(db, nil, gspec, nil, ethash.NewFaker(), vm.Config{}, nil, nil)
+	chain, err := core.NewBlockChain(db, nil, gspec, nil, ethash.NewFaker(), vm.Config{}, nil, nil, nil)
 	if err != nil {
 		panic(err)
 	}
->>>>>>> ea9e62ca
 	tester := &downloadTester{
 		freezer: freezer,
 		chain:   chain,
 		peers:   make(map[string]*downloadTesterPeer),
 	}
-<<<<<<< HEAD
 
 	//nolint: staticcheck
 	tester.downloader = New(0, db, new(event.TypeMux), tester.chain, nil, tester.dropPeer, nil, whitelist.NewService(10))
-
-=======
-	tester.downloader = New(0, db, new(event.TypeMux), tester.chain, nil, tester.dropPeer, success)
->>>>>>> ea9e62ca
 	return tester
 }
 
@@ -144,11 +109,7 @@
 	head := dl.peers[id].chain.CurrentBlock()
 	if td == nil {
 		// If no particular TD was requested, load from the peer's blockchain
-<<<<<<< HEAD
-		td = dl.peers[id].chain.GetTd(head.Hash(), head.NumberU64())
-=======
 		td = dl.peers[id].chain.GetTd(head.Hash(), head.Number.Uint64())
->>>>>>> ea9e62ca
 	}
 	// Synchronise with the chosen peer and ensure proper cleanup afterwards
 	err := dl.downloader.synchronise(id, head.Hash(), td, nil, mode, false, nil)
@@ -206,19 +167,11 @@
 // and total difficulty.
 func (dlp *downloadTesterPeer) Head() (common.Hash, *big.Int) {
 	head := dlp.chain.CurrentBlock()
-<<<<<<< HEAD
-	return head.Hash(), dlp.chain.GetTd(head.Hash(), head.NumberU64())
-}
-
-func unmarshalRlpHeaders(rlpdata []rlp.RawValue) []*types.Header {
-	headers := make([]*types.Header, len(rlpdata))
-=======
 	return head.Hash(), dlp.chain.GetTd(head.Hash(), head.Number.Uint64())
 }
 
 func unmarshalRlpHeaders(rlpdata []rlp.RawValue) []*types.Header {
 	var headers = make([]*types.Header, len(rlpdata))
->>>>>>> ea9e62ca
 	for i, data := range rlpdata {
 		var h types.Header
 		if err := rlp.DecodeBytes(data, &h); err != nil {
@@ -303,7 +256,6 @@
 	// Deliver the headers to the downloader
 	req := &eth.Request{
 		Peer: dlp.id,
-<<<<<<< HEAD
 	}
 	res := &eth.Response{
 		Req:  req,
@@ -312,16 +264,6 @@
 		Time: 1,
 		Done: make(chan error, 1), // Ignore the returned status
 	}
-=======
-	}
-	res := &eth.Response{
-		Req:  req,
-		Res:  (*eth.BlockHeadersPacket)(&headers),
-		Meta: hashes,
-		Time: 1,
-		Done: make(chan error, 1), // Ignore the returned status
-	}
->>>>>>> ea9e62ca
 	go func() {
 		sink <- res
 	}()
@@ -340,14 +282,9 @@
 		rlp.DecodeBytes(blob, bodies[i])
 	}
 	var (
-<<<<<<< HEAD
-		txsHashes   = make([]common.Hash, len(bodies))
-		uncleHashes = make([]common.Hash, len(bodies))
-=======
 		txsHashes        = make([]common.Hash, len(bodies))
 		uncleHashes      = make([]common.Hash, len(bodies))
 		withdrawalHashes = make([]common.Hash, len(bodies))
->>>>>>> ea9e62ca
 	)
 	hasher := trie.NewStackTrie(nil)
 	for i, body := range bodies {
@@ -360,11 +297,7 @@
 	res := &eth.Response{
 		Req:  req,
 		Res:  (*eth.BlockBodiesPacket)(&bodies),
-<<<<<<< HEAD
-		Meta: [][]common.Hash{txsHashes, uncleHashes},
-=======
 		Meta: [][]common.Hash{txsHashes, uncleHashes, withdrawalHashes},
->>>>>>> ea9e62ca
 		Time: 1,
 		Done: make(chan error, 1), // Ignore the returned status
 	}
@@ -436,11 +369,7 @@
 }
 
 // RequestStorageRanges fetches a batch of storage slots belonging to one or
-<<<<<<< HEAD
-// more accounts. If slots from only one accout is requested, an origin marker
-=======
 // more accounts. If slots from only one account is requested, an origin marker
->>>>>>> ea9e62ca
 // may also be used to retrieve from there.
 func (dlp *downloadTesterPeer) RequestStorageRanges(id uint64, root common.Hash, accounts []common.Hash, origin, limit []byte, bytes uint64) error {
 	// Create the request and service it
@@ -464,7 +393,7 @@
 
 	go dlp.dl.downloader.SnapSyncer.OnStorage(dlp, id, hashes, slots, proofs)
 	return nil
-}
+			}
 
 // RequestByteCodes fetches a batch of bytecodes by hash.
 func (dlp *downloadTesterPeer) RequestByteCodes(id uint64, hashes []common.Hash, bytes uint64) error {
@@ -472,18 +401,14 @@
 		ID:     id,
 		Hashes: hashes,
 		Bytes:  bytes,
-	}
+		}
 	codes := snap.ServiceGetByteCodesQuery(dlp.chain, req)
 	go dlp.dl.downloader.SnapSyncer.OnByteCodes(dlp, id, codes)
 	return nil
 }
 
 // RequestTrieNodes fetches a batch of account or storage trie nodes rooted in
-<<<<<<< HEAD
-// a specificstate trie.
-=======
 // a specific state trie.
->>>>>>> ea9e62ca
 func (dlp *downloadTesterPeer) RequestTrieNodes(id uint64, root common.Hash, paths []snap.TrieNodePathSet, bytes uint64) error {
 	req := &snap.GetTrieNodesPacket{
 		ID:    id,
@@ -514,17 +439,10 @@
 	if hs := int(tester.chain.CurrentHeader().Number.Uint64()) + 1; hs != headers {
 		t.Fatalf("synchronised headers mismatch: have %v, want %v", hs, headers)
 	}
-<<<<<<< HEAD
-	if bs := int(tester.chain.CurrentBlock().NumberU64()) + 1; bs != blocks {
-		t.Fatalf("synchronised blocks mismatch: have %v, want %v", bs, blocks)
-	}
-	if rs := int(tester.chain.CurrentFastBlock().NumberU64()) + 1; rs != receipts {
-=======
 	if bs := int(tester.chain.CurrentBlock().Number.Uint64()) + 1; bs != blocks {
 		t.Fatalf("synchronised blocks mismatch: have %v, want %v", bs, blocks)
 	}
 	if rs := int(tester.chain.CurrentSnapBlock().Number.Uint64()) + 1; rs != receipts {
->>>>>>> ea9e62ca
 		t.Fatalf("synchronised receipts mismatch: have %v, want %v", rs, receipts)
 	}
 }
@@ -537,11 +455,7 @@
 func TestCanonicalSynchronisation67Light(t *testing.T) { testCanonSync(t, eth.ETH67, LightSync) }
 
 func testCanonSync(t *testing.T, protocol uint, mode SyncMode) {
-<<<<<<< HEAD
-	tester := newTester()
-=======
-	tester := newTester(t)
->>>>>>> ea9e62ca
+	tester := newTester(t)
 	defer tester.terminate()
 
 	// Create a small enough block chain to download
@@ -559,17 +473,11 @@
 // until the cached blocks are retrieved.
 func TestThrottling66Full(t *testing.T) { testThrottling(t, eth.ETH66, FullSync) }
 func TestThrottling66Snap(t *testing.T) { testThrottling(t, eth.ETH66, SnapSync) }
-<<<<<<< HEAD
-
-func testThrottling(t *testing.T, protocol uint, mode SyncMode) {
-	tester := newTester()
-=======
 func TestThrottling67Full(t *testing.T) { testThrottling(t, eth.ETH67, FullSync) }
 func TestThrottling67Snap(t *testing.T) { testThrottling(t, eth.ETH67, SnapSync) }
 
 func testThrottling(t *testing.T, protocol uint, mode SyncMode) {
 	tester := newTester(t)
->>>>>>> ea9e62ca
 	defer tester.terminate()
 
 	// Create a long block chain to download and the tester
@@ -592,11 +500,7 @@
 	for {
 		// Check the retrieval count synchronously (! reason for this ugly block)
 		tester.lock.RLock()
-<<<<<<< HEAD
-		retrieved := int(tester.chain.CurrentFastBlock().Number().Uint64()) + 1
-=======
 		retrieved := int(tester.chain.CurrentSnapBlock().Number.Uint64()) + 1
->>>>>>> ea9e62ca
 		tester.lock.RUnlock()
 		if retrieved >= targetBlocks+1 {
 			break
@@ -611,13 +515,8 @@
 			tester.downloader.queue.resultCache.lock.Lock()
 			{
 				cached = tester.downloader.queue.resultCache.countCompleted()
-<<<<<<< HEAD
-				frozen = int(atomic.LoadUint32(&blocked))
-				retrieved = int(tester.chain.CurrentFastBlock().Number().Uint64()) + 1
-=======
 				frozen = int(blocked.Load())
 				retrieved = int(tester.chain.CurrentSnapBlock().Number.Uint64()) + 1
->>>>>>> ea9e62ca
 			}
 			tester.downloader.queue.resultCache.lock.Unlock()
 			tester.downloader.queue.lock.Unlock()
@@ -633,11 +532,7 @@
 		// Make sure we filled up the cache, then exhaust it
 		time.Sleep(25 * time.Millisecond) // give it a chance to screw up
 		tester.lock.RLock()
-<<<<<<< HEAD
-		retrieved = int(tester.chain.CurrentFastBlock().Number().Uint64()) + 1
-=======
 		retrieved = int(tester.chain.CurrentSnapBlock().Number.Uint64()) + 1
->>>>>>> ea9e62ca
 		tester.lock.RUnlock()
 		if cached != blockCacheMaxItems && cached != blockCacheMaxItems-reorgProtHeaderDelay && retrieved+cached+frozen != targetBlocks+1 && retrieved+cached+frozen != targetBlocks+1-reorgProtHeaderDelay {
 			t.Fatalf("block count mismatch: have %v, want %v (owned %v, blocked %v, target %v)", cached, blockCacheMaxItems, retrieved, frozen, targetBlocks+1)
@@ -666,11 +561,7 @@
 func TestForkedSync67Light(t *testing.T) { testForkedSync(t, eth.ETH67, LightSync) }
 
 func testForkedSync(t *testing.T, protocol uint, mode SyncMode) {
-<<<<<<< HEAD
-	tester := newTester()
-=======
-	tester := newTester(t)
->>>>>>> ea9e62ca
+	tester := newTester(t)
 	defer tester.terminate()
 
 	chainA := testChainForkLightA.shorten(len(testChainBase.blocks) + 80)
@@ -700,11 +591,7 @@
 func TestHeavyForkedSync67Light(t *testing.T) { testHeavyForkedSync(t, eth.ETH67, LightSync) }
 
 func testHeavyForkedSync(t *testing.T, protocol uint, mode SyncMode) {
-<<<<<<< HEAD
-	tester := newTester()
-=======
-	tester := newTester(t)
->>>>>>> ea9e62ca
+	tester := newTester(t)
 	defer tester.terminate()
 
 	chainA := testChainForkLightA.shorten(len(testChainBase.blocks) + 80)
@@ -736,11 +623,7 @@
 func TestBoundedForkedSync67Light(t *testing.T) { testBoundedForkedSync(t, eth.ETH67, LightSync) }
 
 func testBoundedForkedSync(t *testing.T, protocol uint, mode SyncMode) {
-<<<<<<< HEAD
-	tester := newTester()
-=======
-	tester := newTester(t)
->>>>>>> ea9e62ca
+	tester := newTester(t)
 	defer tester.terminate()
 
 	chainA := testChainForkLightA
@@ -769,7 +652,6 @@
 func TestBoundedHeavyForkedSync66Snap(t *testing.T) {
 	testBoundedHeavyForkedSync(t, eth.ETH66, SnapSync)
 }
-
 func TestBoundedHeavyForkedSync66Light(t *testing.T) {
 	testBoundedHeavyForkedSync(t, eth.ETH66, LightSync)
 }
@@ -784,11 +666,7 @@
 }
 
 func testBoundedHeavyForkedSync(t *testing.T, protocol uint, mode SyncMode) {
-<<<<<<< HEAD
-	tester := newTester()
-=======
-	tester := newTester(t)
->>>>>>> ea9e62ca
+	tester := newTester(t)
 	defer tester.terminate()
 
 	// Create a long enough forked chain
@@ -818,11 +696,7 @@
 func TestCancel67Light(t *testing.T) { testCancel(t, eth.ETH67, LightSync) }
 
 func testCancel(t *testing.T, protocol uint, mode SyncMode) {
-<<<<<<< HEAD
-	tester := newTester()
-=======
-	tester := newTester(t)
->>>>>>> ea9e62ca
+	tester := newTester(t)
 	defer tester.terminate()
 
 	chain := testChainBase.shorten(MaxHeaderFetch)
@@ -852,11 +726,7 @@
 func TestMultiSynchronisation67Light(t *testing.T) { testMultiSynchronisation(t, eth.ETH67, LightSync) }
 
 func testMultiSynchronisation(t *testing.T, protocol uint, mode SyncMode) {
-<<<<<<< HEAD
-	tester := newTester()
-=======
-	tester := newTester(t)
->>>>>>> ea9e62ca
+	tester := newTester(t)
 	defer tester.terminate()
 
 	// Create various peers with various parts of the chain
@@ -883,11 +753,7 @@
 func TestMultiProtoSynchronisation67Light(t *testing.T) { testMultiProtoSync(t, eth.ETH67, LightSync) }
 
 func testMultiProtoSync(t *testing.T, protocol uint, mode SyncMode) {
-<<<<<<< HEAD
-	tester := newTester()
-=======
-	tester := newTester(t)
->>>>>>> ea9e62ca
+	tester := newTester(t)
 	defer tester.terminate()
 
 	// Create a small enough block chain to download
@@ -895,11 +761,7 @@
 
 	// Create peers of every type
 	tester.newPeer("peer 66", eth.ETH66, chain.blocks[1:])
-<<<<<<< HEAD
-	// tester.newPeer("peer 65", eth.ETH67, chain.blocks[1:)
-=======
 	tester.newPeer("peer 67", eth.ETH67, chain.blocks[1:])
->>>>>>> ea9e62ca
 
 	// Synchronise with the requested peer and make sure all blocks were retrieved
 	if err := tester.sync(fmt.Sprintf("peer %d", protocol), nil, mode); err != nil {
@@ -926,11 +788,7 @@
 func TestEmptyShortCircuit67Light(t *testing.T) { testEmptyShortCircuit(t, eth.ETH67, LightSync) }
 
 func testEmptyShortCircuit(t *testing.T, protocol uint, mode SyncMode) {
-<<<<<<< HEAD
-	tester := newTester()
-=======
-	tester := newTester(t)
->>>>>>> ea9e62ca
+	tester := newTester(t)
 	defer tester.terminate()
 
 	// Create a block chain to download
@@ -981,11 +839,7 @@
 func TestMissingHeaderAttack67Light(t *testing.T) { testMissingHeaderAttack(t, eth.ETH67, LightSync) }
 
 func testMissingHeaderAttack(t *testing.T, protocol uint, mode SyncMode) {
-<<<<<<< HEAD
-	tester := newTester()
-=======
-	tester := newTester(t)
->>>>>>> ea9e62ca
+	tester := newTester(t)
 	defer tester.terminate()
 
 	chain := testChainBase.shorten(blockCacheMaxItems - 15)
@@ -1014,11 +868,7 @@
 func TestShiftedHeaderAttack67Light(t *testing.T) { testShiftedHeaderAttack(t, eth.ETH67, LightSync) }
 
 func testShiftedHeaderAttack(t *testing.T, protocol uint, mode SyncMode) {
-<<<<<<< HEAD
-	tester := newTester()
-=======
-	tester := newTester(t)
->>>>>>> ea9e62ca
+	tester := newTester(t)
 	defer tester.terminate()
 
 	chain := testChainBase.shorten(blockCacheMaxItems - 15)
@@ -1042,16 +892,10 @@
 // for various failure scenarios. Afterwards a full sync is attempted to make
 // sure no state was corrupted.
 func TestInvalidHeaderRollback66Snap(t *testing.T) { testInvalidHeaderRollback(t, eth.ETH66, SnapSync) }
-<<<<<<< HEAD
+func TestInvalidHeaderRollback67Snap(t *testing.T) { testInvalidHeaderRollback(t, eth.ETH67, SnapSync) }
 
 func testInvalidHeaderRollback(t *testing.T, protocol uint, mode SyncMode) {
-	tester := newTester()
-=======
-func TestInvalidHeaderRollback67Snap(t *testing.T) { testInvalidHeaderRollback(t, eth.ETH67, SnapSync) }
-
-func testInvalidHeaderRollback(t *testing.T, protocol uint, mode SyncMode) {
-	tester := newTester(t)
->>>>>>> ea9e62ca
+	tester := newTester(t)
 	defer tester.terminate()
 
 	// Create a small enough block chain to download
@@ -1087,11 +931,7 @@
 		t.Errorf("rollback head mismatch: have %v, want at most %v", head, 2*fsHeaderSafetyNet+MaxHeaderFetch)
 	}
 	if mode == SnapSync {
-<<<<<<< HEAD
-		if head := tester.chain.CurrentBlock().NumberU64(); head != 0 {
-=======
 		if head := tester.chain.CurrentBlock().Number.Uint64(); head != 0 {
->>>>>>> ea9e62ca
 			t.Errorf("fast sync pivot block #%d not rolled back", head)
 		}
 	}
@@ -1113,11 +953,7 @@
 		t.Errorf("rollback head mismatch: have %v, want at most %v", head, 2*fsHeaderSafetyNet+MaxHeaderFetch)
 	}
 	if mode == SnapSync {
-<<<<<<< HEAD
-		if head := tester.chain.CurrentBlock().NumberU64(); head != 0 {
-=======
 		if head := tester.chain.CurrentBlock().Number.Uint64(); head != 0 {
->>>>>>> ea9e62ca
 			t.Errorf("fast sync pivot block #%d not rolled back", head)
 		}
 	}
@@ -1140,7 +976,6 @@
 func TestHighTDStarvationAttack66Snap(t *testing.T) {
 	testHighTDStarvationAttack(t, eth.ETH66, SnapSync)
 }
-
 func TestHighTDStarvationAttack66Light(t *testing.T) {
 	testHighTDStarvationAttack(t, eth.ETH66, LightSync)
 }
@@ -1155,11 +990,7 @@
 }
 
 func testHighTDStarvationAttack(t *testing.T, protocol uint, mode SyncMode) {
-<<<<<<< HEAD
-	tester := newTester()
-=======
-	tester := newTester(t)
->>>>>>> ea9e62ca
+	tester := newTester(t)
 	defer tester.terminate()
 
 	chain := testChainBase.shorten(1)
@@ -1227,11 +1058,7 @@
 func TestSyncProgress67Light(t *testing.T) { testSyncProgress(t, eth.ETH67, LightSync) }
 
 func testSyncProgress(t *testing.T, protocol uint, mode SyncMode) {
-<<<<<<< HEAD
-	tester := newTester()
-=======
-	tester := newTester(t)
->>>>>>> ea9e62ca
+	tester := newTester(t)
 	defer tester.terminate()
 
 	chain := testChainBase.shorten(blockCacheMaxItems - 15)
@@ -1311,11 +1138,7 @@
 func TestForkedSyncProgress67Light(t *testing.T) { testForkedSyncProgress(t, eth.ETH67, LightSync) }
 
 func testForkedSyncProgress(t *testing.T, protocol uint, mode SyncMode) {
-<<<<<<< HEAD
-	tester := newTester()
-=======
-	tester := newTester(t)
->>>>>>> ea9e62ca
+	tester := newTester(t)
 	defer tester.terminate()
 
 	chainA := testChainForkLightA.shorten(len(testChainBase.blocks) + MaxHeaderFetch)
@@ -1389,11 +1212,7 @@
 func TestFailedSyncProgress67Light(t *testing.T) { testFailedSyncProgress(t, eth.ETH67, LightSync) }
 
 func testFailedSyncProgress(t *testing.T, protocol uint, mode SyncMode) {
-<<<<<<< HEAD
-	tester := newTester()
-=======
-	tester := newTester(t)
->>>>>>> ea9e62ca
+	tester := newTester(t)
 	defer tester.terminate()
 
 	chain := testChainBase.shorten(blockCacheMaxItems - 15)
@@ -1462,13 +1281,8 @@
 func TestFakedSyncProgress67Light(t *testing.T) { testFakedSyncProgress(t, eth.ETH67, LightSync) }
 
 func testFakedSyncProgress(t *testing.T, protocol uint, mode SyncMode) {
-<<<<<<< HEAD
-	tester := newTester()
-=======
-	tester := newTester(t)
->>>>>>> ea9e62ca
-	defer tester.terminate()
-
+	tester := newTester(t)
+	defer tester.terminate()
 	chain := testChainBase.shorten(blockCacheMaxItems - 15)
 
 	// Set a sync init hook to catch progress changes
@@ -1535,45 +1349,36 @@
 		expected     []int
 	}{
 		// Remote is way higher. We should ask for the remote head and go backwards
-		{
-			1500, 1000,
+		{1500, 1000,
 			[]int{1323, 1339, 1355, 1371, 1387, 1403, 1419, 1435, 1451, 1467, 1483, 1499},
 		},
-		{
-			15000, 13006,
+		{15000, 13006,
 			[]int{14823, 14839, 14855, 14871, 14887, 14903, 14919, 14935, 14951, 14967, 14983, 14999},
 		},
 		// Remote is pretty close to us. We don't have to fetch as many
-		{
-			1200, 1150,
+		{1200, 1150,
 			[]int{1149, 1154, 1159, 1164, 1169, 1174, 1179, 1184, 1189, 1194, 1199},
 		},
 		// Remote is equal to us (so on a fork with higher td)
 		// We should get the closest couple of ancestors
-		{
-			1500, 1500,
+		{1500, 1500,
 			[]int{1497, 1499},
 		},
 		// We're higher than the remote! Odd
-		{
-			1000, 1500,
+		{1000, 1500,
 			[]int{997, 999},
 		},
 		// Check some weird edgecases that it behaves somewhat rationally
-		{
-			0, 1500,
+		{0, 1500,
 			[]int{0, 2},
 		},
-		{
-			6000000, 0,
+		{6000000, 0,
 			[]int{5999823, 5999839, 5999855, 5999871, 5999887, 5999903, 5999919, 5999935, 5999951, 5999967, 5999983, 5999999},
 		},
-		{
-			0, 0,
+		{0, 0,
 			[]int{0, 2},
 		},
 	}
-
 	reqs := func(from, count, span int) []int {
 		var r []int
 		num := from
@@ -1583,7 +1388,6 @@
 		}
 		return r
 	}
-
 	for i, tt := range testCases {
 		i := i
 		tt := tt
@@ -1607,26 +1411,14 @@
 					}
 				}
 			}
-<<<<<<< HEAD
-
 			if failed {
-				res := strings.Replace(fmt.Sprint(data), " ", ",", -1)
-				exp := strings.Replace(fmt.Sprint(tt.expected), " ", ",", -1)
+				res := strings.ReplaceAll(fmt.Sprint(data), " ", ",")
+				exp := strings.ReplaceAll(fmt.Sprint(tt.expected), " ", ",")
 				t.Logf("got: %v\n", res)
 				t.Logf("exp: %v\n", exp)
 				t.Errorf("test %d: wrong values", i)
 			}
 		})
-=======
-		}
-		if failed {
-			res := strings.ReplaceAll(fmt.Sprint(data), " ", ",")
-			exp := strings.ReplaceAll(fmt.Sprint(tt.expected), " ", ",")
-			t.Logf("got: %v\n", res)
-			t.Logf("exp: %v\n", exp)
-			t.Errorf("test %d: wrong values", i)
-		}
->>>>>>> ea9e62ca
 	}
 }
 
@@ -1644,6 +1436,8 @@
 }
 
 func testCheckpointEnforcement(t *testing.T, protocol uint, mode SyncMode) {
+	t.Parallel()
+
 	// Create a new tester with a particular hard coded checkpoint block
 	tester := newTester(t)
 	defer tester.terminate()
@@ -1658,14 +1452,9 @@
 	if mode == SnapSync || mode == LightSync {
 		expect = errUnsyncedPeer
 	}
-
 	if err := tester.sync("peer", nil, mode); !errors.Is(err, expect) {
 		t.Fatalf("block sync error mismatch: have %v, want %v", err, expect)
 	}
-<<<<<<< HEAD
-
-=======
->>>>>>> ea9e62ca
 	if mode == SnapSync || mode == LightSync {
 		assertOwnChain(t, tester, 1)
 	} else {
@@ -1673,130 +1462,6 @@
 	}
 }
 
-<<<<<<< HEAD
-// whitelistFake is a mock for the chain validator service
-type whitelistFake struct {
-	// count denotes the number of times the validate function was called
-	count int
-
-	// validate is the dynamic function to be called while syncing
-	validate func(count int) (bool, error)
-}
-
-// newWhitelistFake returns a new mock whitelist
-func newWhitelistFake(validate func(count int) (bool, error)) *whitelistFake {
-	return &whitelistFake{0, validate}
-}
-
-// IsValidPeer is the mock function which the downloader will use to validate the chain
-// to be received from a peer.
-func (w *whitelistFake) IsValidPeer(_ *types.Header, _ func(number uint64, amount int, skip int, reverse bool) ([]*types.Header, []common.Hash, error)) (bool, error) {
-	defer func() {
-		w.count++
-	}()
-
-	return w.validate(w.count)
-}
-
-func (w *whitelistFake) IsValidChain(current *types.Header, headers []*types.Header) (bool, error) {
-	return true, nil
-}
-func (w *whitelistFake) ProcessCheckpoint(_ uint64, _ common.Hash) {}
-
-func (w *whitelistFake) GetCheckpointWhitelist() map[uint64]common.Hash {
-	return nil
-}
-func (w *whitelistFake) PurgeCheckpointWhitelist() {}
-func (w *whitelistFake) GetCheckpoints(current, sidechainHeader *types.Header, sidechainCheckpoints []*types.Header) (map[uint64]*types.Header, error) {
-	return map[uint64]*types.Header{}, nil
-}
-
-// TestFakedSyncProgress66WhitelistMismatch tests if in case of whitelisted
-// checkpoint mismatch with opposite peer, the sync should fail.
-func TestFakedSyncProgress66WhitelistMismatch(t *testing.T) {
-	t.Parallel()
-
-	protocol := uint(eth.ETH66)
-	mode := FullSync
-
-	tester := newTester()
-	validate := func(count int) (bool, error) {
-		return false, whitelist.ErrCheckpointMismatch
-	}
-	tester.downloader.ChainValidator = newWhitelistFake(validate)
-
-	defer tester.terminate()
-
-	chainA := testChainForkLightA.blocks
-	tester.newPeer("light", protocol, chainA[1:])
-
-	// Synchronise with the peer and make sure all blocks were retrieved
-	if err := tester.sync("light", nil, mode); err == nil {
-		t.Fatal("succeeded attacker synchronisation")
-	}
-}
-
-// TestFakedSyncProgress66WhitelistMatch tests if in case of whitelisted
-// checkpoint match with opposite peer, the sync should succeed.
-func TestFakedSyncProgress66WhitelistMatch(t *testing.T) {
-	t.Parallel()
-
-	protocol := uint(eth.ETH66)
-	mode := FullSync
-
-	tester := newTester()
-	validate := func(count int) (bool, error) {
-		return true, nil
-	}
-	tester.downloader.ChainValidator = newWhitelistFake(validate)
-
-	defer tester.terminate()
-
-	chainA := testChainForkLightA.blocks
-	tester.newPeer("light", protocol, chainA[1:])
-
-	// Synchronise with the peer and make sure all blocks were retrieved
-	if err := tester.sync("light", nil, mode); err != nil {
-		t.Fatal("succeeded attacker synchronisation")
-	}
-}
-
-// TestFakedSyncProgress66NoRemoteCheckpoint tests if in case of missing/invalid
-// checkpointed blocks with opposite peer, the sync should fail initially but
-// with the retry mechanism, it should succeed eventually.
-func TestFakedSyncProgress66NoRemoteCheckpoint(t *testing.T) {
-	t.Parallel()
-
-	protocol := uint(eth.ETH66)
-	mode := FullSync
-
-	tester := newTester()
-	validate := func(count int) (bool, error) {
-		// only return the `ErrNoRemoteCheckoint` error for the first call
-		if count == 0 {
-			return false, whitelist.ErrNoRemoteCheckoint
-		}
-
-		return true, nil
-	}
-
-	tester.downloader.ChainValidator = newWhitelistFake(validate)
-
-	defer tester.terminate()
-
-	chainA := testChainForkLightA.blocks
-	tester.newPeer("light", protocol, chainA[1:])
-
-	// Synchronise with the peer and make sure all blocks were retrieved
-	// Should fail in first attempt
-	if err := tester.sync("light", nil, mode); err != nil {
-		assert.Equal(t, whitelist.ErrNoRemoteCheckoint, err, "failed synchronisation")
-	}
-
-	// Try syncing again, should succeed
-	if err := tester.sync("light", nil, mode); err != nil {
-		t.Fatal("succeeded attacker synchronisation")
-=======
 // Tests that peers below a pre-configured checkpoint block are prevented from
 // being fast-synced from, avoiding potential cheap eclipse attacks.
 func TestBeaconSync66Full(t *testing.T) { testBeaconSync(t, eth.ETH66, FullSync) }
@@ -1842,6 +1507,130 @@
 				t.Fatalf("Failed to sync chain in three seconds")
 			}
 		})
->>>>>>> ea9e62ca
+	}
+}
+
+// whitelistFake is a mock for the chain validator service
+type whitelistFake struct {
+	// count denotes the number of times the validate function was called
+	count int
+
+	// validate is the dynamic function to be called while syncing
+	validate func(count int) (bool, error)
+}
+
+// newWhitelistFake returns a new mock whitelist
+func newWhitelistFake(validate func(count int) (bool, error)) *whitelistFake {
+	return &whitelistFake{0, validate}
+}
+
+// IsValidPeer is the mock function which the downloader will use to validate the chain
+// to be received from a peer.
+func (w *whitelistFake) IsValidPeer(_ *types.Header, _ func(number uint64, amount int, skip int, reverse bool) ([]*types.Header, []common.Hash, error)) (bool, error) {
+	defer func() {
+		w.count++
+	}()
+
+	return w.validate(w.count)
+}
+
+func (w *whitelistFake) IsValidChain(current *types.Header, headers []*types.Header) (bool, error) {
+	return true, nil
+}
+func (w *whitelistFake) ProcessCheckpoint(_ uint64, _ common.Hash) {}
+
+func (w *whitelistFake) GetCheckpointWhitelist() map[uint64]common.Hash {
+	return nil
+}
+func (w *whitelistFake) PurgeCheckpointWhitelist() {}
+func (w *whitelistFake) GetCheckpoints(current, sidechainHeader *types.Header, sidechainCheckpoints []*types.Header) (map[uint64]*types.Header, error) {
+	return map[uint64]*types.Header{}, nil
+}
+
+// TestFakedSyncProgress66WhitelistMismatch tests if in case of whitelisted
+// checkpoint mismatch with opposite peer, the sync should fail.
+func TestFakedSyncProgress66WhitelistMismatch(t *testing.T) {
+	t.Parallel()
+
+	protocol := uint(eth.ETH66)
+	mode := FullSync
+
+	tester := newTester(t)
+	validate := func(count int) (bool, error) {
+		return false, whitelist.ErrCheckpointMismatch
+	}
+	tester.downloader.ChainValidator = newWhitelistFake(validate)
+
+	defer tester.terminate()
+
+	chainA := testChainForkLightA.blocks
+	tester.newPeer("light", protocol, chainA[1:])
+
+	// Synchronise with the peer and make sure all blocks were retrieved
+	if err := tester.sync("light", nil, mode); err == nil {
+		t.Fatal("succeeded attacker synchronisation")
+	}
+}
+
+// TestFakedSyncProgress66WhitelistMatch tests if in case of whitelisted
+// checkpoint match with opposite peer, the sync should succeed.
+func TestFakedSyncProgress66WhitelistMatch(t *testing.T) {
+	t.Parallel()
+
+	protocol := uint(eth.ETH66)
+	mode := FullSync
+
+	tester := newTester(t)
+	validate := func(count int) (bool, error) {
+		return true, nil
+	}
+	tester.downloader.ChainValidator = newWhitelistFake(validate)
+
+	defer tester.terminate()
+
+	chainA := testChainForkLightA.blocks
+	tester.newPeer("light", protocol, chainA[1:])
+
+	// Synchronise with the peer and make sure all blocks were retrieved
+	if err := tester.sync("light", nil, mode); err != nil {
+		t.Fatal("succeeded attacker synchronisation")
+	}
+}
+
+// TestFakedSyncProgress66NoRemoteCheckpoint tests if in case of missing/invalid
+// checkpointed blocks with opposite peer, the sync should fail initially but
+// with the retry mechanism, it should succeed eventually.
+func TestFakedSyncProgress66NoRemoteCheckpoint(t *testing.T) {
+	t.Parallel()
+
+	protocol := uint(eth.ETH66)
+	mode := FullSync
+
+	tester := newTester(t)
+	validate := func(count int) (bool, error) {
+		// only return the `ErrNoRemoteCheckoint` error for the first call
+		if count == 0 {
+			return false, whitelist.ErrNoRemoteCheckoint
+		}
+
+		return true, nil
+	}
+
+	tester.downloader.ChainValidator = newWhitelistFake(validate)
+
+	defer tester.terminate()
+
+	chainA := testChainForkLightA.blocks
+	tester.newPeer("light", protocol, chainA[1:])
+
+	// Synchronise with the peer and make sure all blocks were retrieved
+	// Should fail in first attempt
+	if err := tester.sync("light", nil, mode); err != nil {
+		assert.Equal(t, whitelist.ErrNoRemoteCheckoint, err, "failed synchronisation")
+	}
+
+	// Try syncing again, should succeed
+	if err := tester.sync("light", nil, mode); err != nil {
+		t.Fatal("succeeded attacker synchronisation")
 	}
 }