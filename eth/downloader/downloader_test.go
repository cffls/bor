--- conflicted
+++ resolved
@@ -94,11 +94,7 @@
 	}
 
 	//nolint: staticcheck
-<<<<<<< HEAD
-	tester.downloader = New(db, new(event.TypeMux), tester.chain, nil, tester.dropPeer, success, whitelist.NewService(10))
-=======
 	tester.downloader = New(0, db, new(event.TypeMux), tester.chain, nil, tester.dropPeer, success, whitelist.NewService(db))
->>>>>>> 4d96b145
 
 	return tester
 }
