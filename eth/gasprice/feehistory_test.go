// Copyright 2021 The go-ethereum Authors
// This file is part of the go-ethereum library.
//
// The go-ethereum library is free software: you can redistribute it and/or modify
// it under the terms of the GNU Lesser General Public License as published by
// the Free Software Foundation, either version 3 of the License, or
// (at your option) any later version.
//
// The go-ethereum library is distributed in the hope that it will be useful,
// but WITHOUT ANY WARRANTY; without even the implied warranty of
// MERCHANTABILITY or FITNESS FOR A PARTICULAR PURPOSE. See the
// GNU Lesser General Public License for more details.
//
// You should have received a copy of the GNU Lesser General Public License
// along with the go-ethereum library. If not, see <http://www.gnu.org/licenses/>.

package gasprice

import (
	"context"
	"errors"
	"math/big"
	"testing"

	"github.com/ethereum/go-ethereum/rpc"
)

func TestFeeHistory(t *testing.T) {
	var cases = []struct {
		pending             bool
		maxHeader, maxBlock uint64
		count               uint64
		last                rpc.BlockNumber
		percent             []float64
		expFirst            uint64
		expCount            int
		expErr              error
	}{
		{false, 1000, 1000, 10, 30, nil, 21, 10, nil},
		{false, 1000, 1000, 10, 30, []float64{0, 10}, 21, 10, nil},
		{false, 1000, 1000, 10, 30, []float64{20, 10}, 0, 0, errInvalidPercentile},
		{false, 1000, 1000, 1000000000, 30, nil, 0, 31, nil},
		{false, 1000, 1000, 1000000000, rpc.LatestBlockNumber, nil, 0, 33, nil},
		{false, 1000, 1000, 10, 40, nil, 0, 0, errRequestBeyondHead},
		{true, 1000, 1000, 10, 40, nil, 0, 0, errRequestBeyondHead},
		{false, 20, 2, 100, rpc.LatestBlockNumber, nil, 13, 20, nil},
		{false, 20, 2, 100, rpc.LatestBlockNumber, []float64{0, 10}, 31, 2, nil},
		{false, 20, 2, 100, 32, []float64{0, 10}, 31, 2, nil},
		{false, 1000, 1000, 1, rpc.PendingBlockNumber, nil, 0, 0, nil},
		{false, 1000, 1000, 2, rpc.PendingBlockNumber, nil, 32, 1, nil},
		{true, 1000, 1000, 2, rpc.PendingBlockNumber, nil, 32, 2, nil},
		{true, 1000, 1000, 2, rpc.PendingBlockNumber, []float64{0, 10}, 32, 2, nil},
		{false, 1000, 1000, 2, rpc.FinalizedBlockNumber, []float64{0, 10}, 24, 2, nil},
		{false, 1000, 1000, 2, rpc.SafeBlockNumber, []float64{0, 10}, 24, 2, nil},
	}

	for i, c := range cases {
		config := Config{
			MaxHeaderHistory: c.maxHeader,
			MaxBlockHistory:  c.maxBlock,
		}
<<<<<<< HEAD
		backend := newTestBackend(t, big.NewInt(16), nil, c.pending)
		oracle := NewOracle(backend, config)
=======
		backend := newTestBackend(t, big.NewInt(16), big.NewInt(28), c.pending)
		oracle := NewOracle(backend, config, nil)
>>>>>>> a9523b64

		first, reward, baseFee, ratio, blobBaseFee, blobRatio, err := oracle.FeeHistory(context.Background(), c.count, c.last, c.percent)
		backend.teardown()

		expReward := c.expCount
		if len(c.percent) == 0 {
			expReward = 0
		}

		expBaseFee := c.expCount
		if expBaseFee != 0 {
			expBaseFee++
		}

		if first.Uint64() != c.expFirst {
			t.Fatalf("Test case %d: first block mismatch, want %d, got %d", i, c.expFirst, first)
		}

		if len(reward) != expReward {
			t.Fatalf("Test case %d: reward array length mismatch, want %d, got %d", i, expReward, len(reward))
		}

		if len(baseFee) != expBaseFee {
			t.Fatalf("Test case %d: baseFee array length mismatch, want %d, got %d", i, expBaseFee, len(baseFee))
		}

		if len(ratio) != c.expCount {
			t.Fatalf("Test case %d: gasUsedRatio array length mismatch, want %d, got %d", i, c.expCount, len(ratio))
		}
		if len(blobRatio) != c.expCount {
			t.Fatalf("Test case %d: blobGasUsedRatio array length mismatch, want %d, got %d", i, c.expCount, len(blobRatio))
		}
		if len(blobBaseFee) != len(baseFee) {
			t.Fatalf("Test case %d: blobBaseFee array length mismatch, want %d, got %d", i, len(baseFee), len(blobBaseFee))
		}
		if err != c.expErr && !errors.Is(err, c.expErr) {
			t.Fatalf("Test case %d: error mismatch, want %v, got %v", i, c.expErr, err)
		}
	}
}<|MERGE_RESOLUTION|>--- conflicted
+++ resolved
@@ -59,13 +59,8 @@
 			MaxHeaderHistory: c.maxHeader,
 			MaxBlockHistory:  c.maxBlock,
 		}
-<<<<<<< HEAD
-		backend := newTestBackend(t, big.NewInt(16), nil, c.pending)
-		oracle := NewOracle(backend, config)
-=======
 		backend := newTestBackend(t, big.NewInt(16), big.NewInt(28), c.pending)
 		oracle := NewOracle(backend, config, nil)
->>>>>>> a9523b64
 
 		first, reward, baseFee, ratio, blobBaseFee, blobRatio, err := oracle.FeeHistory(context.Background(), c.count, c.last, c.percent)
 		backend.teardown()
