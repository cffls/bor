// Copyright 2019 The go-ethereum Authors
// This file is part of the go-ethereum library.
//
// The go-ethereum library is free software: you can redistribute it and/or modify
// it under the terms of the GNU Lesser General Public License as published by
// the Free Software Foundation, either version 3 of the License, or
// (at your option) any later version.
//
// The go-ethereum library is distributed in the hope that it will be useful,
// but WITHOUT ANY WARRANTY; without even the implied warranty of
// MERCHANTABILITY or FITNESS FOR A PARTICULAR PURPOSE. See the
// GNU Lesser General Public License for more details.
//
// You should have received a copy of the GNU Lesser General Public License
// along with the go-ethereum library. If not, see <http://www.gnu.org/licenses/>.

package fetcher

import (
	"errors"
	"math/big"
	"math/rand"
	"testing"
	"time"

	"github.com/ethereum/go-ethereum/common"
	"github.com/ethereum/go-ethereum/common/mclock"
	"github.com/ethereum/go-ethereum/core/txpool"
	"github.com/ethereum/go-ethereum/core/types"
	"github.com/ethereum/go-ethereum/params"
)

var (
	// testTxs is a set of transactions to use during testing that have meaningful hashes.
	testTxs = []*types.Transaction{
		types.NewTransaction(5577006791947779410, common.Address{0x0f}, new(big.Int), 0, new(big.Int), nil),
		types.NewTransaction(15352856648520921629, common.Address{0xbb}, new(big.Int), 0, new(big.Int), nil),
		types.NewTransaction(3916589616287113937, common.Address{0x86}, new(big.Int), 0, new(big.Int), nil),
		types.NewTransaction(9828766684487745566, common.Address{0xac}, new(big.Int), 0, new(big.Int), nil),
	}
	// testTxsHashes is the hashes of the test transactions above
	testTxsHashes     = []common.Hash{testTxs[0].Hash(), testTxs[1].Hash(), testTxs[2].Hash(), testTxs[3].Hash()}
	testTxArrivalWait = 500 * time.Millisecond
)

type announce struct {
	hash common.Hash
	kind *byte
	size *uint32
}

func typeptr(t byte) *byte     { return &t }
func sizeptr(n uint32) *uint32 { return &n }

type doTxNotify struct {
	peer   string
	hashes []common.Hash
	types  []byte
	sizes  []uint32
}
type doTxEnqueue struct {
	peer   string
	txs    []*types.Transaction
	direct bool
}
type doWait struct {
	time time.Duration
	step bool
}
type doDrop string
type doFunc func()

type isWaitingWithMeta map[string][]announce
type isWaiting map[string][]common.Hash

type isScheduledWithMeta struct {
	tracking map[string][]announce
	fetching map[string][]common.Hash
	dangling map[string][]common.Hash
}
type isScheduled struct {
	tracking map[string][]common.Hash
	fetching map[string][]common.Hash
	dangling map[string][]common.Hash
}
type isUnderpriced int

// txFetcherTest represents a test scenario that can be executed by the test
// runner.
type txFetcherTest struct {
	init  func() *TxFetcher
	steps []interface{}
}

// Tests that transaction announcements are added to a waitlist, and none
// of them are scheduled for retrieval until the wait expires.
func TestTransactionFetcherWaiting(t *testing.T) {
	testTransactionFetcherParallel(t, txFetcherTest{
		init: func() *TxFetcher {
			return NewTxFetcher(
				func(common.Hash) bool { return false },
				nil,
				func(string, []common.Hash) error { return nil },
<<<<<<< HEAD
				testTxArrivalWait,
=======
				nil,
>>>>>>> 916d6a44
			)
		},
		steps: []interface{}{
			// Initial announcement to get something into the waitlist
			doTxNotify{peer: "A", hashes: []common.Hash{{0x01}, {0x02}}},
			isWaiting(map[string][]common.Hash{
				"A": {{0x01}, {0x02}},
			}),
			// Announce from a new peer to check that no overwrite happens
			doTxNotify{peer: "B", hashes: []common.Hash{{0x03}, {0x04}}},
			isWaiting(map[string][]common.Hash{
				"A": {{0x01}, {0x02}},
				"B": {{0x03}, {0x04}},
			}),
			// Announce clashing hashes but unique new peer
			doTxNotify{peer: "C", hashes: []common.Hash{{0x01}, {0x04}}},
			isWaiting(map[string][]common.Hash{
				"A": {{0x01}, {0x02}},
				"B": {{0x03}, {0x04}},
				"C": {{0x01}, {0x04}},
			}),
			// Announce existing and clashing hashes from existing peer
			doTxNotify{peer: "A", hashes: []common.Hash{{0x01}, {0x03}, {0x05}}},
			isWaiting(map[string][]common.Hash{
				"A": {{0x01}, {0x02}, {0x03}, {0x05}},
				"B": {{0x03}, {0x04}},
				"C": {{0x01}, {0x04}},
			}),
			isScheduled{tracking: nil, fetching: nil},

			// Wait for the arrival timeout which should move all expired items
			// from the wait list to the scheduler
			doWait{time: testTxArrivalWait, step: true},
			isWaiting(nil),
			isScheduled{
				tracking: map[string][]common.Hash{
					"A": {{0x01}, {0x02}, {0x03}, {0x05}},
					"B": {{0x03}, {0x04}},
					"C": {{0x01}, {0x04}},
				},
				fetching: map[string][]common.Hash{ // Depends on deterministic test randomizer
					"A": {{0x02}, {0x03}, {0x05}},
					"C": {{0x01}, {0x04}},
				},
			},
			// Queue up a non-fetchable transaction and then trigger it with a new
			// peer (weird case to test 1 line in the fetcher)
			doTxNotify{peer: "C", hashes: []common.Hash{{0x06}, {0x07}}},
			isWaiting(map[string][]common.Hash{
				"C": {{0x06}, {0x07}},
			}),
			doWait{time: testTxArrivalWait, step: true},
			isScheduled{
				tracking: map[string][]common.Hash{
					"A": {{0x01}, {0x02}, {0x03}, {0x05}},
					"B": {{0x03}, {0x04}},
					"C": {{0x01}, {0x04}, {0x06}, {0x07}},
				},
				fetching: map[string][]common.Hash{
					"A": {{0x02}, {0x03}, {0x05}},
					"C": {{0x01}, {0x04}},
				},
			},
			doTxNotify{peer: "D", hashes: []common.Hash{{0x06}, {0x07}}},
			isScheduled{
				tracking: map[string][]common.Hash{
					"A": {{0x01}, {0x02}, {0x03}, {0x05}},
					"B": {{0x03}, {0x04}},
					"C": {{0x01}, {0x04}, {0x06}, {0x07}},
					"D": {{0x06}, {0x07}},
				},
				fetching: map[string][]common.Hash{
					"A": {{0x02}, {0x03}, {0x05}},
					"C": {{0x01}, {0x04}},
					"D": {{0x06}, {0x07}},
				},
			},
		},
	})
}

// Tests that transaction announcements with associated metadata are added to a
// waitlist, and none of them are scheduled for retrieval until the wait expires.
//
// This test is an extended version of TestTransactionFetcherWaiting. It's mostly
// to cover the metadata checkes without bloating up the basic behavioral tests
// with all the useless extra fields.
func TestTransactionFetcherWaitingWithMeta(t *testing.T) {
	testTransactionFetcherParallel(t, txFetcherTest{
		init: func() *TxFetcher {
			return NewTxFetcher(
				func(common.Hash) bool { return false },
				nil,
				func(string, []common.Hash) error { return nil },
				nil,
			)
		},
		steps: []interface{}{
			// Initial announcement to get something into the waitlist
			doTxNotify{peer: "A", hashes: []common.Hash{{0x01}, {0x02}}, types: []byte{types.LegacyTxType, types.LegacyTxType}, sizes: []uint32{111, 222}},
			isWaitingWithMeta(map[string][]announce{
				"A": {
					{common.Hash{0x01}, typeptr(types.LegacyTxType), sizeptr(111)},
					{common.Hash{0x02}, typeptr(types.LegacyTxType), sizeptr(222)},
				},
			}),
			// Announce from a new peer to check that no overwrite happens
			doTxNotify{peer: "B", hashes: []common.Hash{{0x03}, {0x04}}, types: []byte{types.LegacyTxType, types.LegacyTxType}, sizes: []uint32{333, 444}},
			isWaitingWithMeta(map[string][]announce{
				"A": {
					{common.Hash{0x01}, typeptr(types.LegacyTxType), sizeptr(111)},
					{common.Hash{0x02}, typeptr(types.LegacyTxType), sizeptr(222)},
				},
				"B": {
					{common.Hash{0x03}, typeptr(types.LegacyTxType), sizeptr(333)},
					{common.Hash{0x04}, typeptr(types.LegacyTxType), sizeptr(444)},
				},
			}),
			// Announce clashing hashes but unique new peer
			doTxNotify{peer: "C", hashes: []common.Hash{{0x01}, {0x04}}, types: []byte{types.LegacyTxType, types.LegacyTxType}, sizes: []uint32{111, 444}},
			isWaitingWithMeta(map[string][]announce{
				"A": {
					{common.Hash{0x01}, typeptr(types.LegacyTxType), sizeptr(111)},
					{common.Hash{0x02}, typeptr(types.LegacyTxType), sizeptr(222)},
				},
				"B": {
					{common.Hash{0x03}, typeptr(types.LegacyTxType), sizeptr(333)},
					{common.Hash{0x04}, typeptr(types.LegacyTxType), sizeptr(444)},
				},
				"C": {
					{common.Hash{0x01}, typeptr(types.LegacyTxType), sizeptr(111)},
					{common.Hash{0x04}, typeptr(types.LegacyTxType), sizeptr(444)},
				},
			}),
			// Announce existing and clashing hashes from existing peer. Clashes
			// should not overwrite previous announcements.
			doTxNotify{peer: "A", hashes: []common.Hash{{0x01}, {0x03}, {0x05}}, types: []byte{types.LegacyTxType, types.LegacyTxType, types.LegacyTxType}, sizes: []uint32{999, 333, 555}},
			isWaitingWithMeta(map[string][]announce{
				"A": {
					{common.Hash{0x01}, typeptr(types.LegacyTxType), sizeptr(111)},
					{common.Hash{0x02}, typeptr(types.LegacyTxType), sizeptr(222)},
					{common.Hash{0x03}, typeptr(types.LegacyTxType), sizeptr(333)},
					{common.Hash{0x05}, typeptr(types.LegacyTxType), sizeptr(555)},
				},
				"B": {
					{common.Hash{0x03}, typeptr(types.LegacyTxType), sizeptr(333)},
					{common.Hash{0x04}, typeptr(types.LegacyTxType), sizeptr(444)},
				},
				"C": {
					{common.Hash{0x01}, typeptr(types.LegacyTxType), sizeptr(111)},
					{common.Hash{0x04}, typeptr(types.LegacyTxType), sizeptr(444)},
				},
			}),
			// Announce clashing hashes with conflicting metadata. Somebody will
			// be in the wrong, but we don't know yet who.
			doTxNotify{peer: "D", hashes: []common.Hash{{0x01}, {0x02}}, types: []byte{types.LegacyTxType, types.BlobTxType}, sizes: []uint32{999, 222}},
			isWaitingWithMeta(map[string][]announce{
				"A": {
					{common.Hash{0x01}, typeptr(types.LegacyTxType), sizeptr(111)},
					{common.Hash{0x02}, typeptr(types.LegacyTxType), sizeptr(222)},
					{common.Hash{0x03}, typeptr(types.LegacyTxType), sizeptr(333)},
					{common.Hash{0x05}, typeptr(types.LegacyTxType), sizeptr(555)},
				},
				"B": {
					{common.Hash{0x03}, typeptr(types.LegacyTxType), sizeptr(333)},
					{common.Hash{0x04}, typeptr(types.LegacyTxType), sizeptr(444)},
				},
				"C": {
					{common.Hash{0x01}, typeptr(types.LegacyTxType), sizeptr(111)},
					{common.Hash{0x04}, typeptr(types.LegacyTxType), sizeptr(444)},
				},
				"D": {
					{common.Hash{0x01}, typeptr(types.LegacyTxType), sizeptr(999)},
					{common.Hash{0x02}, typeptr(types.BlobTxType), sizeptr(222)},
				},
			}),
			isScheduled{tracking: nil, fetching: nil},

			// Wait for the arrival timeout which should move all expired items
			// from the wait list to the scheduler
			doWait{time: txArriveTimeout, step: true},
			isWaiting(nil),
			isScheduledWithMeta{
				tracking: map[string][]announce{
					"A": {
						{common.Hash{0x01}, typeptr(types.LegacyTxType), sizeptr(111)},
						{common.Hash{0x02}, typeptr(types.LegacyTxType), sizeptr(222)},
						{common.Hash{0x03}, typeptr(types.LegacyTxType), sizeptr(333)},
						{common.Hash{0x05}, typeptr(types.LegacyTxType), sizeptr(555)},
					},
					"B": {
						{common.Hash{0x03}, typeptr(types.LegacyTxType), sizeptr(333)},
						{common.Hash{0x04}, typeptr(types.LegacyTxType), sizeptr(444)},
					},
					"C": {
						{common.Hash{0x01}, typeptr(types.LegacyTxType), sizeptr(111)},
						{common.Hash{0x04}, typeptr(types.LegacyTxType), sizeptr(444)},
					},
					"D": {
						{common.Hash{0x01}, typeptr(types.LegacyTxType), sizeptr(999)},
						{common.Hash{0x02}, typeptr(types.BlobTxType), sizeptr(222)},
					},
				},
				fetching: map[string][]common.Hash{ // Depends on deterministic test randomizer
					"A": {{0x03}, {0x05}},
					"C": {{0x01}, {0x04}},
					"D": {{0x02}},
				},
			},
			// Queue up a non-fetchable transaction and then trigger it with a new
			// peer (weird case to test 1 line in the fetcher)
			doTxNotify{peer: "C", hashes: []common.Hash{{0x06}, {0x07}}, types: []byte{types.LegacyTxType, types.LegacyTxType}, sizes: []uint32{666, 777}},
			isWaitingWithMeta(map[string][]announce{
				"C": {
					{common.Hash{0x06}, typeptr(types.LegacyTxType), sizeptr(666)},
					{common.Hash{0x07}, typeptr(types.LegacyTxType), sizeptr(777)},
				},
			}),
			doWait{time: txArriveTimeout, step: true},
			isScheduledWithMeta{
				tracking: map[string][]announce{
					"A": {
						{common.Hash{0x01}, typeptr(types.LegacyTxType), sizeptr(111)},
						{common.Hash{0x02}, typeptr(types.LegacyTxType), sizeptr(222)},
						{common.Hash{0x03}, typeptr(types.LegacyTxType), sizeptr(333)},
						{common.Hash{0x05}, typeptr(types.LegacyTxType), sizeptr(555)},
					},
					"B": {
						{common.Hash{0x03}, typeptr(types.LegacyTxType), sizeptr(333)},
						{common.Hash{0x04}, typeptr(types.LegacyTxType), sizeptr(444)},
					},
					"C": {
						{common.Hash{0x01}, typeptr(types.LegacyTxType), sizeptr(111)},
						{common.Hash{0x04}, typeptr(types.LegacyTxType), sizeptr(444)},
						{common.Hash{0x06}, typeptr(types.LegacyTxType), sizeptr(666)},
						{common.Hash{0x07}, typeptr(types.LegacyTxType), sizeptr(777)},
					},
					"D": {
						{common.Hash{0x01}, typeptr(types.LegacyTxType), sizeptr(999)},
						{common.Hash{0x02}, typeptr(types.BlobTxType), sizeptr(222)},
					},
				},
				fetching: map[string][]common.Hash{
					"A": {{0x03}, {0x05}},
					"C": {{0x01}, {0x04}},
					"D": {{0x02}},
				},
			},
			doTxNotify{peer: "E", hashes: []common.Hash{{0x06}, {0x07}}, types: []byte{types.LegacyTxType, types.LegacyTxType}, sizes: []uint32{666, 777}},
			isScheduledWithMeta{
				tracking: map[string][]announce{
					"A": {
						{common.Hash{0x01}, typeptr(types.LegacyTxType), sizeptr(111)},
						{common.Hash{0x02}, typeptr(types.LegacyTxType), sizeptr(222)},
						{common.Hash{0x03}, typeptr(types.LegacyTxType), sizeptr(333)},
						{common.Hash{0x05}, typeptr(types.LegacyTxType), sizeptr(555)},
					},
					"B": {
						{common.Hash{0x03}, typeptr(types.LegacyTxType), sizeptr(333)},
						{common.Hash{0x04}, typeptr(types.LegacyTxType), sizeptr(444)},
					},
					"C": {
						{common.Hash{0x01}, typeptr(types.LegacyTxType), sizeptr(111)},
						{common.Hash{0x04}, typeptr(types.LegacyTxType), sizeptr(444)},
						{common.Hash{0x06}, typeptr(types.LegacyTxType), sizeptr(666)},
						{common.Hash{0x07}, typeptr(types.LegacyTxType), sizeptr(777)},
					},
					"D": {
						{common.Hash{0x01}, typeptr(types.LegacyTxType), sizeptr(999)},
						{common.Hash{0x02}, typeptr(types.BlobTxType), sizeptr(222)},
					},
					"E": {
						{common.Hash{0x06}, typeptr(types.LegacyTxType), sizeptr(666)},
						{common.Hash{0x07}, typeptr(types.LegacyTxType), sizeptr(777)},
					},
				},
				fetching: map[string][]common.Hash{
					"A": {{0x03}, {0x05}},
					"C": {{0x01}, {0x04}},
					"D": {{0x02}},
					"E": {{0x06}, {0x07}},
				},
			},
		},
	})
}

// Tests that transaction announcements skip the waiting list if they are
// already scheduled.
func TestTransactionFetcherSkipWaiting(t *testing.T) {
	testTransactionFetcherParallel(t, txFetcherTest{
		init: func() *TxFetcher {
			return NewTxFetcher(
				func(common.Hash) bool { return false },
				nil,
				func(string, []common.Hash) error { return nil },
<<<<<<< HEAD
				testTxArrivalWait,
=======
				nil,
>>>>>>> 916d6a44
			)
		},
		steps: []interface{}{
			// Push an initial announcement through to the scheduled stage
			doTxNotify{peer: "A", hashes: []common.Hash{{0x01}, {0x02}}},
			isWaiting(map[string][]common.Hash{
				"A": {{0x01}, {0x02}},
			}),
			isScheduled{tracking: nil, fetching: nil},

			doWait{time: testTxArrivalWait, step: true},
			isWaiting(nil),
			isScheduled{
				tracking: map[string][]common.Hash{
					"A": {{0x01}, {0x02}},
				},
				fetching: map[string][]common.Hash{
					"A": {{0x01}, {0x02}},
				},
			},
			// Announce overlaps from the same peer, ensure the new ones end up
			// in stage one, and clashing ones don't get double tracked
			doTxNotify{peer: "A", hashes: []common.Hash{{0x02}, {0x03}}},
			isWaiting(map[string][]common.Hash{
				"A": {{0x03}},
			}),
			isScheduled{
				tracking: map[string][]common.Hash{
					"A": {{0x01}, {0x02}},
				},
				fetching: map[string][]common.Hash{
					"A": {{0x01}, {0x02}},
				},
			},
			// Announce overlaps from a new peer, ensure new transactions end up
			// in stage one and clashing ones get tracked for the new peer
			doTxNotify{peer: "B", hashes: []common.Hash{{0x02}, {0x03}, {0x04}}},
			isWaiting(map[string][]common.Hash{
				"A": {{0x03}},
				"B": {{0x03}, {0x04}},
			}),
			isScheduled{
				tracking: map[string][]common.Hash{
					"A": {{0x01}, {0x02}},
					"B": {{0x02}},
				},
				fetching: map[string][]common.Hash{
					"A": {{0x01}, {0x02}},
				},
			},
		},
	})
}

// Tests that only a single transaction request gets scheduled to a peer
// and subsequent announces block or get allotted to someone else.
func TestTransactionFetcherSingletonRequesting(t *testing.T) {
	testTransactionFetcherParallel(t, txFetcherTest{
		init: func() *TxFetcher {
			return NewTxFetcher(
				func(common.Hash) bool { return false },
				nil,
				func(string, []common.Hash) error { return nil },
<<<<<<< HEAD
				testTxArrivalWait,
=======
				nil,
>>>>>>> 916d6a44
			)
		},
		steps: []interface{}{
			// Push an initial announcement through to the scheduled stage
			doTxNotify{peer: "A", hashes: []common.Hash{{0x01}, {0x02}}},
			isWaiting(map[string][]common.Hash{
				"A": {{0x01}, {0x02}},
			}),
			isScheduled{tracking: nil, fetching: nil},

			doWait{time: testTxArrivalWait, step: true},
			isWaiting(nil),
			isScheduled{
				tracking: map[string][]common.Hash{
					"A": {{0x01}, {0x02}},
				},
				fetching: map[string][]common.Hash{
					"A": {{0x01}, {0x02}},
				},
			},
			// Announce a new set of transactions from the same peer and ensure
			// they do not start fetching since the peer is already busy
			doTxNotify{peer: "A", hashes: []common.Hash{{0x03}, {0x04}}},
			isWaiting(map[string][]common.Hash{
				"A": {{0x03}, {0x04}},
			}),
			isScheduled{
				tracking: map[string][]common.Hash{
					"A": {{0x01}, {0x02}},
				},
				fetching: map[string][]common.Hash{
					"A": {{0x01}, {0x02}},
				},
			},
			doWait{time: testTxArrivalWait, step: true},
			isWaiting(nil),
			isScheduled{
				tracking: map[string][]common.Hash{
					"A": {{0x01}, {0x02}, {0x03}, {0x04}},
				},
				fetching: map[string][]common.Hash{
					"A": {{0x01}, {0x02}},
				},
			},
			// Announce a duplicate set of transactions from a new peer and ensure
			// uniquely new ones start downloading, even if clashing.
			doTxNotify{peer: "B", hashes: []common.Hash{{0x02}, {0x03}, {0x05}, {0x06}}},
			isWaiting(map[string][]common.Hash{
				"B": {{0x05}, {0x06}},
			}),
			isScheduled{
				tracking: map[string][]common.Hash{
					"A": {{0x01}, {0x02}, {0x03}, {0x04}},
					"B": {{0x02}, {0x03}},
				},
				fetching: map[string][]common.Hash{
					"A": {{0x01}, {0x02}},
					"B": {{0x03}},
				},
			},
		},
	})
}

// Tests that if a transaction retrieval fails, all the transactions get
// instantly schedule back to someone else or the announcements dropped
// if no alternate source is available.
func TestTransactionFetcherFailedRescheduling(t *testing.T) {
	// Create a channel to control when tx requests can fail
	proceed := make(chan struct{})

	testTransactionFetcherParallel(t, txFetcherTest{
		init: func() *TxFetcher {
			return NewTxFetcher(
				func(common.Hash) bool { return false },
				nil,
				func(origin string, hashes []common.Hash) error {
					<-proceed
					return errors.New("peer disconnected")
				},
<<<<<<< HEAD
				testTxArrivalWait,
=======
				nil,
>>>>>>> 916d6a44
			)
		},
		steps: []interface{}{
			// Push an initial announcement through to the scheduled stage
			doTxNotify{peer: "A", hashes: []common.Hash{{0x01}, {0x02}}},
			isWaiting(map[string][]common.Hash{
				"A": {{0x01}, {0x02}},
			}),
			isScheduled{tracking: nil, fetching: nil},

			doWait{time: testTxArrivalWait, step: true},
			isWaiting(nil),
			isScheduled{
				tracking: map[string][]common.Hash{
					"A": {{0x01}, {0x02}},
				},
				fetching: map[string][]common.Hash{
					"A": {{0x01}, {0x02}},
				},
			},
			// While the original peer is stuck in the request, push in an second
			// data source.
			doTxNotify{peer: "B", hashes: []common.Hash{{0x02}}},
			isWaiting(nil),
			isScheduled{
				tracking: map[string][]common.Hash{
					"A": {{0x01}, {0x02}},
					"B": {{0x02}},
				},
				fetching: map[string][]common.Hash{
					"A": {{0x01}, {0x02}},
				},
			},
			// Wait until the original request fails and check that transactions
			// are either rescheduled or dropped
			doFunc(func() {
				proceed <- struct{}{} // Allow peer A to return the failure
			}),
			doWait{time: 0, step: true},
			isWaiting(nil),
			isScheduled{
				tracking: map[string][]common.Hash{
					"B": {{0x02}},
				},
				fetching: map[string][]common.Hash{
					"B": {{0x02}},
				},
			},
			doFunc(func() {
				proceed <- struct{}{} // Allow peer B to return the failure
			}),
			doWait{time: 0, step: true},
			isWaiting(nil),
			isScheduled{nil, nil, nil},
		},
	})
}

// Tests that if a transaction retrieval succeeds, all alternate origins
// are cleaned up.
func TestTransactionFetcherCleanup(t *testing.T) {
	testTransactionFetcherParallel(t, txFetcherTest{
		init: func() *TxFetcher {
			return NewTxFetcher(
				func(common.Hash) bool { return false },
				func(txs []*types.Transaction) []error {
					return make([]error, len(txs))
				},
				func(string, []common.Hash) error { return nil },
<<<<<<< HEAD
				testTxArrivalWait,
=======
				nil,
>>>>>>> 916d6a44
			)
		},
		steps: []interface{}{
			// Push an initial announcement through to the scheduled stage
			doTxNotify{peer: "A", hashes: []common.Hash{testTxsHashes[0]}},
			isWaiting(map[string][]common.Hash{
				"A": {testTxsHashes[0]},
			}),
			isScheduled{tracking: nil, fetching: nil},

			doWait{time: testTxArrivalWait, step: true},
			isWaiting(nil),
			isScheduled{
				tracking: map[string][]common.Hash{
					"A": {testTxsHashes[0]},
				},
				fetching: map[string][]common.Hash{
					"A": {testTxsHashes[0]},
				},
			},
			// Request should be delivered
			doTxEnqueue{peer: "A", txs: []*types.Transaction{testTxs[0]}, direct: true},
			isScheduled{nil, nil, nil},
		},
	})
}

// Tests that if a transaction retrieval succeeds, but the response is empty (no
// transactions available, then all are nuked instead of being rescheduled (yes,
// this was a bug)).
func TestTransactionFetcherCleanupEmpty(t *testing.T) {
	testTransactionFetcherParallel(t, txFetcherTest{
		init: func() *TxFetcher {
			return NewTxFetcher(
				func(common.Hash) bool { return false },
				func(txs []*types.Transaction) []error {
					return make([]error, len(txs))
				},
				func(string, []common.Hash) error { return nil },
<<<<<<< HEAD
				testTxArrivalWait,
=======
				nil,
>>>>>>> 916d6a44
			)
		},
		steps: []interface{}{
			// Push an initial announcement through to the scheduled stage
			doTxNotify{peer: "A", hashes: []common.Hash{testTxsHashes[0]}},
			isWaiting(map[string][]common.Hash{
				"A": {testTxsHashes[0]},
			}),
			isScheduled{tracking: nil, fetching: nil},

			doWait{time: testTxArrivalWait, step: true},
			isWaiting(nil),
			isScheduled{
				tracking: map[string][]common.Hash{
					"A": {testTxsHashes[0]},
				},
				fetching: map[string][]common.Hash{
					"A": {testTxsHashes[0]},
				},
			},
			// Deliver an empty response and ensure the transaction is cleared, not rescheduled
			doTxEnqueue{peer: "A", txs: []*types.Transaction{}, direct: true},
			isScheduled{nil, nil, nil},
		},
	})
}

// Tests that non-returned transactions are either re-scheduled from a
// different peer, or self if they are after the cutoff point.
func TestTransactionFetcherMissingRescheduling(t *testing.T) {
	testTransactionFetcherParallel(t, txFetcherTest{
		init: func() *TxFetcher {
			return NewTxFetcher(
				func(common.Hash) bool { return false },
				func(txs []*types.Transaction) []error {
					return make([]error, len(txs))
				},
				func(string, []common.Hash) error { return nil },
<<<<<<< HEAD
				testTxArrivalWait,
=======
				nil,
>>>>>>> 916d6a44
			)
		},
		steps: []interface{}{
			// Push an initial announcement through to the scheduled stage
			doTxNotify{peer: "A", hashes: []common.Hash{testTxsHashes[0], testTxsHashes[1], testTxsHashes[2]}},
			isWaiting(map[string][]common.Hash{
				"A": {testTxsHashes[0], testTxsHashes[1], testTxsHashes[2]},
			}),
			isScheduled{tracking: nil, fetching: nil},

			doWait{time: testTxArrivalWait, step: true},
			isWaiting(nil),
			isScheduled{
				tracking: map[string][]common.Hash{
					"A": {testTxsHashes[0], testTxsHashes[1], testTxsHashes[2]},
				},
				fetching: map[string][]common.Hash{
					"A": {testTxsHashes[0], testTxsHashes[1], testTxsHashes[2]},
				},
			},
			// Deliver the middle transaction requested, the one before which
			// should be dropped and the one after re-requested.
			doTxEnqueue{peer: "A", txs: []*types.Transaction{testTxs[0]}, direct: true}, // This depends on the deterministic random
			isScheduled{
				tracking: map[string][]common.Hash{
					"A": {testTxsHashes[2]},
				},
				fetching: map[string][]common.Hash{
					"A": {testTxsHashes[2]},
				},
			},
		},
	})
}

// Tests that out of two transactions, if one is missing and the last is
// delivered, the peer gets properly cleaned out from the internal state.
func TestTransactionFetcherMissingCleanup(t *testing.T) {
	testTransactionFetcherParallel(t, txFetcherTest{
		init: func() *TxFetcher {
			return NewTxFetcher(
				func(common.Hash) bool { return false },
				func(txs []*types.Transaction) []error {
					return make([]error, len(txs))
				},
				func(string, []common.Hash) error { return nil },
<<<<<<< HEAD
				testTxArrivalWait,
=======
				nil,
>>>>>>> 916d6a44
			)
		},
		steps: []interface{}{
			// Push an initial announcement through to the scheduled stage
			doTxNotify{peer: "A", hashes: []common.Hash{testTxsHashes[0], testTxsHashes[1]}},
			isWaiting(map[string][]common.Hash{
				"A": {testTxsHashes[0], testTxsHashes[1]},
			}),
			isScheduled{tracking: nil, fetching: nil},

			doWait{time: testTxArrivalWait, step: true},
			isWaiting(nil),
			isScheduled{
				tracking: map[string][]common.Hash{
					"A": {testTxsHashes[0], testTxsHashes[1]},
				},
				fetching: map[string][]common.Hash{
					"A": {testTxsHashes[0], testTxsHashes[1]},
				},
			},
			// Deliver the middle transaction requested, the one before which
			// should be dropped and the one after re-requested.
			doTxEnqueue{peer: "A", txs: []*types.Transaction{testTxs[1]}, direct: true}, // This depends on the deterministic random
			isScheduled{nil, nil, nil},
		},
	})
}

// Tests that transaction broadcasts properly clean up announcements.
func TestTransactionFetcherBroadcasts(t *testing.T) {
	testTransactionFetcherParallel(t, txFetcherTest{
		init: func() *TxFetcher {
			return NewTxFetcher(
				func(common.Hash) bool { return false },
				func(txs []*types.Transaction) []error {
					return make([]error, len(txs))
				},
				func(string, []common.Hash) error { return nil },
<<<<<<< HEAD
				testTxArrivalWait,
=======
				nil,
>>>>>>> 916d6a44
			)
		},
		steps: []interface{}{
			// Set up three transactions to be in different stats, waiting, queued and fetching
			doTxNotify{peer: "A", hashes: []common.Hash{testTxsHashes[0]}},
			doWait{time: testTxArrivalWait, step: true},
			doTxNotify{peer: "A", hashes: []common.Hash{testTxsHashes[1]}},
			doWait{time: testTxArrivalWait, step: true},
			doTxNotify{peer: "A", hashes: []common.Hash{testTxsHashes[2]}},

			isWaiting(map[string][]common.Hash{
				"A": {testTxsHashes[2]},
			}),
			isScheduled{
				tracking: map[string][]common.Hash{
					"A": {testTxsHashes[0], testTxsHashes[1]},
				},
				fetching: map[string][]common.Hash{
					"A": {testTxsHashes[0]},
				},
			},
			// Broadcast all the transactions and ensure everything gets cleaned
			// up, but the dangling request is left alone to avoid doing multiple
			// concurrent requests.
			doTxEnqueue{peer: "A", txs: []*types.Transaction{testTxs[0], testTxs[1], testTxs[2]}, direct: false},
			isWaiting(nil),
			isScheduled{
				tracking: nil,
				fetching: nil,
				dangling: map[string][]common.Hash{
					"A": {testTxsHashes[0]},
				},
			},
			// Deliver the requested hashes
			doTxEnqueue{peer: "A", txs: []*types.Transaction{testTxs[0], testTxs[1], testTxs[2]}, direct: true},
			isScheduled{nil, nil, nil},
		},
	})
}

// Tests that the waiting list timers properly reset and reschedule.
func TestTransactionFetcherWaitTimerResets(t *testing.T) {
	testTransactionFetcherParallel(t, txFetcherTest{
		init: func() *TxFetcher {
			return NewTxFetcher(
				func(common.Hash) bool { return false },
				nil,
				func(string, []common.Hash) error { return nil },
<<<<<<< HEAD
				testTxArrivalWait,
=======
				nil,
>>>>>>> 916d6a44
			)
		},
		steps: []interface{}{
			doTxNotify{peer: "A", hashes: []common.Hash{{0x01}}},
			isWaiting(map[string][]common.Hash{
				"A": {{0x01}},
			}),
			isScheduled{nil, nil, nil},
			doWait{time: testTxArrivalWait / 2, step: false},
			isWaiting(map[string][]common.Hash{
				"A": {{0x01}},
			}),
			isScheduled{nil, nil, nil},

			doTxNotify{peer: "A", hashes: []common.Hash{{0x02}}},
			isWaiting(map[string][]common.Hash{
				"A": {{0x01}, {0x02}},
			}),
			isScheduled{nil, nil, nil},
			doWait{time: testTxArrivalWait / 2, step: true},
			isWaiting(map[string][]common.Hash{
				"A": {{0x02}},
			}),
			isScheduled{
				tracking: map[string][]common.Hash{
					"A": {{0x01}},
				},
				fetching: map[string][]common.Hash{
					"A": {{0x01}},
				},
			},

			doWait{time: testTxArrivalWait / 2, step: true},
			isWaiting(nil),
			isScheduled{
				tracking: map[string][]common.Hash{
					"A": {{0x01}, {0x02}},
				},
				fetching: map[string][]common.Hash{
					"A": {{0x01}},
				},
			},
		},
	})
}

// Tests that if a transaction request is not replied to, it will time
// out and be re-scheduled for someone else.
func TestTransactionFetcherTimeoutRescheduling(t *testing.T) {
	testTransactionFetcherParallel(t, txFetcherTest{
		init: func() *TxFetcher {
			return NewTxFetcher(
				func(common.Hash) bool { return false },
				func(txs []*types.Transaction) []error {
					return make([]error, len(txs))
				},
				func(string, []common.Hash) error { return nil },
<<<<<<< HEAD
				testTxArrivalWait,
=======
				nil,
>>>>>>> 916d6a44
			)
		},
		steps: []interface{}{
			// Push an initial announcement through to the scheduled stage
			doTxNotify{peer: "A", hashes: []common.Hash{testTxsHashes[0]}},
			isWaiting(map[string][]common.Hash{
				"A": {testTxsHashes[0]},
			}),
			isScheduled{tracking: nil, fetching: nil},

			doWait{time: testTxArrivalWait, step: true},
			isWaiting(nil),
			isScheduled{
				tracking: map[string][]common.Hash{
					"A": {testTxsHashes[0]},
				},
				fetching: map[string][]common.Hash{
					"A": {testTxsHashes[0]},
				},
			},
			// Wait until the delivery times out, everything should be cleaned up
			doWait{time: txFetchTimeout, step: true},
			isWaiting(nil),
			isScheduled{
				tracking: nil,
				fetching: nil,
				dangling: map[string][]common.Hash{
					"A": {},
				},
			},
			// Ensure that followup announcements don't get scheduled
			doTxNotify{peer: "A", hashes: []common.Hash{testTxsHashes[1]}},
			doWait{time: testTxArrivalWait, step: true},
			isScheduled{
				tracking: map[string][]common.Hash{
					"A": {testTxsHashes[1]},
				},
				fetching: nil,
				dangling: map[string][]common.Hash{
					"A": {},
				},
			},
			// If the dangling request arrives a bit later, do not choke
			doTxEnqueue{peer: "A", txs: []*types.Transaction{testTxs[0]}, direct: true},
			isWaiting(nil),
			isScheduled{
				tracking: map[string][]common.Hash{
					"A": {testTxsHashes[1]},
				},
				fetching: map[string][]common.Hash{
					"A": {testTxsHashes[1]},
				},
			},
		},
	})
}

// Tests that the fetching timeout timers properly reset and reschedule.
func TestTransactionFetcherTimeoutTimerResets(t *testing.T) {
	testTransactionFetcherParallel(t, txFetcherTest{
		init: func() *TxFetcher {
			return NewTxFetcher(
				func(common.Hash) bool { return false },
				nil,
				func(string, []common.Hash) error { return nil },
<<<<<<< HEAD
				testTxArrivalWait,
=======
				nil,
>>>>>>> 916d6a44
			)
		},
		steps: []interface{}{
			doTxNotify{peer: "A", hashes: []common.Hash{{0x01}}},
			doWait{time: testTxArrivalWait, step: true},
			doTxNotify{peer: "B", hashes: []common.Hash{{0x02}}},
			doWait{time: testTxArrivalWait, step: true},

			isWaiting(nil),
			isScheduled{
				tracking: map[string][]common.Hash{
					"A": {{0x01}},
					"B": {{0x02}},
				},
				fetching: map[string][]common.Hash{
					"A": {{0x01}},
					"B": {{0x02}},
				},
			},
			doWait{time: txFetchTimeout - testTxArrivalWait, step: true},
			isScheduled{
				tracking: map[string][]common.Hash{
					"B": {{0x02}},
				},
				fetching: map[string][]common.Hash{
					"B": {{0x02}},
				},
				dangling: map[string][]common.Hash{
					"A": {},
				},
			},
			doWait{time: testTxArrivalWait, step: true},
			isScheduled{
				tracking: nil,
				fetching: nil,
				dangling: map[string][]common.Hash{
					"A": {},
					"B": {},
				},
			},
		},
	})
}

// Tests that if thousands of transactions are announced, only a small
// number of them will be requested at a time.
func TestTransactionFetcherRateLimiting(t *testing.T) {
	// Create a slew of transactions and announce them
	var hashes []common.Hash
	for i := 0; i < maxTxAnnounces; i++ {
		hashes = append(hashes, common.Hash{byte(i / 256), byte(i % 256)})
	}
	testTransactionFetcherParallel(t, txFetcherTest{
		init: func() *TxFetcher {
			return NewTxFetcher(
				func(common.Hash) bool { return false },
				nil,
				func(string, []common.Hash) error { return nil },
<<<<<<< HEAD
				testTxArrivalWait,
=======
				nil,
>>>>>>> 916d6a44
			)
		},
		steps: []interface{}{
			// Announce all the transactions, wait a bit and ensure only a small
			// percentage gets requested
			doTxNotify{peer: "A", hashes: hashes},
			doWait{time: testTxArrivalWait, step: true},
			isWaiting(nil),
			isScheduled{
				tracking: map[string][]common.Hash{
					"A": hashes,
				},
				fetching: map[string][]common.Hash{
					"A": hashes[1643 : 1643+maxTxRetrievals],
				},
			},
		},
	})
}

// Tests that if huge transactions are announced, only a small number of them will
// be requested at a time, to keep the responses below a resonable level.
func TestTransactionFetcherBandwidthLimiting(t *testing.T) {
	testTransactionFetcherParallel(t, txFetcherTest{
		init: func() *TxFetcher {
			return NewTxFetcher(
				func(common.Hash) bool { return false },
				nil,
				func(string, []common.Hash) error { return nil },
				nil,
			)
		},
		steps: []interface{}{
			// Announce mid size transactions from A to verify that multiple
			// ones can be piled into a single request.
			doTxNotify{peer: "A",
				hashes: []common.Hash{{0x01}, {0x02}, {0x03}, {0x04}},
				types:  []byte{types.LegacyTxType, types.LegacyTxType, types.LegacyTxType, types.LegacyTxType},
				sizes:  []uint32{48 * 1024, 48 * 1024, 48 * 1024, 48 * 1024},
			},
			// Announce exactly on the limit transactions to see that only one
			// gets requested
			doTxNotify{peer: "B",
				hashes: []common.Hash{{0x05}, {0x06}},
				types:  []byte{types.LegacyTxType, types.LegacyTxType},
				sizes:  []uint32{maxTxRetrievalSize, maxTxRetrievalSize},
			},
			// Announce oversized blob transactions to see that overflows are ok
			doTxNotify{peer: "C",
				hashes: []common.Hash{{0x07}, {0x08}},
				types:  []byte{types.BlobTxType, types.BlobTxType},
				sizes:  []uint32{params.MaxBlobGasPerBlock, params.MaxBlobGasPerBlock},
			},
			doWait{time: txArriveTimeout, step: true},
			isWaiting(nil),
			isScheduledWithMeta{
				tracking: map[string][]announce{
					"A": {
						{common.Hash{0x01}, typeptr(types.LegacyTxType), sizeptr(48 * 1024)},
						{common.Hash{0x02}, typeptr(types.LegacyTxType), sizeptr(48 * 1024)},
						{common.Hash{0x03}, typeptr(types.LegacyTxType), sizeptr(48 * 1024)},
						{common.Hash{0x04}, typeptr(types.LegacyTxType), sizeptr(48 * 1024)},
					},
					"B": {
						{common.Hash{0x05}, typeptr(types.LegacyTxType), sizeptr(maxTxRetrievalSize)},
						{common.Hash{0x06}, typeptr(types.LegacyTxType), sizeptr(maxTxRetrievalSize)},
					},
					"C": {
						{common.Hash{0x07}, typeptr(types.BlobTxType), sizeptr(params.MaxBlobGasPerBlock)},
						{common.Hash{0x08}, typeptr(types.BlobTxType), sizeptr(params.MaxBlobGasPerBlock)},
					},
				},
				fetching: map[string][]common.Hash{
					"A": {{0x02}, {0x03}, {0x04}},
					"B": {{0x06}},
					"C": {{0x08}},
				},
			},
		},
	})
}

// Tests that then number of transactions a peer is allowed to announce and/or
// request at the same time is hard capped.
func TestTransactionFetcherDoSProtection(t *testing.T) {
	// Create a slew of transactions and to announce them
	var hashesA []common.Hash
	for i := 0; i < maxTxAnnounces+1; i++ {
		hashesA = append(hashesA, common.Hash{0x01, byte(i / 256), byte(i % 256)})
	}

	var hashesB []common.Hash
	for i := 0; i < maxTxAnnounces+1; i++ {
		hashesB = append(hashesB, common.Hash{0x02, byte(i / 256), byte(i % 256)})
	}
	testTransactionFetcherParallel(t, txFetcherTest{
		init: func() *TxFetcher {
			return NewTxFetcher(
				func(common.Hash) bool { return false },
				nil,
				func(string, []common.Hash) error { return nil },
<<<<<<< HEAD
				testTxArrivalWait,
=======
				nil,
>>>>>>> 916d6a44
			)
		},
		steps: []interface{}{
			// Announce half of the transaction and wait for them to be scheduled
			doTxNotify{peer: "A", hashes: hashesA[:maxTxAnnounces/2]},
			doTxNotify{peer: "B", hashes: hashesB[:maxTxAnnounces/2-1]},
			doWait{time: testTxArrivalWait, step: true},

			// Announce the second half and keep them in the wait list
			doTxNotify{peer: "A", hashes: hashesA[maxTxAnnounces/2 : maxTxAnnounces]},
			doTxNotify{peer: "B", hashes: hashesB[maxTxAnnounces/2-1 : maxTxAnnounces-1]},

			// Ensure the hashes are split half and half
			isWaiting(map[string][]common.Hash{
				"A": hashesA[maxTxAnnounces/2 : maxTxAnnounces],
				"B": hashesB[maxTxAnnounces/2-1 : maxTxAnnounces-1],
			}),
			isScheduled{
				tracking: map[string][]common.Hash{
					"A": hashesA[:maxTxAnnounces/2],
					"B": hashesB[:maxTxAnnounces/2-1],
				},
				fetching: map[string][]common.Hash{
					"A": hashesA[1643 : 1643+maxTxRetrievals],
					"B": append(append([]common.Hash{}, hashesB[maxTxAnnounces/2-3:maxTxAnnounces/2-1]...), hashesB[:maxTxRetrievals-2]...),
				},
			},
			// Ensure that adding even one more hash results in dropping the hash
			doTxNotify{peer: "A", hashes: []common.Hash{hashesA[maxTxAnnounces]}},
			doTxNotify{peer: "B", hashes: hashesB[maxTxAnnounces-1 : maxTxAnnounces+1]},

			isWaiting(map[string][]common.Hash{
				"A": hashesA[maxTxAnnounces/2 : maxTxAnnounces],
				"B": hashesB[maxTxAnnounces/2-1 : maxTxAnnounces],
			}),
			isScheduled{
				tracking: map[string][]common.Hash{
					"A": hashesA[:maxTxAnnounces/2],
					"B": hashesB[:maxTxAnnounces/2-1],
				},
				fetching: map[string][]common.Hash{
					"A": hashesA[1643 : 1643+maxTxRetrievals],
					"B": append(append([]common.Hash{}, hashesB[maxTxAnnounces/2-3:maxTxAnnounces/2-1]...), hashesB[:maxTxRetrievals-2]...),
				},
			},
		},
	})
}

// Tests that underpriced transactions don't get rescheduled after being rejected.
func TestTransactionFetcherUnderpricedDedup(t *testing.T) {
	testTransactionFetcherParallel(t, txFetcherTest{
		init: func() *TxFetcher {
			return NewTxFetcher(
				func(common.Hash) bool { return false },
				func(txs []*types.Transaction) []error {
					errs := make([]error, len(txs))
					for i := 0; i < len(errs); i++ {
						if i%2 == 0 {
							errs[i] = txpool.ErrUnderpriced
						} else {
							errs[i] = txpool.ErrReplaceUnderpriced
						}
					}
					return errs
				},
				func(string, []common.Hash) error { return nil },
<<<<<<< HEAD
				testTxArrivalWait,
=======
				nil,
>>>>>>> 916d6a44
			)
		},
		steps: []interface{}{
			// Deliver a transaction through the fetcher, but reject as underpriced
			doTxNotify{peer: "A", hashes: []common.Hash{testTxsHashes[0], testTxsHashes[1]}},
			doWait{time: testTxArrivalWait, step: true},
			doTxEnqueue{peer: "A", txs: []*types.Transaction{testTxs[0], testTxs[1]}, direct: true},
			isScheduled{nil, nil, nil},

			// Try to announce the transaction again, ensure it's not scheduled back
			doTxNotify{peer: "A", hashes: []common.Hash{testTxsHashes[0], testTxsHashes[1], testTxsHashes[2]}}, // [2] is needed to force a step in the fetcher
			isWaiting(map[string][]common.Hash{
				"A": {testTxsHashes[2]},
			}),
			isScheduled{nil, nil, nil},
		},
	})
}

// Tests that underpriced transactions don't get rescheduled after being rejected,
// but at the same time there's a hard cap on the number of transactions that are
// tracked.
func TestTransactionFetcherUnderpricedDoSProtection(t *testing.T) {
	// Temporarily disable fetch timeouts as they massively mess up the simulated clock
	defer func(timeout time.Duration) { txFetchTimeout = timeout }(txFetchTimeout)
	txFetchTimeout = 24 * time.Hour

	// Create a slew of transactions to max out the underpriced set
	var txs []*types.Transaction
	for i := 0; i < maxTxUnderpricedSetSize+1; i++ {
		txs = append(txs, types.NewTransaction(rand.Uint64(), common.Address{byte(rand.Intn(256))}, new(big.Int), 0, new(big.Int), nil))
	}

	hashes := make([]common.Hash, len(txs))
	for i, tx := range txs {
		hashes[i] = tx.Hash()
	}
	// Generate a set of steps to announce and deliver the entire set of transactions
	var steps []interface{}
	for i := 0; i < maxTxUnderpricedSetSize/maxTxRetrievals; i++ {
		steps = append(steps, doTxNotify{peer: "A", hashes: hashes[i*maxTxRetrievals : (i+1)*maxTxRetrievals]})
		steps = append(steps, isWaiting(map[string][]common.Hash{
			"A": hashes[i*maxTxRetrievals : (i+1)*maxTxRetrievals],
		}))
		steps = append(steps, doWait{time: testTxArrivalWait, step: true})
		steps = append(steps, isScheduled{
			tracking: map[string][]common.Hash{
				"A": hashes[i*maxTxRetrievals : (i+1)*maxTxRetrievals],
			},
			fetching: map[string][]common.Hash{
				"A": hashes[i*maxTxRetrievals : (i+1)*maxTxRetrievals],
			},
		})
		steps = append(steps, doTxEnqueue{peer: "A", txs: txs[i*maxTxRetrievals : (i+1)*maxTxRetrievals], direct: true})
		steps = append(steps, isWaiting(nil))
		steps = append(steps, isScheduled{nil, nil, nil})
		steps = append(steps, isUnderpriced((i+1)*maxTxRetrievals))
	}
	testTransactionFetcher(t, txFetcherTest{
		init: func() *TxFetcher {
			return NewTxFetcher(
				func(common.Hash) bool { return false },
				func(txs []*types.Transaction) []error {
					errs := make([]error, len(txs))
					for i := 0; i < len(errs); i++ {
						errs[i] = txpool.ErrUnderpriced
					}
					return errs
				},
				func(string, []common.Hash) error { return nil },
<<<<<<< HEAD
				testTxArrivalWait,
=======
				nil,
>>>>>>> 916d6a44
			)
		},
		steps: append(steps, []interface{}{
			// The preparation of the test has already been done in `steps`, add the last check
			doTxNotify{peer: "A", hashes: []common.Hash{hashes[maxTxUnderpricedSetSize]}},
			doWait{time: testTxArrivalWait, step: true},
			doTxEnqueue{peer: "A", txs: []*types.Transaction{txs[maxTxUnderpricedSetSize]}, direct: true},
			isUnderpriced(maxTxUnderpricedSetSize),
		}...),
	})
}

// Tests that unexpected deliveries don't corrupt the internal state.
func TestTransactionFetcherOutOfBoundDeliveries(t *testing.T) {
	testTransactionFetcherParallel(t, txFetcherTest{
		init: func() *TxFetcher {
			return NewTxFetcher(
				func(common.Hash) bool { return false },
				func(txs []*types.Transaction) []error {
					return make([]error, len(txs))
				},
				func(string, []common.Hash) error { return nil },
<<<<<<< HEAD
				testTxArrivalWait,
=======
				nil,
>>>>>>> 916d6a44
			)
		},
		steps: []interface{}{
			// Deliver something out of the blue
			isWaiting(nil),
			isScheduled{nil, nil, nil},
			doTxEnqueue{peer: "A", txs: []*types.Transaction{testTxs[0]}, direct: false},
			isWaiting(nil),
			isScheduled{nil, nil, nil},

			// Set up a few hashes into various stages
			doTxNotify{peer: "A", hashes: []common.Hash{testTxsHashes[0]}},
			doWait{time: testTxArrivalWait, step: true},
			doTxNotify{peer: "A", hashes: []common.Hash{testTxsHashes[1]}},
			doWait{time: testTxArrivalWait, step: true},
			doTxNotify{peer: "A", hashes: []common.Hash{testTxsHashes[2]}},

			isWaiting(map[string][]common.Hash{
				"A": {testTxsHashes[2]},
			}),
			isScheduled{
				tracking: map[string][]common.Hash{
					"A": {testTxsHashes[0], testTxsHashes[1]},
				},
				fetching: map[string][]common.Hash{
					"A": {testTxsHashes[0]},
				},
			},
			// Deliver everything and more out of the blue
			doTxEnqueue{peer: "B", txs: []*types.Transaction{testTxs[0], testTxs[1], testTxs[2], testTxs[3]}, direct: true},
			isWaiting(nil),
			isScheduled{
				tracking: nil,
				fetching: nil,
				dangling: map[string][]common.Hash{
					"A": {testTxsHashes[0]},
				},
			},
		},
	})
}

// Tests that dropping a peer cleans out all internal data structures in all the
// live or dangling stages.
func TestTransactionFetcherDrop(t *testing.T) {
	testTransactionFetcherParallel(t, txFetcherTest{
		init: func() *TxFetcher {
			return NewTxFetcher(
				func(common.Hash) bool { return false },
				func(txs []*types.Transaction) []error {
					return make([]error, len(txs))
				},
				func(string, []common.Hash) error { return nil },
<<<<<<< HEAD
				testTxArrivalWait,
=======
				nil,
>>>>>>> 916d6a44
			)
		},
		steps: []interface{}{
			// Set up a few hashes into various stages
			doTxNotify{peer: "A", hashes: []common.Hash{{0x01}}},
			doWait{time: testTxArrivalWait, step: true},
			doTxNotify{peer: "A", hashes: []common.Hash{{0x02}}},
			doWait{time: testTxArrivalWait, step: true},
			doTxNotify{peer: "A", hashes: []common.Hash{{0x03}}},

			isWaiting(map[string][]common.Hash{
				"A": {{0x03}},
			}),
			isScheduled{
				tracking: map[string][]common.Hash{
					"A": {{0x01}, {0x02}},
				},
				fetching: map[string][]common.Hash{
					"A": {{0x01}},
				},
			},
			// Drop the peer and ensure everything's cleaned out
			doDrop("A"),
			isWaiting(nil),
			isScheduled{nil, nil, nil},

			// Push the node into a dangling (timeout) state
			doTxNotify{peer: "A", hashes: []common.Hash{testTxsHashes[0]}},
			doWait{time: testTxArrivalWait, step: true},
			isWaiting(nil),
			isScheduled{
				tracking: map[string][]common.Hash{
					"A": {testTxsHashes[0]},
				},
				fetching: map[string][]common.Hash{
					"A": {testTxsHashes[0]},
				},
			},
			doWait{time: txFetchTimeout, step: true},
			isWaiting(nil),
			isScheduled{
				tracking: nil,
				fetching: nil,
				dangling: map[string][]common.Hash{
					"A": {},
				},
			},
			// Drop the peer and ensure everything's cleaned out
			doDrop("A"),
			isWaiting(nil),
			isScheduled{nil, nil, nil},
		},
	})
}

// Tests that dropping a peer instantly reschedules failed announcements to any
// available peer.
func TestTransactionFetcherDropRescheduling(t *testing.T) {
	testTransactionFetcherParallel(t, txFetcherTest{
		init: func() *TxFetcher {
			return NewTxFetcher(
				func(common.Hash) bool { return false },
				func(txs []*types.Transaction) []error {
					return make([]error, len(txs))
				},
				func(string, []common.Hash) error { return nil },
<<<<<<< HEAD
				testTxArrivalWait,
=======
				nil,
>>>>>>> 916d6a44
			)
		},
		steps: []interface{}{
			// Set up a few hashes into various stages
			doTxNotify{peer: "A", hashes: []common.Hash{{0x01}}},
			doWait{time: testTxArrivalWait, step: true},
			doTxNotify{peer: "B", hashes: []common.Hash{{0x01}}},

			isWaiting(nil),
			isScheduled{
				tracking: map[string][]common.Hash{
					"A": {{0x01}},
					"B": {{0x01}},
				},
				fetching: map[string][]common.Hash{
					"A": {{0x01}},
				},
			},
			// Drop the peer and ensure everything's cleaned out
			doDrop("A"),
			isWaiting(nil),
			isScheduled{
				tracking: map[string][]common.Hash{
					"B": {{0x01}},
				},
				fetching: map[string][]common.Hash{
					"B": {{0x01}},
				},
			},
		},
	})
}

// Tests that announced transactions with the wrong transaction type or size will
// result in a dropped peer.
func TestInvalidAnnounceMetadata(t *testing.T) {
	drop := make(chan string, 2)
	testTransactionFetcherParallel(t, txFetcherTest{
		init: func() *TxFetcher {
			return NewTxFetcher(
				func(common.Hash) bool { return false },
				func(txs []*types.Transaction) []error {
					return make([]error, len(txs))
				},
				func(string, []common.Hash) error { return nil },
				func(peer string) { drop <- peer },
			)
		},
		steps: []interface{}{
			// Initial announcement to get something into the waitlist
			doTxNotify{peer: "A", hashes: []common.Hash{testTxsHashes[0], testTxsHashes[1]}, types: []byte{testTxs[0].Type(), testTxs[1].Type()}, sizes: []uint32{uint32(testTxs[0].Size()), uint32(testTxs[1].Size())}},
			isWaitingWithMeta(map[string][]announce{
				"A": {
					{testTxsHashes[0], typeptr(testTxs[0].Type()), sizeptr(uint32(testTxs[0].Size()))},
					{testTxsHashes[1], typeptr(testTxs[1].Type()), sizeptr(uint32(testTxs[1].Size()))},
				},
			}),
			// Announce from new peers conflicting transactions
			doTxNotify{peer: "B", hashes: []common.Hash{testTxsHashes[0]}, types: []byte{testTxs[0].Type()}, sizes: []uint32{1024 + uint32(testTxs[0].Size())}},
			doTxNotify{peer: "C", hashes: []common.Hash{testTxsHashes[1]}, types: []byte{1 + testTxs[1].Type()}, sizes: []uint32{uint32(testTxs[1].Size())}},
			isWaitingWithMeta(map[string][]announce{
				"A": {
					{testTxsHashes[0], typeptr(testTxs[0].Type()), sizeptr(uint32(testTxs[0].Size()))},
					{testTxsHashes[1], typeptr(testTxs[1].Type()), sizeptr(uint32(testTxs[1].Size()))},
				},
				"B": {
					{testTxsHashes[0], typeptr(testTxs[0].Type()), sizeptr(1024 + uint32(testTxs[0].Size()))},
				},
				"C": {
					{testTxsHashes[1], typeptr(1 + testTxs[1].Type()), sizeptr(uint32(testTxs[1].Size()))},
				},
			}),
			// Schedule all the transactions for retrieval
			doWait{time: txArriveTimeout, step: true},
			isWaitingWithMeta(nil),
			isScheduledWithMeta{
				tracking: map[string][]announce{
					"A": {
						{testTxsHashes[0], typeptr(testTxs[0].Type()), sizeptr(uint32(testTxs[0].Size()))},
						{testTxsHashes[1], typeptr(testTxs[1].Type()), sizeptr(uint32(testTxs[1].Size()))},
					},
					"B": {
						{testTxsHashes[0], typeptr(testTxs[0].Type()), sizeptr(1024 + uint32(testTxs[0].Size()))},
					},
					"C": {
						{testTxsHashes[1], typeptr(1 + testTxs[1].Type()), sizeptr(uint32(testTxs[1].Size()))},
					},
				},
				fetching: map[string][]common.Hash{
					"A": {testTxsHashes[0]},
					"C": {testTxsHashes[1]},
				},
			},
			// Deliver the transactions and wait for B to be dropped
			doTxEnqueue{peer: "A", txs: []*types.Transaction{testTxs[0], testTxs[1]}},
			doFunc(func() { <-drop }),
			doFunc(func() { <-drop }),
		},
	})
}

// This test reproduces a crash caught by the fuzzer. The root cause was a
// dangling transaction timing out and clashing on re-add with a concurrently
// announced one.
func TestTransactionFetcherFuzzCrash01(t *testing.T) {
	testTransactionFetcherParallel(t, txFetcherTest{
		init: func() *TxFetcher {
			return NewTxFetcher(
				func(common.Hash) bool { return false },
				func(txs []*types.Transaction) []error {
					return make([]error, len(txs))
				},
				func(string, []common.Hash) error { return nil },
<<<<<<< HEAD
				testTxArrivalWait,
=======
				nil,
>>>>>>> 916d6a44
			)
		},
		steps: []interface{}{
			// Get a transaction into fetching mode and make it dangling with a broadcast
			doTxNotify{peer: "A", hashes: []common.Hash{testTxsHashes[0]}},
			doWait{time: testTxArrivalWait, step: true},
			doTxEnqueue{peer: "A", txs: []*types.Transaction{testTxs[0]}},

			// Notify the dangling transaction once more and crash via a timeout
			doTxNotify{peer: "A", hashes: []common.Hash{testTxsHashes[0]}},
			doWait{time: txFetchTimeout, step: true},
		},
	})
}

// This test reproduces a crash caught by the fuzzer. The root cause was a
// dangling transaction getting peer-dropped and clashing on re-add with a
// concurrently announced one.
func TestTransactionFetcherFuzzCrash02(t *testing.T) {
	testTransactionFetcherParallel(t, txFetcherTest{
		init: func() *TxFetcher {
			return NewTxFetcher(
				func(common.Hash) bool { return false },
				func(txs []*types.Transaction) []error {
					return make([]error, len(txs))
				},
				func(string, []common.Hash) error { return nil },
<<<<<<< HEAD
				testTxArrivalWait,
=======
				nil,
>>>>>>> 916d6a44
			)
		},
		steps: []interface{}{
			// Get a transaction into fetching mode and make it dangling with a broadcast
			doTxNotify{peer: "A", hashes: []common.Hash{testTxsHashes[0]}},
			doWait{time: testTxArrivalWait, step: true},
			doTxEnqueue{peer: "A", txs: []*types.Transaction{testTxs[0]}},

			// Notify the dangling transaction once more, re-fetch, and crash via a drop and timeout
			doTxNotify{peer: "B", hashes: []common.Hash{testTxsHashes[0]}},
			doWait{time: testTxArrivalWait, step: true},
			doDrop("A"),
			doWait{time: txFetchTimeout, step: true},
		},
	})
}

// This test reproduces a crash caught by the fuzzer. The root cause was a
// dangling transaction getting rescheduled via a partial delivery, clashing
// with a concurrent notify.
func TestTransactionFetcherFuzzCrash03(t *testing.T) {
	testTransactionFetcherParallel(t, txFetcherTest{
		init: func() *TxFetcher {
			return NewTxFetcher(
				func(common.Hash) bool { return false },
				func(txs []*types.Transaction) []error {
					return make([]error, len(txs))
				},
				func(string, []common.Hash) error { return nil },
<<<<<<< HEAD
				testTxArrivalWait,
=======
				nil,
>>>>>>> 916d6a44
			)
		},
		steps: []interface{}{
			// Get a transaction into fetching mode and make it dangling with a broadcast
			doTxNotify{peer: "A", hashes: []common.Hash{testTxsHashes[0], testTxsHashes[1]}},
			doWait{time: txFetchTimeout, step: true},
			doTxEnqueue{peer: "A", txs: []*types.Transaction{testTxs[0], testTxs[1]}},

			// Notify the dangling transaction once more, partially deliver, clash&crash with a timeout
			doTxNotify{peer: "B", hashes: []common.Hash{testTxsHashes[0]}},
			doWait{time: testTxArrivalWait, step: true},

			doTxEnqueue{peer: "A", txs: []*types.Transaction{testTxs[1]}, direct: true},
			doWait{time: txFetchTimeout, step: true},
		},
	})
}

// This test reproduces a crash caught by the fuzzer. The root cause was a
// dangling transaction getting rescheduled via a disconnect, clashing with
// a concurrent notify.
func TestTransactionFetcherFuzzCrash04(t *testing.T) {
	// Create a channel to control when tx requests can fail
	proceed := make(chan struct{})

	testTransactionFetcherParallel(t, txFetcherTest{
		init: func() *TxFetcher {
			return NewTxFetcher(
				func(common.Hash) bool { return false },
				func(txs []*types.Transaction) []error {
					return make([]error, len(txs))
				},
				func(string, []common.Hash) error {
					<-proceed
					return errors.New("peer disconnected")
				},
<<<<<<< HEAD
				testTxArrivalWait,
=======
				nil,
>>>>>>> 916d6a44
			)
		},
		steps: []interface{}{
			// Get a transaction into fetching mode and make it dangling with a broadcast
			doTxNotify{peer: "A", hashes: []common.Hash{testTxsHashes[0]}},
			doWait{time: testTxArrivalWait, step: true},
			doTxEnqueue{peer: "A", txs: []*types.Transaction{testTxs[0]}},

			// Notify the dangling transaction once more, re-fetch, and crash via an in-flight disconnect
			doTxNotify{peer: "B", hashes: []common.Hash{testTxsHashes[0]}},
			doWait{time: testTxArrivalWait, step: true},
			doFunc(func() {
				proceed <- struct{}{} // Allow peer A to return the failure
			}),
			doWait{time: 0, step: true},
			doWait{time: txFetchTimeout, step: true},
		},
	})
}

func testTransactionFetcherParallel(t *testing.T, tt txFetcherTest) {
	t.Parallel()
	testTransactionFetcher(t, tt)
}

func testTransactionFetcher(t *testing.T, tt txFetcherTest) {
	// Create a fetcher and hook into it's simulated fields
	clock := new(mclock.Simulated)
	wait := make(chan struct{})

	fetcher := tt.init()
	fetcher.clock = clock
	fetcher.step = wait
	fetcher.rand = rand.New(rand.NewSource(0x3a29))

	fetcher.Start()
	defer fetcher.Stop()

	defer func() { // drain the wait chan on exit
		for {
			select {
			case <-wait:
			default:
				return
			}
		}
	}()

	// Crunch through all the test steps and execute them
	for i, step := range tt.steps {
		// Auto-expand certain steps to ones with metadata
		switch old := step.(type) {
		case isWaiting:
			new := make(isWaitingWithMeta)
			for peer, hashes := range old {
				for _, hash := range hashes {
					new[peer] = append(new[peer], announce{hash, nil, nil})
				}
			}
			step = new

		case isScheduled:
			new := isScheduledWithMeta{
				tracking: make(map[string][]announce),
				fetching: old.fetching,
				dangling: old.dangling,
			}
			for peer, hashes := range old.tracking {
				for _, hash := range hashes {
					new.tracking[peer] = append(new.tracking[peer], announce{hash, nil, nil})
				}
			}
			step = new
		}
		// Process the original or expanded steps
		switch step := step.(type) {
		case doTxNotify:
			if err := fetcher.Notify(step.peer, step.types, step.sizes, step.hashes); err != nil {
				t.Errorf("step %d: %v", i, err)
			}

			<-wait // Fetcher needs to process this, wait until it's done
			select {
			case <-wait:
				panic("wtf")
			case <-time.After(time.Millisecond):
			}

		case doTxEnqueue:
			if err := fetcher.Enqueue(step.peer, step.txs, step.direct); err != nil {
				t.Errorf("step %d: %v", i, err)
			}

			<-wait // Fetcher needs to process this, wait until it's done

		case doWait:
			clock.Run(step.time)

			if step.step {
				<-wait // Fetcher supposed to do something, wait until it's done
			}

		case doDrop:
			if err := fetcher.Drop(string(step)); err != nil {
				t.Errorf("step %d: %v", i, err)
			}

			<-wait // Fetcher needs to process this, wait until it's done

		case doFunc:
			step()

		case isWaitingWithMeta:
			// We need to check that the waiting list (stage 1) internals
			// match with the expected set. Check the peer->hash mappings
			// first.
			for peer, announces := range step {
				waiting := fetcher.waitslots[peer]
				if waiting == nil {
					t.Errorf("step %d: peer %s missing from waitslots", i, peer)
					continue
				}
<<<<<<< HEAD

				for _, hash := range hashes {
					if _, ok := waiting[hash]; !ok {
						t.Errorf("step %d, peer %s: hash %x missing from waitslots", i, peer, hash)
					}
				}

				for hash := range waiting {
					if !containsHash(hashes, hash) {
						t.Errorf("step %d, peer %s: hash %x extra in waitslots", i, peer, hash)
=======
				for _, ann := range announces {
					if meta, ok := waiting[ann.hash]; !ok {
						t.Errorf("step %d, peer %s: hash %x missing from waitslots", i, peer, ann.hash)
					} else {
						if (meta == nil && (ann.kind != nil || ann.size != nil)) ||
							(meta != nil && (ann.kind == nil || ann.size == nil)) ||
							(meta != nil && (meta.kind != *ann.kind || meta.size != *ann.size)) {
							t.Errorf("step %d, peer %s, hash %x: waitslot metadata mismatch: want %v, have %v/%v", i, peer, ann.hash, meta, *ann.kind, *ann.size)
						}
					}
				}
				for hash, meta := range waiting {
					ann := announce{hash: hash}
					if meta != nil {
						ann.kind, ann.size = &meta.kind, &meta.size
					}
					if !containsAnnounce(announces, ann) {
						t.Errorf("step %d, peer %s: announce %v extra in waitslots", i, peer, ann)
>>>>>>> 916d6a44
					}
				}
			}

			for peer := range fetcher.waitslots {
				if _, ok := step[peer]; !ok {
					t.Errorf("step %d: peer %s extra in waitslots", i, peer)
				}
			}
			// Peer->hash sets correct, check the hash->peer and timeout sets
			for peer, announces := range step {
				for _, ann := range announces {
					if _, ok := fetcher.waitlist[ann.hash][peer]; !ok {
						t.Errorf("step %d, hash %x: peer %s missing from waitlist", i, ann.hash, peer)
					}
<<<<<<< HEAD

					if _, ok := fetcher.waittime[hash]; !ok {
						t.Errorf("step %d: hash %x missing from waittime", i, hash)
=======
					if _, ok := fetcher.waittime[ann.hash]; !ok {
						t.Errorf("step %d: hash %x missing from waittime", i, ann.hash)
>>>>>>> 916d6a44
					}
				}
			}

			for hash, peers := range fetcher.waitlist {
				if len(peers) == 0 {
					t.Errorf("step %d, hash %x: empty peerset in waitlist", i, hash)
				}

				for peer := range peers {
					if !containsHashInAnnounces(step[peer], hash) {
						t.Errorf("step %d, hash %x: peer %s extra in waitlist", i, hash, peer)
					}
				}
			}

			for hash := range fetcher.waittime {
				var found bool
<<<<<<< HEAD

				for _, hashes := range step {
					if containsHash(hashes, hash) {
=======
				for _, announces := range step {
					if containsHashInAnnounces(announces, hash) {
>>>>>>> 916d6a44
						found = true
						break
					}
				}

				if !found {
					t.Errorf("step %d,: hash %x extra in waittime", i, hash)
				}
			}

		case isScheduledWithMeta:
			// Check that all scheduled announces are accounted for and no
			// extra ones are present.
			for peer, announces := range step.tracking {
				scheduled := fetcher.announces[peer]
				if scheduled == nil {
					t.Errorf("step %d: peer %s missing from announces", i, peer)
					continue
				}
<<<<<<< HEAD

				for _, hash := range hashes {
					if _, ok := scheduled[hash]; !ok {
						t.Errorf("step %d, peer %s: hash %x missing from announces", i, peer, hash)
					}
				}

				for hash := range scheduled {
					if !containsHash(hashes, hash) {
						t.Errorf("step %d, peer %s: hash %x extra in announces", i, peer, hash)
=======
				for _, ann := range announces {
					if meta, ok := scheduled[ann.hash]; !ok {
						t.Errorf("step %d, peer %s: hash %x missing from announces", i, peer, ann.hash)
					} else {
						if (meta == nil && (ann.kind != nil || ann.size != nil)) ||
							(meta != nil && (ann.kind == nil || ann.size == nil)) ||
							(meta != nil && (meta.kind != *ann.kind || meta.size != *ann.size)) {
							t.Errorf("step %d, peer %s, hash %x: announce metadata mismatch: want %v, have %v/%v", i, peer, ann.hash, meta, *ann.kind, *ann.size)
						}
					}
				}
				for hash, meta := range scheduled {
					ann := announce{hash: hash}
					if meta != nil {
						ann.kind, ann.size = &meta.kind, &meta.size
					}
					if !containsAnnounce(announces, ann) {
						t.Errorf("step %d, peer %s: announce %x extra in announces", i, peer, hash)
>>>>>>> 916d6a44
					}
				}
			}

			for peer := range fetcher.announces {
				if _, ok := step.tracking[peer]; !ok {
					t.Errorf("step %d: peer %s extra in announces", i, peer)
				}
			}
			// Check that all announces required to be fetching are in the
			// appropriate sets
			for peer, hashes := range step.fetching {
				request := fetcher.requests[peer]
				if request == nil {
					t.Errorf("step %d: peer %s missing from requests", i, peer)
					continue
				}

				for _, hash := range hashes {
					if !containsHash(request.hashes, hash) {
						t.Errorf("step %d, peer %s: hash %x missing from requests", i, peer, hash)
					}
				}

				for _, hash := range request.hashes {
					if !containsHash(hashes, hash) {
						t.Errorf("step %d, peer %s: hash %x extra in requests", i, peer, hash)
					}
				}
			}

			for peer := range fetcher.requests {
				if _, ok := step.fetching[peer]; !ok {
					if _, ok := step.dangling[peer]; !ok {
						t.Errorf("step %d: peer %s extra in requests", i, peer)
					}
				}
			}

			for peer, hashes := range step.fetching {
				for _, hash := range hashes {
					if _, ok := fetcher.fetching[hash]; !ok {
						t.Errorf("step %d, peer %s: hash %x missing from fetching", i, peer, hash)
					}
				}
			}

			for hash := range fetcher.fetching {
				var found bool

				for _, req := range fetcher.requests {
					if containsHash(req.hashes, hash) {
						found = true
						break
					}
				}

				if !found {
					t.Errorf("step %d: hash %x extra in fetching", i, hash)
				}
			}

			for _, hashes := range step.fetching {
				for _, hash := range hashes {
					alternates := fetcher.alternates[hash]
					if alternates == nil {
						t.Errorf("step %d: hash %x missing from alternates", i, hash)
						continue
					}

					for peer := range alternates {
						if _, ok := fetcher.announces[peer]; !ok {
							t.Errorf("step %d: peer %s extra in alternates", i, peer)
							continue
						}

						if _, ok := fetcher.announces[peer][hash]; !ok {
							t.Errorf("step %d, peer %s: hash %x extra in alternates", i, hash, peer)
							continue
						}
					}

					for p := range fetcher.announced[hash] {
						if _, ok := alternates[p]; !ok {
							t.Errorf("step %d, hash %x: peer %s missing from alternates", i, hash, p)
							continue
						}
					}
				}
			}

			for peer, hashes := range step.dangling {
				request := fetcher.requests[peer]
				if request == nil {
					t.Errorf("step %d: peer %s missing from requests", i, peer)
					continue
				}

				for _, hash := range hashes {
					if !containsHash(request.hashes, hash) {
						t.Errorf("step %d, peer %s: hash %x missing from requests", i, peer, hash)
					}
				}

				for _, hash := range request.hashes {
					if !containsHash(hashes, hash) {
						t.Errorf("step %d, peer %s: hash %x extra in requests", i, peer, hash)
					}
				}
			}
			// Check that all transaction announces that are scheduled for
			// retrieval but not actively being downloaded are tracked only
			// in the stage 2 `announced` map.
			var queued []common.Hash
<<<<<<< HEAD

			for _, hashes := range step.tracking {
				for _, hash := range hashes {
=======
			for _, announces := range step.tracking {
				for _, ann := range announces {
>>>>>>> 916d6a44
					var found bool

					for _, hs := range step.fetching {
						if containsHash(hs, ann.hash) {
							found = true
							break
						}
					}

					if !found {
						queued = append(queued, ann.hash)
					}
				}
			}

			for _, hash := range queued {
				if _, ok := fetcher.announced[hash]; !ok {
					t.Errorf("step %d: hash %x missing from announced", i, hash)
				}
			}

			for hash := range fetcher.announced {
				if !containsHash(queued, hash) {
					t.Errorf("step %d: hash %x extra in announced", i, hash)
				}
			}

		case isUnderpriced:
			if fetcher.underpriced.Len() != int(step) {
				t.Errorf("step %d: underpriced set size mismatch: have %d, want %d", i, fetcher.underpriced.Len(), step)
			}

		default:
			t.Fatalf("step %d: unknown step type %T", i, step)
		}
		// After every step, cross validate the internal uniqueness invariants
		// between stage one and stage two.
		for hash := range fetcher.waittime {
			if _, ok := fetcher.announced[hash]; ok {
				t.Errorf("step %d: hash %s present in both stage 1 and 2", i, hash)
			}
		}
	}
}

// containsAnnounce returns whether an announcement is contained within a slice
// of announcements.
func containsAnnounce(slice []announce, ann announce) bool {
	for _, have := range slice {
		if have.hash == ann.hash {
			if have.kind == nil || ann.kind == nil {
				if have.kind != ann.kind {
					return false
				}
			} else if *have.kind != *ann.kind {
				return false
			}
			if have.size == nil || ann.size == nil {
				if have.size != ann.size {
					return false
				}
			} else if *have.size != *ann.size {
				return false
			}
			return true
		}
	}
	return false
}

// containsHashInAnnounces returns whether a hash is contained within a slice
// of announcements.
func containsHashInAnnounces(slice []announce, hash common.Hash) bool {
	for _, have := range slice {
		if have.hash == hash {
			return true
		}
	}
	return false
}

// containsHash returns whether a hash is contained within a hash slice.
func containsHash(slice []common.Hash, hash common.Hash) bool {
	for _, have := range slice {
		if have == hash {
			return true
		}
	}

	return false
}

// Tests that a transaction is forgotten after the timeout.
func TestTransactionForgotten(t *testing.T) {
	fetcher := NewTxFetcher(
		func(common.Hash) bool { return false },
		func(txs []*types.Transaction) []error {
			errs := make([]error, len(txs))
			for i := 0; i < len(errs); i++ {
				errs[i] = txpool.ErrUnderpriced
			}
			return errs
		},
		func(string, []common.Hash) error { return nil },
		func(string) {},
	)
	fetcher.Start()
	defer fetcher.Stop()
	// Create one TX which is 5 minutes old, and one which is recent
	tx1 := types.NewTx(&types.LegacyTx{Nonce: 0})
	tx1.SetTime(time.Now().Add(-maxTxUnderpricedTimeout - 1*time.Second))
	tx2 := types.NewTx(&types.LegacyTx{Nonce: 1})

	// Enqueue both in the fetcher. They will be immediately tagged as underpriced
	if err := fetcher.Enqueue("asdf", []*types.Transaction{tx1, tx2}, false); err != nil {
		t.Fatal(err)
	}
	// isKnownUnderpriced should trigger removal of the first tx (no longer be known underpriced)
	if fetcher.isKnownUnderpriced(tx1.Hash()) {
		t.Fatal("transaction should be forgotten by now")
	}
	// isKnownUnderpriced should not trigger removal of the second
	if !fetcher.isKnownUnderpriced(tx2.Hash()) {
		t.Fatal("transaction should be known underpriced")
	}
}<|MERGE_RESOLUTION|>--- conflicted
+++ resolved
@@ -101,11 +101,8 @@
 				func(common.Hash) bool { return false },
 				nil,
 				func(string, []common.Hash) error { return nil },
-<<<<<<< HEAD
-				testTxArrivalWait,
-=======
-				nil,
->>>>>>> 916d6a44
+				testTxArrivalWait,
+				nil,
 			)
 		},
 		steps: []interface{}{
@@ -200,6 +197,7 @@
 				func(common.Hash) bool { return false },
 				nil,
 				func(string, []common.Hash) error { return nil },
+				testTxArrivalWait,
 				nil,
 			)
 		},
@@ -402,11 +400,8 @@
 				func(common.Hash) bool { return false },
 				nil,
 				func(string, []common.Hash) error { return nil },
-<<<<<<< HEAD
-				testTxArrivalWait,
-=======
-				nil,
->>>>>>> 916d6a44
+				testTxArrivalWait,
+				nil,
 			)
 		},
 		steps: []interface{}{
@@ -470,11 +465,8 @@
 				func(common.Hash) bool { return false },
 				nil,
 				func(string, []common.Hash) error { return nil },
-<<<<<<< HEAD
-				testTxArrivalWait,
-=======
-				nil,
->>>>>>> 916d6a44
+				testTxArrivalWait,
+				nil,
 			)
 		},
 		steps: []interface{}{
@@ -555,11 +547,8 @@
 					<-proceed
 					return errors.New("peer disconnected")
 				},
-<<<<<<< HEAD
-				testTxArrivalWait,
-=======
-				nil,
->>>>>>> 916d6a44
+				testTxArrivalWait,
+				nil,
 			)
 		},
 		steps: []interface{}{
@@ -629,11 +618,8 @@
 					return make([]error, len(txs))
 				},
 				func(string, []common.Hash) error { return nil },
-<<<<<<< HEAD
-				testTxArrivalWait,
-=======
-				nil,
->>>>>>> 916d6a44
+				testTxArrivalWait,
+				nil,
 			)
 		},
 		steps: []interface{}{
@@ -673,11 +659,8 @@
 					return make([]error, len(txs))
 				},
 				func(string, []common.Hash) error { return nil },
-<<<<<<< HEAD
-				testTxArrivalWait,
-=======
-				nil,
->>>>>>> 916d6a44
+				testTxArrivalWait,
+				nil,
 			)
 		},
 		steps: []interface{}{
@@ -716,11 +699,8 @@
 					return make([]error, len(txs))
 				},
 				func(string, []common.Hash) error { return nil },
-<<<<<<< HEAD
-				testTxArrivalWait,
-=======
-				nil,
->>>>>>> 916d6a44
+				testTxArrivalWait,
+				nil,
 			)
 		},
 		steps: []interface{}{
@@ -767,11 +747,8 @@
 					return make([]error, len(txs))
 				},
 				func(string, []common.Hash) error { return nil },
-<<<<<<< HEAD
-				testTxArrivalWait,
-=======
-				nil,
->>>>>>> 916d6a44
+				testTxArrivalWait,
+				nil,
 			)
 		},
 		steps: []interface{}{
@@ -810,11 +787,8 @@
 					return make([]error, len(txs))
 				},
 				func(string, []common.Hash) error { return nil },
-<<<<<<< HEAD
-				testTxArrivalWait,
-=======
-				nil,
->>>>>>> 916d6a44
+				testTxArrivalWait,
+				nil,
 			)
 		},
 		steps: []interface{}{
@@ -863,11 +837,8 @@
 				func(common.Hash) bool { return false },
 				nil,
 				func(string, []common.Hash) error { return nil },
-<<<<<<< HEAD
-				testTxArrivalWait,
-=======
-				nil,
->>>>>>> 916d6a44
+				testTxArrivalWait,
+				nil,
 			)
 		},
 		steps: []interface{}{
@@ -925,11 +896,8 @@
 					return make([]error, len(txs))
 				},
 				func(string, []common.Hash) error { return nil },
-<<<<<<< HEAD
-				testTxArrivalWait,
-=======
-				nil,
->>>>>>> 916d6a44
+				testTxArrivalWait,
+				nil,
 			)
 		},
 		steps: []interface{}{
@@ -995,11 +963,8 @@
 				func(common.Hash) bool { return false },
 				nil,
 				func(string, []common.Hash) error { return nil },
-<<<<<<< HEAD
-				testTxArrivalWait,
-=======
-				nil,
->>>>>>> 916d6a44
+				testTxArrivalWait,
+				nil,
 			)
 		},
 		steps: []interface{}{
@@ -1058,11 +1023,8 @@
 				func(common.Hash) bool { return false },
 				nil,
 				func(string, []common.Hash) error { return nil },
-<<<<<<< HEAD
-				testTxArrivalWait,
-=======
-				nil,
->>>>>>> 916d6a44
+				testTxArrivalWait,
+				nil,
 			)
 		},
 		steps: []interface{}{
@@ -1092,6 +1054,7 @@
 				func(common.Hash) bool { return false },
 				nil,
 				func(string, []common.Hash) error { return nil },
+				testTxArrivalWait,
 				nil,
 			)
 		},
@@ -1164,11 +1127,8 @@
 				func(common.Hash) bool { return false },
 				nil,
 				func(string, []common.Hash) error { return nil },
-<<<<<<< HEAD
-				testTxArrivalWait,
-=======
-				nil,
->>>>>>> 916d6a44
+				testTxArrivalWait,
+				nil,
 			)
 		},
 		steps: []interface{}{
@@ -1236,11 +1196,8 @@
 					return errs
 				},
 				func(string, []common.Hash) error { return nil },
-<<<<<<< HEAD
-				testTxArrivalWait,
-=======
-				nil,
->>>>>>> 916d6a44
+				testTxArrivalWait,
+				nil,
 			)
 		},
 		steps: []interface{}{
@@ -1311,11 +1268,8 @@
 					return errs
 				},
 				func(string, []common.Hash) error { return nil },
-<<<<<<< HEAD
-				testTxArrivalWait,
-=======
-				nil,
->>>>>>> 916d6a44
+				testTxArrivalWait,
+				nil,
 			)
 		},
 		steps: append(steps, []interface{}{
@@ -1338,11 +1292,8 @@
 					return make([]error, len(txs))
 				},
 				func(string, []common.Hash) error { return nil },
-<<<<<<< HEAD
-				testTxArrivalWait,
-=======
-				nil,
->>>>>>> 916d6a44
+				testTxArrivalWait,
+				nil,
 			)
 		},
 		steps: []interface{}{
@@ -1396,11 +1347,8 @@
 					return make([]error, len(txs))
 				},
 				func(string, []common.Hash) error { return nil },
-<<<<<<< HEAD
-				testTxArrivalWait,
-=======
-				nil,
->>>>>>> 916d6a44
+				testTxArrivalWait,
+				nil,
 			)
 		},
 		steps: []interface{}{
@@ -1467,11 +1415,8 @@
 					return make([]error, len(txs))
 				},
 				func(string, []common.Hash) error { return nil },
-<<<<<<< HEAD
-				testTxArrivalWait,
-=======
-				nil,
->>>>>>> 916d6a44
+				testTxArrivalWait,
+				nil,
 			)
 		},
 		steps: []interface{}{
@@ -1517,6 +1462,7 @@
 					return make([]error, len(txs))
 				},
 				func(string, []common.Hash) error { return nil },
+				testTxArrivalWait,
 				func(peer string) { drop <- peer },
 			)
 		},
@@ -1585,11 +1531,8 @@
 					return make([]error, len(txs))
 				},
 				func(string, []common.Hash) error { return nil },
-<<<<<<< HEAD
-				testTxArrivalWait,
-=======
-				nil,
->>>>>>> 916d6a44
+				testTxArrivalWait,
+				nil,
 			)
 		},
 		steps: []interface{}{
@@ -1617,11 +1560,8 @@
 					return make([]error, len(txs))
 				},
 				func(string, []common.Hash) error { return nil },
-<<<<<<< HEAD
-				testTxArrivalWait,
-=======
-				nil,
->>>>>>> 916d6a44
+				testTxArrivalWait,
+				nil,
 			)
 		},
 		steps: []interface{}{
@@ -1651,11 +1591,8 @@
 					return make([]error, len(txs))
 				},
 				func(string, []common.Hash) error { return nil },
-<<<<<<< HEAD
-				testTxArrivalWait,
-=======
-				nil,
->>>>>>> 916d6a44
+				testTxArrivalWait,
+				nil,
 			)
 		},
 		steps: []interface{}{
@@ -1692,11 +1629,8 @@
 					<-proceed
 					return errors.New("peer disconnected")
 				},
-<<<<<<< HEAD
-				testTxArrivalWait,
-=======
-				nil,
->>>>>>> 916d6a44
+				testTxArrivalWait,
+				nil,
 			)
 		},
 		steps: []interface{}{
@@ -1819,18 +1753,6 @@
 					t.Errorf("step %d: peer %s missing from waitslots", i, peer)
 					continue
 				}
-<<<<<<< HEAD
-
-				for _, hash := range hashes {
-					if _, ok := waiting[hash]; !ok {
-						t.Errorf("step %d, peer %s: hash %x missing from waitslots", i, peer, hash)
-					}
-				}
-
-				for hash := range waiting {
-					if !containsHash(hashes, hash) {
-						t.Errorf("step %d, peer %s: hash %x extra in waitslots", i, peer, hash)
-=======
 				for _, ann := range announces {
 					if meta, ok := waiting[ann.hash]; !ok {
 						t.Errorf("step %d, peer %s: hash %x missing from waitslots", i, peer, ann.hash)
@@ -1849,7 +1771,6 @@
 					}
 					if !containsAnnounce(announces, ann) {
 						t.Errorf("step %d, peer %s: announce %v extra in waitslots", i, peer, ann)
->>>>>>> 916d6a44
 					}
 				}
 			}
@@ -1865,14 +1786,8 @@
 					if _, ok := fetcher.waitlist[ann.hash][peer]; !ok {
 						t.Errorf("step %d, hash %x: peer %s missing from waitlist", i, ann.hash, peer)
 					}
-<<<<<<< HEAD
-
-					if _, ok := fetcher.waittime[hash]; !ok {
-						t.Errorf("step %d: hash %x missing from waittime", i, hash)
-=======
 					if _, ok := fetcher.waittime[ann.hash]; !ok {
 						t.Errorf("step %d: hash %x missing from waittime", i, ann.hash)
->>>>>>> 916d6a44
 					}
 				}
 			}
@@ -1891,14 +1806,8 @@
 
 			for hash := range fetcher.waittime {
 				var found bool
-<<<<<<< HEAD
-
-				for _, hashes := range step {
-					if containsHash(hashes, hash) {
-=======
 				for _, announces := range step {
 					if containsHashInAnnounces(announces, hash) {
->>>>>>> 916d6a44
 						found = true
 						break
 					}
@@ -1918,18 +1827,6 @@
 					t.Errorf("step %d: peer %s missing from announces", i, peer)
 					continue
 				}
-<<<<<<< HEAD
-
-				for _, hash := range hashes {
-					if _, ok := scheduled[hash]; !ok {
-						t.Errorf("step %d, peer %s: hash %x missing from announces", i, peer, hash)
-					}
-				}
-
-				for hash := range scheduled {
-					if !containsHash(hashes, hash) {
-						t.Errorf("step %d, peer %s: hash %x extra in announces", i, peer, hash)
-=======
 				for _, ann := range announces {
 					if meta, ok := scheduled[ann.hash]; !ok {
 						t.Errorf("step %d, peer %s: hash %x missing from announces", i, peer, ann.hash)
@@ -1948,7 +1845,6 @@
 					}
 					if !containsAnnounce(announces, ann) {
 						t.Errorf("step %d, peer %s: announce %x extra in announces", i, peer, hash)
->>>>>>> 916d6a44
 					}
 				}
 			}
@@ -2063,14 +1959,8 @@
 			// retrieval but not actively being downloaded are tracked only
 			// in the stage 2 `announced` map.
 			var queued []common.Hash
-<<<<<<< HEAD
-
-			for _, hashes := range step.tracking {
-				for _, hash := range hashes {
-=======
 			for _, announces := range step.tracking {
 				for _, ann := range announces {
->>>>>>> 916d6a44
 					var found bool
 
 					for _, hs := range step.fetching {
@@ -2175,6 +2065,7 @@
 			return errs
 		},
 		func(string, []common.Hash) error { return nil },
+		testTxArrivalWait,
 		func(string) {},
 	)
 	fetcher.Start()
