// Copyright 2020 The go-ethereum Authors
// This file is part of the go-ethereum library.
//
// The go-ethereum library is free software: you can redistribute it and/or modify
// it under the terms of the GNU Lesser General Public License as published by
// the Free Software Foundation, either version 3 of the License, or
// (at your option) any later version.
//
// The go-ethereum library is distributed in the hope that it will be useful,
// but WITHOUT ANY WARRANTY; without even the implied warranty of
// MERCHANTABILITY or FITNESS FOR A PARTICULAR PURPOSE. See the
// GNU Lesser General Public License for more details.
//
// You should have received a copy of the GNU Lesser General Public License
// along with the go-ethereum library. If not, see <http://www.gnu.org/licenses/>.

package eth

import (
	"errors"
	"fmt"
	"io"
	"math/big"

	"github.com/ethereum/go-ethereum/common"
	"github.com/ethereum/go-ethereum/core/forkid"
	"github.com/ethereum/go-ethereum/core/types"
	"github.com/ethereum/go-ethereum/rlp"
)

// Constants to match up protocol versions and messages
const (
	ETH67 = 67
	ETH68 = 68
)

// ProtocolName is the official short name of the `eth` protocol used during
// devp2p capability negotiation.
const ProtocolName = "eth"

// ProtocolVersions are the supported versions of the `eth` protocol (first
// is primary).
var ProtocolVersions = []uint{ETH68, ETH67}

// protocolLengths are the number of implemented message corresponding to
// different protocol versions.
var protocolLengths = map[uint]uint64{ETH68: 17, ETH67: 17}

// maxMessageSize is the maximum cap on the size of a protocol message.
const maxMessageSize = 10 * 1024 * 1024

const (
	StatusMsg                     = 0x00
	NewBlockHashesMsg             = 0x01
	TransactionsMsg               = 0x02
	GetBlockHeadersMsg            = 0x03
	BlockHeadersMsg               = 0x04
	GetBlockBodiesMsg             = 0x05
	BlockBodiesMsg                = 0x06
	NewBlockMsg                   = 0x07
	NewPooledTransactionHashesMsg = 0x08
	GetPooledTransactionsMsg      = 0x09
	PooledTransactionsMsg         = 0x0a
	GetReceiptsMsg                = 0x0f
	ReceiptsMsg                   = 0x10
)

var (
	errNoStatusMsg             = errors.New("no status message")
	errMsgTooLarge             = errors.New("message too long")
	errDecode                  = errors.New("invalid message")
	errInvalidMsgCode          = errors.New("invalid message code")
	errProtocolVersionMismatch = errors.New("protocol version mismatch")
	errNetworkIDMismatch       = errors.New("network ID mismatch")
	errGenesisMismatch         = errors.New("genesis mismatch")
	errForkIDRejected          = errors.New("fork ID rejected")
)

// Packet represents a p2p message in the `eth` protocol.
type Packet interface {
	Name() string // Name returns a string corresponding to the message type.
	Kind() byte   // Kind returns the message type.
}

// StatusPacket is the network packet for the status message.
type StatusPacket struct {
	ProtocolVersion uint32
	NetworkID       uint64
	TD              *big.Int
	Head            common.Hash
	Genesis         common.Hash
	ForkID          forkid.ID
}

// NewBlockHashesPacket is the network packet for the block announcements.
type NewBlockHashesPacket []struct {
	Hash   common.Hash // Hash of one particular block being announced
	Number uint64      // Number of one particular block being announced
}

// Unpack retrieves the block hashes and numbers from the announcement packet
// and returns them in a split flat format that's more consistent with the
// internal data structures.
func (p *NewBlockHashesPacket) Unpack() ([]common.Hash, []uint64) {
	var (
		hashes  = make([]common.Hash, len(*p))
		numbers = make([]uint64, len(*p))
	)

	for i, body := range *p {
		hashes[i], numbers[i] = body.Hash, body.Number
	}

	return hashes, numbers
}

// TransactionsPacket is the network packet for broadcasting new transactions.
type TransactionsPacket []*types.Transaction

// GetBlockHeadersRequest represents a block header query.
type GetBlockHeadersRequest struct {
	Origin  HashOrNumber // Block from which to retrieve headers
	Amount  uint64       // Maximum number of headers to retrieve
	Skip    uint64       // Blocks to skip between consecutive headers
	Reverse bool         // Query direction (false = rising towards latest, true = falling towards genesis)
}

// GetBlockHeadersPacket represents a block header query with request ID wrapping.
type GetBlockHeadersPacket struct {
	RequestId uint64
	*GetBlockHeadersRequest
}

// HashOrNumber is a combined field for specifying an origin block.
type HashOrNumber struct {
	Hash   common.Hash // Block hash from which to retrieve headers (excludes Number)
	Number uint64      // Block hash from which to retrieve headers (excludes Hash)
}

// EncodeRLP is a specialized encoder for HashOrNumber to encode only one of the
// two contained union fields.
func (hn *HashOrNumber) EncodeRLP(w io.Writer) error {
	if hn.Hash == (common.Hash{}) {
		return rlp.Encode(w, hn.Number)
	}

	if hn.Number != 0 {
		return fmt.Errorf("both origin hash (%x) and number (%d) provided", hn.Hash, hn.Number)
	}

	return rlp.Encode(w, hn.Hash)
}

// DecodeRLP is a specialized decoder for HashOrNumber to decode the contents
// into either a block hash or a block number.
func (hn *HashOrNumber) DecodeRLP(s *rlp.Stream) error {
	_, size, err := s.Kind()

	switch {
	case err != nil:
		return err
	case size == 32:
		hn.Number = 0
		return s.Decode(&hn.Hash)
	case size <= 8:
		hn.Hash = common.Hash{}
		return s.Decode(&hn.Number)
	default:
		return fmt.Errorf("invalid input size %d for origin", size)
	}
}

// BlockHeadersRequest represents a block header response.
type BlockHeadersRequest []*types.Header

// BlockHeadersPacket represents a block header response over with request ID wrapping.
type BlockHeadersPacket struct {
	RequestId uint64
	BlockHeadersRequest
}

// BlockHeadersRLPResponse represents a block header response, to use when we already
// have the headers rlp encoded.
type BlockHeadersRLPResponse []rlp.RawValue

// BlockHeadersRLPPacket represents a block header response with request ID wrapping.
type BlockHeadersRLPPacket struct {
	RequestId uint64
	BlockHeadersRLPResponse
}

// NewBlockPacket is the network packet for the block propagation message.
type NewBlockPacket struct {
	Block *types.Block
	TD    *big.Int
}

// sanityCheck verifies that the values are reasonable, as a DoS protection
func (request *NewBlockPacket) sanityCheck() error {
	if err := request.Block.SanityCheck(); err != nil {
		return err
	}
	//TD at mainnet block #7753254 is 76 bits. If it becomes 100 million times
	// larger, it will still fit within 100 bits
	if tdlen := request.TD.BitLen(); tdlen > 100 {
		return fmt.Errorf("too large block TD: bitlen %d", tdlen)
	}

	return nil
}

// GetBlockBodiesRequest represents a block body query.
type GetBlockBodiesRequest []common.Hash

// GetBlockBodiesPacket represents a block body query with request ID wrapping.
type GetBlockBodiesPacket struct {
	RequestId uint64
	GetBlockBodiesRequest
}

// BlockBodiesResponse is the network packet for block content distribution.
type BlockBodiesResponse []*BlockBody

// BlockBodiesPacket is the network packet for block content distribution with
// request ID wrapping.
type BlockBodiesPacket struct {
	RequestId uint64
	BlockBodiesResponse
}

// BlockBodiesRLPResponse is used for replying to block body requests, in cases
// where we already have them RLP-encoded, and thus can avoid the decode-encode
// roundtrip.
type BlockBodiesRLPResponse []rlp.RawValue

// BlockBodiesRLPPacket is the BlockBodiesRLPResponse with request ID wrapping.
type BlockBodiesRLPPacket struct {
	RequestId uint64
	BlockBodiesRLPResponse
}

// BlockBody represents the data content of a single block.
type BlockBody struct {
	Transactions []*types.Transaction // Transactions contained within a block
	Uncles       []*types.Header      // Uncles contained within a block
	Withdrawals  []*types.Withdrawal  `rlp:"optional"` // Withdrawals contained within a block
	Requests     []*types.Request     `rlp:"optional"` // Requests contained within a block
}

// Unpack retrieves the transactions and uncles from the range packet and returns
// them in a split flat format that's more consistent with the internal data structures.
func (p *BlockBodiesResponse) Unpack() ([][]*types.Transaction, [][]*types.Header, [][]*types.Withdrawal, [][]*types.Request) {
	var (
		txset         = make([][]*types.Transaction, len(*p))
		uncleset      = make([][]*types.Header, len(*p))
		withdrawalset = make([][]*types.Withdrawal, len(*p))
		requestset    = make([][]*types.Request, len(*p))
	)

	for i, body := range *p {
		txset[i], uncleset[i], withdrawalset[i], requestset[i] = body.Transactions, body.Uncles, body.Withdrawals, body.Requests
	}
<<<<<<< HEAD

	return txset, uncleset, withdrawalset
=======
	return txset, uncleset, withdrawalset, requestset
>>>>>>> 1015a42d
}

// GetReceiptsRequest represents a block receipts query.
type GetReceiptsRequest []common.Hash

// GetReceiptsPacket represents a block receipts query with request ID wrapping.
type GetReceiptsPacket struct {
	RequestId uint64
	GetReceiptsRequest
}

// ReceiptsResponse is the network packet for block receipts distribution.
type ReceiptsResponse [][]*types.Receipt

// ReceiptsPacket is the network packet for block receipts distribution with
// request ID wrapping.
type ReceiptsPacket struct {
	RequestId uint64
	ReceiptsResponse
}

// ReceiptsRLPResponse is used for receipts, when we already have it encoded
type ReceiptsRLPResponse []rlp.RawValue

// ReceiptsRLPPacket is ReceiptsRLPResponse with request ID wrapping.
type ReceiptsRLPPacket struct {
	RequestId uint64
	ReceiptsRLPResponse
}

// NewPooledTransactionHashesPacket67 represents a transaction announcement packet on eth/67.
type NewPooledTransactionHashesPacket67 []common.Hash

// NewPooledTransactionHashesPacket68 represents a transaction announcement packet on eth/68 and newer.
type NewPooledTransactionHashesPacket68 struct {
	Types  []byte
	Sizes  []uint32
	Hashes []common.Hash
}

// GetPooledTransactionsRequest represents a transaction query.
type GetPooledTransactionsRequest []common.Hash

// GetPooledTransactionsPacket represents a transaction query with request ID wrapping.
type GetPooledTransactionsPacket struct {
	RequestId uint64
	GetPooledTransactionsRequest
}

// PooledTransactionsResponse is the network packet for transaction distribution.
type PooledTransactionsResponse []*types.Transaction

// PooledTransactionsPacket is the network packet for transaction distribution
// with request ID wrapping.
type PooledTransactionsPacket struct {
	RequestId uint64
	PooledTransactionsResponse
}

// PooledTransactionsRLPResponse is the network packet for transaction distribution, used
// in the cases we already have them in rlp-encoded form
type PooledTransactionsRLPResponse []rlp.RawValue

// PooledTransactionsRLPPacket is PooledTransactionsRLPResponse with request ID wrapping.
type PooledTransactionsRLPPacket struct {
	RequestId uint64
	PooledTransactionsRLPResponse
}

func (*StatusPacket) Name() string { return "Status" }
func (*StatusPacket) Kind() byte   { return StatusMsg }

func (*NewBlockHashesPacket) Name() string { return "NewBlockHashes" }
func (*NewBlockHashesPacket) Kind() byte   { return NewBlockHashesMsg }

func (*TransactionsPacket) Name() string { return "Transactions" }
func (*TransactionsPacket) Kind() byte   { return TransactionsMsg }

func (*GetBlockHeadersRequest) Name() string { return "GetBlockHeaders" }
func (*GetBlockHeadersRequest) Kind() byte   { return GetBlockHeadersMsg }

func (*BlockHeadersRequest) Name() string { return "BlockHeaders" }
func (*BlockHeadersRequest) Kind() byte   { return BlockHeadersMsg }

func (*GetBlockBodiesRequest) Name() string { return "GetBlockBodies" }
func (*GetBlockBodiesRequest) Kind() byte   { return GetBlockBodiesMsg }

func (*BlockBodiesResponse) Name() string { return "BlockBodies" }
func (*BlockBodiesResponse) Kind() byte   { return BlockBodiesMsg }

func (*NewBlockPacket) Name() string { return "NewBlock" }
func (*NewBlockPacket) Kind() byte   { return NewBlockMsg }

func (*NewPooledTransactionHashesPacket67) Name() string { return "NewPooledTransactionHashes" }
func (*NewPooledTransactionHashesPacket67) Kind() byte   { return NewPooledTransactionHashesMsg }
func (*NewPooledTransactionHashesPacket68) Name() string { return "NewPooledTransactionHashes" }
func (*NewPooledTransactionHashesPacket68) Kind() byte   { return NewPooledTransactionHashesMsg }

func (*GetPooledTransactionsRequest) Name() string { return "GetPooledTransactions" }
func (*GetPooledTransactionsRequest) Kind() byte   { return GetPooledTransactionsMsg }

func (*PooledTransactionsResponse) Name() string { return "PooledTransactions" }
func (*PooledTransactionsResponse) Kind() byte   { return PooledTransactionsMsg }

func (*GetReceiptsRequest) Name() string { return "GetReceipts" }
func (*GetReceiptsRequest) Kind() byte   { return GetReceiptsMsg }

func (*ReceiptsResponse) Name() string { return "Receipts" }
func (*ReceiptsResponse) Kind() byte   { return ReceiptsMsg }<|MERGE_RESOLUTION|>--- conflicted
+++ resolved
@@ -260,12 +260,7 @@
 	for i, body := range *p {
 		txset[i], uncleset[i], withdrawalset[i], requestset[i] = body.Transactions, body.Uncles, body.Withdrawals, body.Requests
 	}
-<<<<<<< HEAD
-
-	return txset, uncleset, withdrawalset
-=======
 	return txset, uncleset, withdrawalset, requestset
->>>>>>> 1015a42d
 }
 
 // GetReceiptsRequest represents a block receipts query.
