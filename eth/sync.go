--- conflicted
+++ resolved
@@ -230,11 +230,7 @@
 	// 		return downloader.SnapSync, td
 	// 	}
 	// }
-<<<<<<< HEAD
-	// Nope, we're really full syncing
-=======
 	// // Nope, we're really full syncing
->>>>>>> d73d6df3
 	// head := cs.handler.chain.CurrentBlock()
 	// td := cs.handler.chain.GetTd(head.Hash(), head.NumberU64())
 	// return downloader.FullSync, td
