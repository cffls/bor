--- conflicted
+++ resolved
@@ -75,11 +75,7 @@
 }
 
 // NewFilterAPI returns a new FilterAPI instance.
-<<<<<<< HEAD
-func NewFilterAPI(system *FilterSystem, lightMode bool, borLogs bool) *FilterAPI {
-=======
-func NewFilterAPI(system *FilterSystem) *FilterAPI {
->>>>>>> aadddf3a
+func NewFilterAPI(system *FilterSystem, borLogs bool) *FilterAPI {
 	api := &FilterAPI{
 		sys:     system,
 		events:  NewEventSystem(system),
