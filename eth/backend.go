// Copyright 2014 The go-ethereum Authors
// This file is part of the go-ethereum library.
//
// The go-ethereum library is free software: you can redistribute it and/or modify
// it under the terms of the GNU Lesser General Public License as published by
// the Free Software Foundation, either version 3 of the License, or
// (at your option) any later version.
//
// The go-ethereum library is distributed in the hope that it will be useful,
// but WITHOUT ANY WARRANTY; without even the implied warranty of
// MERCHANTABILITY or FITNESS FOR A PARTICULAR PURPOSE. See the
// GNU Lesser General Public License for more details.
//
// You should have received a copy of the GNU Lesser General Public License
// along with the go-ethereum library. If not, see <http://www.gnu.org/licenses/>.

// Package eth implements the Ethereum protocol.
package eth

import (
	"errors"
	"fmt"
	"math/big"
	"runtime"
	"sync"
	"sync/atomic"
	"time"

	"github.com/ethereum/go-ethereum/accounts"
	"github.com/ethereum/go-ethereum/common"
	"github.com/ethereum/go-ethereum/common/hexutil"
	"github.com/ethereum/go-ethereum/consensus"
	"github.com/ethereum/go-ethereum/consensus/bor"
	"github.com/ethereum/go-ethereum/consensus/clique"
	"github.com/ethereum/go-ethereum/core"
	"github.com/ethereum/go-ethereum/core/bloombits"
	"github.com/ethereum/go-ethereum/core/rawdb"
	"github.com/ethereum/go-ethereum/core/state/pruner"
	"github.com/ethereum/go-ethereum/core/types"
	"github.com/ethereum/go-ethereum/core/vm"
	"github.com/ethereum/go-ethereum/eth/downloader"
	"github.com/ethereum/go-ethereum/eth/ethconfig"
	"github.com/ethereum/go-ethereum/eth/filters"
	"github.com/ethereum/go-ethereum/eth/gasprice"
	"github.com/ethereum/go-ethereum/eth/protocols/eth"
	"github.com/ethereum/go-ethereum/eth/protocols/snap"
	"github.com/ethereum/go-ethereum/ethdb"
	"github.com/ethereum/go-ethereum/event"
	"github.com/ethereum/go-ethereum/internal/ethapi"
	"github.com/ethereum/go-ethereum/log"
	"github.com/ethereum/go-ethereum/miner"
	"github.com/ethereum/go-ethereum/node"
	"github.com/ethereum/go-ethereum/p2p"
	"github.com/ethereum/go-ethereum/p2p/enode"
	"github.com/ethereum/go-ethereum/params"
	"github.com/ethereum/go-ethereum/rlp"
	"github.com/ethereum/go-ethereum/rpc"
)

// Config contains the configuration options of the ETH protocol.
// Deprecated: use ethconfig.Config instead.
type Config = ethconfig.Config

// Ethereum implements the Ethereum full node service.
type Ethereum struct {
	config *ethconfig.Config

	// Handlers
	txPool             *core.TxPool
	blockchain         *core.BlockChain
	handler            *handler
	ethDialCandidates  enode.Iterator
	snapDialCandidates enode.Iterator

	// DB interfaces
	chainDb ethdb.Database // Block chain database

	eventMux       *event.TypeMux
	engine         consensus.Engine
	accountManager *accounts.Manager

	bloomRequests     chan chan *bloombits.Retrieval // Channel receiving bloom data retrieval requests
	bloomIndexer      *core.ChainIndexer             // Bloom indexer operating during block imports
	closeBloomHandler chan struct{}

	APIBackend *EthAPIBackend

	miner     *miner.Miner
	gasPrice  *big.Int
	etherbase common.Address

	networkID     uint64
	netRPCService *ethapi.PublicNetAPI

	p2pServer *p2p.Server

	lock sync.RWMutex // Protects the variadic fields (e.g. gas price and etherbase)
}

// New creates a new Ethereum object (including the
// initialisation of the common Ethereum object)
func New(stack *node.Node, config *ethconfig.Config) (*Ethereum, error) {
	// Ensure configuration values are compatible and sane
	if config.SyncMode == downloader.LightSync {
		return nil, errors.New("can't run eth.Ethereum in light sync mode, use les.LightEthereum")
	}
	if !config.SyncMode.IsValid() {
		return nil, fmt.Errorf("invalid sync mode %d", config.SyncMode)
	}
	if config.Miner.GasPrice == nil || config.Miner.GasPrice.Cmp(common.Big0) <= 0 {
		log.Warn("Sanitizing invalid miner gas price", "provided", config.Miner.GasPrice, "updated", ethconfig.Defaults.Miner.GasPrice)
		config.Miner.GasPrice = new(big.Int).Set(ethconfig.Defaults.Miner.GasPrice)
	}
	if config.NoPruning && config.TrieDirtyCache > 0 {
		if config.SnapshotCache > 0 {
			config.TrieCleanCache += config.TrieDirtyCache * 3 / 5
			config.SnapshotCache += config.TrieDirtyCache * 2 / 5
		} else {
			config.TrieCleanCache += config.TrieDirtyCache
		}
		config.TrieDirtyCache = 0
	}
	log.Info("Allocated trie memory caches", "clean", common.StorageSize(config.TrieCleanCache)*1024*1024, "dirty", common.StorageSize(config.TrieDirtyCache)*1024*1024)

	// Assemble the Ethereum object
	chainDb, err := stack.OpenDatabaseWithFreezer("chaindata", config.DatabaseCache, config.DatabaseHandles, config.DatabaseFreezer, "eth/db/chaindata/")
	if err != nil {
		return nil, err
	}
	chainConfig, genesisHash, genesisErr := core.SetupGenesisBlockWithOverride(chainDb, config.Genesis, config.OverrideBerlin)
	if _, ok := genesisErr.(*params.ConfigCompatError); genesisErr != nil && !ok {
		return nil, genesisErr
	}
	log.Info("Initialised chain configuration", "config", chainConfig)

	if err := pruner.RecoverPruning(stack.ResolvePath(""), chainDb, stack.ResolvePath(config.TrieCleanCacheJournal)); err != nil {
		log.Error("Failed to recover state", "error", err)
	}
	eth := &Ethereum{
		config:            config,
		chainDb:           chainDb,
		eventMux:          stack.EventMux(),
		accountManager:    stack.AccountManager(),
<<<<<<< HEAD
		engine:            nil,
=======
		engine:            ethconfig.CreateConsensusEngine(stack, chainConfig, &config.Ethash, config.Miner.Notify, config.Miner.Noverify, chainDb),
>>>>>>> c2d2f4ed
		closeBloomHandler: make(chan struct{}),
		networkID:         config.NetworkId,
		gasPrice:          config.Miner.GasPrice,
		etherbase:         config.Miner.Etherbase,
		bloomRequests:     make(chan chan *bloombits.Retrieval),
		bloomIndexer:      core.NewBloomIndexer(chainDb, params.BloomBitsBlocks, params.BloomConfirms),
		p2pServer:         stack.Server(),
	}

	// START: Bor changes
	eth.APIBackend = &EthAPIBackend{stack.Config().ExtRPCEnabled(), eth, nil}
	gpoParams := config.GPO
	if gpoParams.Default == nil {
		gpoParams.Default = config.Miner.GasPrice
	}
	eth.APIBackend.gpo = gasprice.NewOracle(eth.APIBackend, gpoParams)

	// create eth api and set engine
	ethAPI := ethapi.NewPublicBlockChainAPI(eth.APIBackend)
	eth.engine = CreateConsensusEngine(stack, chainConfig, config, chainDb, ethAPI)
	// END: Bor changes

	bcVersion := rawdb.ReadDatabaseVersion(chainDb)
	var dbVer = "<nil>"
	if bcVersion != nil {
		dbVer = fmt.Sprintf("%d", *bcVersion)
	}
	log.Info("Initialising Ethereum protocol", "network", config.NetworkId, "dbversion", dbVer)

	if !config.SkipBcVersionCheck {
		if bcVersion != nil && *bcVersion > core.BlockChainVersion {
			return nil, fmt.Errorf("database version is v%d, Geth %s only supports v%d", *bcVersion, params.VersionWithMeta, core.BlockChainVersion)
		} else if bcVersion == nil || *bcVersion < core.BlockChainVersion {
			log.Warn("Upgrade blockchain database version", "from", dbVer, "to", core.BlockChainVersion)
			rawdb.WriteDatabaseVersion(chainDb, core.BlockChainVersion)
		}
	}
	var (
		vmConfig = vm.Config{
			EnablePreimageRecording: config.EnablePreimageRecording,
			EWASMInterpreter:        config.EWASMInterpreter,
			EVMInterpreter:          config.EVMInterpreter,
		}
		cacheConfig = &core.CacheConfig{
			TrieCleanLimit:      config.TrieCleanCache,
			TrieCleanJournal:    stack.ResolvePath(config.TrieCleanCacheJournal),
			TrieCleanRejournal:  config.TrieCleanCacheRejournal,
			TrieCleanNoPrefetch: config.NoPrefetch,
			TrieDirtyLimit:      config.TrieDirtyCache,
			TrieDirtyDisabled:   config.NoPruning,
			TrieTimeLimit:       config.TrieTimeout,
			SnapshotLimit:       config.SnapshotCache,
			Preimages:           config.Preimages,
		}
	)
	eth.blockchain, err = core.NewBlockChain(chainDb, cacheConfig, chainConfig, eth.engine, vmConfig, eth.shouldPreserve, &config.TxLookupLimit)
	if err != nil {
		return nil, err
	}
	eth.engine.VerifyHeader(eth.blockchain, eth.blockchain.CurrentHeader(), true) // TODO think on it

	// Rewind the chain in case of an incompatible config upgrade.
	if compat, ok := genesisErr.(*params.ConfigCompatError); ok {
		log.Warn("Rewinding chain to upgrade configuration", "err", compat)
		eth.blockchain.SetHead(compat.RewindTo)
		rawdb.WriteChainConfig(chainDb, genesisHash, chainConfig)
	}
	eth.bloomIndexer.Start(eth.blockchain)

	if config.TxPool.Journal != "" {
		config.TxPool.Journal = stack.ResolvePath(config.TxPool.Journal)
	}
	eth.txPool = core.NewTxPool(config.TxPool, chainConfig, eth.blockchain)

	// Permit the downloader to use the trie cache allowance during fast sync
	cacheLimit := cacheConfig.TrieCleanLimit + cacheConfig.TrieDirtyLimit + cacheConfig.SnapshotLimit
	checkpoint := config.Checkpoint
	if checkpoint == nil {
		checkpoint = params.TrustedCheckpoints[genesisHash]
	}
	if eth.handler, err = newHandler(&handlerConfig{
		Database:   chainDb,
		Chain:      eth.blockchain,
		TxPool:     eth.txPool,
		Network:    config.NetworkId,
		Sync:       config.SyncMode,
		BloomCache: uint64(cacheLimit),
		EventMux:   eth.eventMux,
		Checkpoint: checkpoint,
		Whitelist:  config.Whitelist,
	}); err != nil {
		return nil, err
	}
	eth.miner = miner.New(eth, &config.Miner, chainConfig, eth.EventMux(), eth.engine, eth.isLocalBlock)
	eth.miner.SetExtra(makeExtraData(config.Miner.ExtraData))

<<<<<<< HEAD
	eth.dialCandidates, err = eth.setupDiscovery(&stack.Config().P2P)
=======
	eth.APIBackend = &EthAPIBackend{stack.Config().ExtRPCEnabled(), stack.Config().AllowUnprotectedTxs, eth, nil}
	if eth.APIBackend.allowUnprotectedTxs {
		log.Info("Unprotected transactions allowed")
	}
	gpoParams := config.GPO
	if gpoParams.Default == nil {
		gpoParams.Default = config.Miner.GasPrice
	}
	eth.APIBackend.gpo = gasprice.NewOracle(eth.APIBackend, gpoParams)

	eth.ethDialCandidates, err = setupDiscovery(eth.config.EthDiscoveryURLs)
	if err != nil {
		return nil, err
	}
	eth.snapDialCandidates, err = setupDiscovery(eth.config.SnapDiscoveryURLs)
>>>>>>> c2d2f4ed
	if err != nil {
		return nil, err
	}
	// Start the RPC service
	eth.netRPCService = ethapi.NewPublicNetAPI(eth.p2pServer, config.NetworkId)

	// Register the backend on the node
	stack.RegisterAPIs(eth.APIs())
	stack.RegisterProtocols(eth.Protocols())
	stack.RegisterLifecycle(eth)
	// Check for unclean shutdown
	if uncleanShutdowns, discards, err := rawdb.PushUncleanShutdownMarker(chainDb); err != nil {
		log.Error("Could not update unclean-shutdown-marker list", "error", err)
	} else {
		if discards > 0 {
			log.Warn("Old unclean shutdowns found", "count", discards)
		}
		for _, tstamp := range uncleanShutdowns {
			t := time.Unix(int64(tstamp), 0)
			log.Warn("Unclean shutdown detected", "booted", t,
				"age", common.PrettyAge(t))
		}
	}
	return eth, nil
}

func makeExtraData(extra []byte) []byte {
	if len(extra) == 0 {
		// create default extradata
		extra, _ = rlp.EncodeToBytes([]interface{}{
			uint(params.VersionMajor<<16 | params.VersionMinor<<8 | params.VersionPatch),
			"bor",
			runtime.Version(),
			runtime.GOOS,
		})
	}
	if uint64(len(extra)) > params.MaximumExtraDataSize {
		log.Warn("Miner extra data exceed limit", "extra", hexutil.Bytes(extra), "limit", params.MaximumExtraDataSize)
		extra = nil
	}
	return extra
}

<<<<<<< HEAD
// CreateConsensusEngine creates the required type of consensus engine instance for an Ethereum service
func CreateConsensusEngine(stack *node.Node, chainConfig *params.ChainConfig, ethConfig *Config, db ethdb.Database, blockchainAPI *ethapi.PublicBlockChainAPI) consensus.Engine {
	config := &ethConfig.Ethash
	notify := ethConfig.Miner.Notify
	noverify := ethConfig.Miner.Noverify

	// If proof-of-authority is requested, set it up
	if chainConfig.Clique != nil {
		return clique.New(chainConfig.Clique, db)
	}
	// If Matic bor consensus is requested, set it up
	if chainConfig.Bor != nil {
		return bor.New(chainConfig, db, blockchainAPI, ethConfig.HeimdallURL, ethConfig.WithoutHeimdall)
	}
	// Otherwise assume proof-of-work
	switch config.PowMode {
	case ethash.ModeFake:
		log.Warn("Ethash used in fake mode")
		return ethash.NewFaker()
	case ethash.ModeTest:
		log.Warn("Ethash used in test mode")
		return ethash.NewTester(nil, noverify)
	case ethash.ModeShared:
		log.Warn("Ethash used in shared mode")
		return ethash.NewShared()
	default:
		engine := ethash.New(ethash.Config{
			CacheDir:         stack.ResolvePath(config.CacheDir),
			CachesInMem:      config.CachesInMem,
			CachesOnDisk:     config.CachesOnDisk,
			CachesLockMmap:   config.CachesLockMmap,
			DatasetDir:       config.DatasetDir,
			DatasetsInMem:    config.DatasetsInMem,
			DatasetsOnDisk:   config.DatasetsOnDisk,
			DatasetsLockMmap: config.DatasetsLockMmap,
		}, notify, noverify)
		engine.SetThreads(-1) // Disable CPU mining
		return engine
	}
}

=======
>>>>>>> c2d2f4ed
// APIs return the collection of RPC services the ethereum package offers.
// NOTE, some of these services probably need to be moved to somewhere else.
func (s *Ethereum) APIs() []rpc.API {
	apis := ethapi.GetAPIs(s.APIBackend)

	// Append any APIs exposed explicitly by the consensus engine
	apis = append(apis, s.engine.APIs(s.BlockChain())...)

	// BOR change starts
	// set genesis to public filter api
	publicFilterAPI := filters.NewPublicFilterAPI(s.APIBackend, false)
	// avoiding constructor changed by introducing new method to set genesis
	publicFilterAPI.SetChainConfig(s.blockchain.Config())
	// BOR change ends

	// Append all the local APIs and return
	return append(apis, []rpc.API{
		{
			Namespace: "eth",
			Version:   "1.0",
			Service:   NewPublicEthereumAPI(s),
			Public:    true,
		}, {
			Namespace: "eth",
			Version:   "1.0",
			Service:   NewPublicMinerAPI(s),
			Public:    true,
		}, {
			Namespace: "eth",
			Version:   "1.0",
			Service:   downloader.NewPublicDownloaderAPI(s.handler.downloader, s.eventMux),
			Public:    true,
		}, {
			Namespace: "miner",
			Version:   "1.0",
			Service:   NewPrivateMinerAPI(s),
			Public:    false,
		}, {
			Namespace: "eth",
			Version:   "1.0",
<<<<<<< HEAD
			Service:   publicFilterAPI, // BOR related change
=======
			Service:   filters.NewPublicFilterAPI(s.APIBackend, false, 5*time.Minute),
>>>>>>> c2d2f4ed
			Public:    true,
		}, {
			Namespace: "admin",
			Version:   "1.0",
			Service:   NewPrivateAdminAPI(s),
		}, {
			Namespace: "debug",
			Version:   "1.0",
			Service:   NewPublicDebugAPI(s),
			Public:    true,
		}, {
			Namespace: "debug",
			Version:   "1.0",
			Service:   NewPrivateDebugAPI(s),
		}, {
			Namespace: "net",
			Version:   "1.0",
			Service:   s.netRPCService,
			Public:    true,
		},
	}...)
}

func (s *Ethereum) ResetWithGenesisBlock(gb *types.Block) {
	s.blockchain.ResetWithGenesisBlock(gb)
}

func (s *Ethereum) Etherbase() (eb common.Address, err error) {
	s.lock.RLock()
	etherbase := s.etherbase
	s.lock.RUnlock()

	if etherbase != (common.Address{}) {
		return etherbase, nil
	}
	if wallets := s.AccountManager().Wallets(); len(wallets) > 0 {
		if accounts := wallets[0].Accounts(); len(accounts) > 0 {
			etherbase := accounts[0].Address

			s.lock.Lock()
			s.etherbase = etherbase
			s.lock.Unlock()

			log.Info("Etherbase automatically configured", "address", etherbase)
			return etherbase, nil
		}
	}
	return common.Address{}, fmt.Errorf("etherbase must be explicitly specified")
}

// isLocalBlock checks whether the specified block is mined
// by local miner accounts.
//
// We regard two types of accounts as local miner account: etherbase
// and accounts specified via `txpool.locals` flag.
func (s *Ethereum) isLocalBlock(block *types.Block) bool {
	author, err := s.engine.Author(block.Header())
	if err != nil {
		log.Warn("Failed to retrieve block author", "number", block.NumberU64(), "hash", block.Hash(), "err", err)
		return false
	}
	// Check whether the given address is etherbase.
	s.lock.RLock()
	etherbase := s.etherbase
	s.lock.RUnlock()
	if author == etherbase {
		return true
	}
	// Check whether the given address is specified by `txpool.local`
	// CLI flag.
	for _, account := range s.config.TxPool.Locals {
		if account == author {
			return true
		}
	}
	return false
}

// shouldPreserve checks whether we should preserve the given block
// during the chain reorg depending on whether the author of block
// is a local account.
func (s *Ethereum) shouldPreserve(block *types.Block) bool {
	// The reason we need to disable the self-reorg preserving for clique
	// is it can be probable to introduce a deadlock.
	//
	// e.g. If there are 7 available signers
	//
	// r1   A
	// r2     B
	// r3       C
	// r4         D
	// r5   A      [X] F G
	// r6    [X]
	//
	// In the round5, the inturn signer E is offline, so the worst case
	// is A, F and G sign the block of round5 and reject the block of opponents
	// and in the round6, the last available signer B is offline, the whole
	// network is stuck.
	if _, ok := s.engine.(*clique.Clique); ok {
		return false
	}
	return s.isLocalBlock(block)
}

// SetEtherbase sets the mining reward address.
func (s *Ethereum) SetEtherbase(etherbase common.Address) {
	s.lock.Lock()
	s.etherbase = etherbase
	s.lock.Unlock()

	s.miner.SetEtherbase(etherbase)
}

// StartMining starts the miner with the given number of CPU threads. If mining
// is already running, this method adjust the number of threads allowed to use
// and updates the minimum price required by the transaction pool.
func (s *Ethereum) StartMining(threads int) error {
	// Update the thread count within the consensus engine
	type threaded interface {
		SetThreads(threads int)
	}
	if th, ok := s.engine.(threaded); ok {
		log.Info("Updated mining threads", "threads", threads)
		if threads == 0 {
			threads = -1 // Disable the miner from within
		}
		th.SetThreads(threads)
	}
	// If the miner was not running, initialize it
	if !s.IsMining() {
		// Propagate the initial price point to the transaction pool
		s.lock.RLock()
		price := s.gasPrice
		s.lock.RUnlock()
		s.txPool.SetGasPrice(price)

		// Configure the local mining address
		eb, err := s.Etherbase()
		if err != nil {
			log.Error("Cannot start mining without etherbase", "err", err)
			return fmt.Errorf("etherbase missing: %v", err)
		}
		if clique, ok := s.engine.(*clique.Clique); ok {
			wallet, err := s.accountManager.Find(accounts.Account{Address: eb})
			if wallet == nil || err != nil {
				log.Error("Etherbase account unavailable locally", "err", err)
				return fmt.Errorf("signer missing: %v", err)
			}
			clique.Authorize(eb, wallet.SignData)
		}
		if bor, ok := s.engine.(*bor.Bor); ok {
			wallet, err := s.accountManager.Find(accounts.Account{Address: eb})
			if wallet == nil || err != nil {
				log.Error("Etherbase account unavailable locally", "err", err)
				return fmt.Errorf("signer missing: %v", err)
			}
			bor.Authorize(eb, wallet.SignData)
		}
		// If mining is started, we can disable the transaction rejection mechanism
		// introduced to speed sync times.
		atomic.StoreUint32(&s.handler.acceptTxs, 1)

		go s.miner.Start(eb)
	}
	return nil
}

// StopMining terminates the miner, both at the consensus engine level as well as
// at the block creation level.
func (s *Ethereum) StopMining() {
	// Update the thread count within the consensus engine
	type threaded interface {
		SetThreads(threads int)
	}
	if th, ok := s.engine.(threaded); ok {
		th.SetThreads(-1)
	}
	// Stop the block creating itself
	s.miner.Stop()
}

func (s *Ethereum) IsMining() bool      { return s.miner.Mining() }
func (s *Ethereum) Miner() *miner.Miner { return s.miner }

func (s *Ethereum) AccountManager() *accounts.Manager  { return s.accountManager }
func (s *Ethereum) BlockChain() *core.BlockChain       { return s.blockchain }
func (s *Ethereum) TxPool() *core.TxPool               { return s.txPool }
func (s *Ethereum) EventMux() *event.TypeMux           { return s.eventMux }
func (s *Ethereum) Engine() consensus.Engine           { return s.engine }
func (s *Ethereum) ChainDb() ethdb.Database            { return s.chainDb }
func (s *Ethereum) IsListening() bool                  { return true } // Always listening
func (s *Ethereum) Downloader() *downloader.Downloader { return s.handler.downloader }
func (s *Ethereum) Synced() bool                       { return atomic.LoadUint32(&s.handler.acceptTxs) == 1 }
func (s *Ethereum) ArchiveMode() bool                  { return s.config.NoPruning }
func (s *Ethereum) BloomIndexer() *core.ChainIndexer   { return s.bloomIndexer }

// Protocols returns all the currently configured
// network protocols to start.
func (s *Ethereum) Protocols() []p2p.Protocol {
	protos := eth.MakeProtocols((*ethHandler)(s.handler), s.networkID, s.ethDialCandidates)
	if s.config.SnapshotCache > 0 {
		protos = append(protos, snap.MakeProtocols((*snapHandler)(s.handler), s.snapDialCandidates)...)
	}
	return protos
}

// Start implements node.Lifecycle, starting all internal goroutines needed by the
// Ethereum protocol implementation.
func (s *Ethereum) Start() error {
	eth.StartENRUpdater(s.blockchain, s.p2pServer.LocalNode())

	// Start the bloom bits servicing goroutines
	s.startBloomHandlers(params.BloomBitsBlocks)

	// Figure out a max peers count based on the server limits
	maxPeers := s.p2pServer.MaxPeers
	if s.config.LightServ > 0 {
		if s.config.LightPeers >= s.p2pServer.MaxPeers {
			return fmt.Errorf("invalid peer config: light peer count (%d) >= total peer count (%d)", s.config.LightPeers, s.p2pServer.MaxPeers)
		}
		maxPeers -= s.config.LightPeers
	}
	// Start the networking layer and the light server if requested
	s.handler.Start(maxPeers)
	return nil
}

// Stop implements node.Lifecycle, terminating all internal goroutines used by the
// Ethereum protocol.
func (s *Ethereum) Stop() error {
	// Stop all the peer-related stuff first.
	s.handler.Stop()

	// Then stop everything else.
	s.bloomIndexer.Close()
	close(s.closeBloomHandler)
	s.txPool.Stop()
	s.miner.Stop()
	s.blockchain.Stop()
	s.engine.Close()
	rawdb.PopUncleanShutdownMarker(s.chainDb)
	s.chainDb.Close()
	s.eventMux.Stop()

	return nil
}

//
// Bor related methods
//

// SetBlockchain set blockchain while testing
func (s *Ethereum) SetBlockchain(blockchain *core.BlockChain) {
	s.blockchain = blockchain
}<|MERGE_RESOLUTION|>--- conflicted
+++ resolved
@@ -141,11 +141,7 @@
 		chainDb:           chainDb,
 		eventMux:          stack.EventMux(),
 		accountManager:    stack.AccountManager(),
-<<<<<<< HEAD
 		engine:            nil,
-=======
-		engine:            ethconfig.CreateConsensusEngine(stack, chainConfig, &config.Ethash, config.Miner.Notify, config.Miner.Noverify, chainDb),
->>>>>>> c2d2f4ed
 		closeBloomHandler: make(chan struct{}),
 		networkID:         config.NetworkId,
 		gasPrice:          config.Miner.GasPrice,
@@ -156,7 +152,10 @@
 	}
 
 	// START: Bor changes
-	eth.APIBackend = &EthAPIBackend{stack.Config().ExtRPCEnabled(), eth, nil}
+	eth.APIBackend = &EthAPIBackend{stack.Config().ExtRPCEnabled(), stack.Config().AllowUnprotectedTxs, eth, nil}
+	if eth.APIBackend.allowUnprotectedTxs {
+		log.Info("Unprotected transactions allowed")
+	}
 	gpoParams := config.GPO
 	if gpoParams.Default == nil {
 		gpoParams.Default = config.Miner.GasPrice
@@ -165,7 +164,7 @@
 
 	// create eth api and set engine
 	ethAPI := ethapi.NewPublicBlockChainAPI(eth.APIBackend)
-	eth.engine = CreateConsensusEngine(stack, chainConfig, config, chainDb, ethAPI)
+	eth.engine = ethconfig.CreateConsensusEngine(stack, chainConfig, config, chainDb, ethAPI)
 	// END: Bor changes
 
 	bcVersion := rawdb.ReadDatabaseVersion(chainDb)
@@ -242,25 +241,11 @@
 	eth.miner = miner.New(eth, &config.Miner, chainConfig, eth.EventMux(), eth.engine, eth.isLocalBlock)
 	eth.miner.SetExtra(makeExtraData(config.Miner.ExtraData))
 
-<<<<<<< HEAD
-	eth.dialCandidates, err = eth.setupDiscovery(&stack.Config().P2P)
-=======
-	eth.APIBackend = &EthAPIBackend{stack.Config().ExtRPCEnabled(), stack.Config().AllowUnprotectedTxs, eth, nil}
-	if eth.APIBackend.allowUnprotectedTxs {
-		log.Info("Unprotected transactions allowed")
-	}
-	gpoParams := config.GPO
-	if gpoParams.Default == nil {
-		gpoParams.Default = config.Miner.GasPrice
-	}
-	eth.APIBackend.gpo = gasprice.NewOracle(eth.APIBackend, gpoParams)
-
 	eth.ethDialCandidates, err = setupDiscovery(eth.config.EthDiscoveryURLs)
 	if err != nil {
 		return nil, err
 	}
 	eth.snapDialCandidates, err = setupDiscovery(eth.config.SnapDiscoveryURLs)
->>>>>>> c2d2f4ed
 	if err != nil {
 		return nil, err
 	}
@@ -304,50 +289,6 @@
 	return extra
 }
 
-<<<<<<< HEAD
-// CreateConsensusEngine creates the required type of consensus engine instance for an Ethereum service
-func CreateConsensusEngine(stack *node.Node, chainConfig *params.ChainConfig, ethConfig *Config, db ethdb.Database, blockchainAPI *ethapi.PublicBlockChainAPI) consensus.Engine {
-	config := &ethConfig.Ethash
-	notify := ethConfig.Miner.Notify
-	noverify := ethConfig.Miner.Noverify
-
-	// If proof-of-authority is requested, set it up
-	if chainConfig.Clique != nil {
-		return clique.New(chainConfig.Clique, db)
-	}
-	// If Matic bor consensus is requested, set it up
-	if chainConfig.Bor != nil {
-		return bor.New(chainConfig, db, blockchainAPI, ethConfig.HeimdallURL, ethConfig.WithoutHeimdall)
-	}
-	// Otherwise assume proof-of-work
-	switch config.PowMode {
-	case ethash.ModeFake:
-		log.Warn("Ethash used in fake mode")
-		return ethash.NewFaker()
-	case ethash.ModeTest:
-		log.Warn("Ethash used in test mode")
-		return ethash.NewTester(nil, noverify)
-	case ethash.ModeShared:
-		log.Warn("Ethash used in shared mode")
-		return ethash.NewShared()
-	default:
-		engine := ethash.New(ethash.Config{
-			CacheDir:         stack.ResolvePath(config.CacheDir),
-			CachesInMem:      config.CachesInMem,
-			CachesOnDisk:     config.CachesOnDisk,
-			CachesLockMmap:   config.CachesLockMmap,
-			DatasetDir:       config.DatasetDir,
-			DatasetsInMem:    config.DatasetsInMem,
-			DatasetsOnDisk:   config.DatasetsOnDisk,
-			DatasetsLockMmap: config.DatasetsLockMmap,
-		}, notify, noverify)
-		engine.SetThreads(-1) // Disable CPU mining
-		return engine
-	}
-}
-
-=======
->>>>>>> c2d2f4ed
 // APIs return the collection of RPC services the ethereum package offers.
 // NOTE, some of these services probably need to be moved to somewhere else.
 func (s *Ethereum) APIs() []rpc.API {
@@ -358,7 +299,7 @@
 
 	// BOR change starts
 	// set genesis to public filter api
-	publicFilterAPI := filters.NewPublicFilterAPI(s.APIBackend, false)
+	publicFilterAPI := filters.NewPublicFilterAPI(s.APIBackend, false, 5*time.Minute)
 	// avoiding constructor changed by introducing new method to set genesis
 	publicFilterAPI.SetChainConfig(s.blockchain.Config())
 	// BOR change ends
@@ -388,11 +329,7 @@
 		}, {
 			Namespace: "eth",
 			Version:   "1.0",
-<<<<<<< HEAD
 			Service:   publicFilterAPI, // BOR related change
-=======
-			Service:   filters.NewPublicFilterAPI(s.APIBackend, false, 5*time.Minute),
->>>>>>> c2d2f4ed
 			Public:    true,
 		}, {
 			Namespace: "admin",
