--- conflicted
+++ resolved
@@ -20,6 +20,7 @@
 import (
 	"errors"
 	"fmt"
+	"math/big"
 	"sync"
 	"time"
 
@@ -209,28 +210,6 @@
 	return api.forkchoiceUpdated(update, params, engine.PayloadV2, false)
 }
 
-<<<<<<< HEAD
-func (api *ConsensusAPI) verifyPayloadAttributes(attr *engine.PayloadAttributes) error {
-	c := api.eth.BlockChain().Config()
-
-	// Verify withdrawals attribute for Shanghai.
-	if err := checkAttribute(c.IsShanghai, attr.Withdrawals != nil, c.LondonBlock, attr.Timestamp); err != nil {
-		return fmt.Errorf("invalid withdrawals: %w", err)
-	}
-	// Verify beacon root attribute for Cancun.
-	if err := checkAttribute(c.IsCancun, attr.BeaconRoot != nil, c.LondonBlock, attr.Timestamp); err != nil {
-		return fmt.Errorf("invalid parent beacon block root: %w", err)
-	}
-	return nil
-}
-
-func checkAttribute(active func(*big.Int) bool, exists bool, block *big.Int, time uint64) error {
-	if active(block) && !exists {
-		return errors.New("fork active, missing expected attribute")
-	}
-	if !active(block) && exists {
-		return errors.New("fork inactive, unexpected attribute set")
-=======
 // ForkchoiceUpdatedV3 is equivalent to V2 with the addition of parent beacon block root
 // in the payload attributes. It supports only PayloadAttributesV3.
 func (api *ConsensusAPI) ForkchoiceUpdatedV3(update engine.ForkchoiceStateV1, params *engine.PayloadAttributes) (engine.ForkChoiceResponse, error) {
@@ -248,12 +227,13 @@
 		if api.eth.BlockChain().Config().LatestFork(params.Timestamp) != forks.Cancun {
 			return engine.STATUS_INVALID, engine.UnsupportedFork.With(errors.New("forkchoiceUpdatedV3 must only be called for cancun payloads"))
 		}
->>>>>>> c5ba367e
-	}
+	}
+
 	// TODO(matt): the spec requires that fcu is applied when called on a valid
 	// hash, even if params are wrong. To do this we need to split up
 	// forkchoiceUpdate into a function that only updates the head and then a
 	// function that kicks off block construction.
+
 	return api.forkchoiceUpdated(update, params, engine.PayloadV3, false)
 }
 
@@ -510,32 +490,19 @@
 
 // NewPayloadV2 creates an Eth1 block, inserts it in the chain, and returns the status of the chain.
 func (api *ConsensusAPI) NewPayloadV2(params engine.ExecutableData) (engine.PayloadStatusV1, error) {
-<<<<<<< HEAD
 	if api.eth.BlockChain().Config().IsShanghai(new(big.Int).SetUint64(params.Number)) {
-=======
-	if api.eth.BlockChain().Config().IsCancun(api.eth.BlockChain().Config().LondonBlock, params.Timestamp) {
-		return engine.PayloadStatusV1{Status: engine.INVALID}, engine.InvalidParams.With(errors.New("can't use newPayloadV2 post-cancun"))
-	}
-	if api.eth.BlockChain().Config().LatestFork(params.Timestamp) == forks.Shanghai {
->>>>>>> c5ba367e
 		if params.Withdrawals == nil {
 			return engine.PayloadStatusV1{Status: engine.INVALID}, engine.InvalidParams.With(errors.New("nil withdrawals post-shanghai"))
 		}
 	} else {
+
 		if params.Withdrawals != nil {
 			return engine.PayloadStatusV1{Status: engine.INVALID}, engine.InvalidParams.With(errors.New("non-nil withdrawals pre-shanghai"))
 		}
 	}
-	if params.ExcessBlobGas != nil {
-		return engine.PayloadStatusV1{Status: engine.INVALID}, engine.InvalidParams.With(errors.New("non-nil excessBlobGas pre-cancun"))
-	}
-<<<<<<< HEAD
+
 	if api.eth.BlockChain().Config().IsCancun(new(big.Int).SetUint64(params.Number)) {
 		return engine.PayloadStatusV1{Status: engine.INVALID}, engine.InvalidParams.With(errors.New("newPayloadV2 called post-cancun"))
-=======
-	if params.BlobGasUsed != nil {
-		return engine.PayloadStatusV1{Status: engine.INVALID}, engine.InvalidParams.With(errors.New("non-nil blobGasUsed pre-cancun"))
->>>>>>> c5ba367e
 	}
 	return api.newPayload(params, nil, nil)
 }
@@ -559,13 +526,8 @@
 		return engine.PayloadStatusV1{Status: engine.INVALID}, engine.InvalidParams.With(errors.New("nil beaconRoot post-cancun"))
 	}
 
-<<<<<<< HEAD
 	if !api.eth.BlockChain().Config().IsCancun(new(big.Int).SetUint64(params.Number)) {
 		return engine.PayloadStatusV1{Status: engine.INVALID}, engine.UnsupportedFork.With(errors.New("newPayloadV3 called pre-cancun"))
-=======
-	if api.eth.BlockChain().Config().LatestFork(params.Timestamp) != forks.Cancun {
-		return engine.PayloadStatusV1{Status: engine.INVALID}, engine.UnsupportedFork.With(errors.New("newPayloadV3 must only be called for cancun payloads"))
->>>>>>> c5ba367e
 	}
 	return api.newPayload(params, versionedHashes, beaconRoot)
 }
