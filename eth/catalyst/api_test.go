--- conflicted
+++ resolved
@@ -18,6 +18,7 @@
 
 import (
 	"bytes"
+	"context"
 	crand "crypto/rand"
 	"fmt"
 	"math/big"
@@ -45,6 +46,7 @@
 	"github.com/ethereum/go-ethereum/node"
 	"github.com/ethereum/go-ethereum/p2p"
 	"github.com/ethereum/go-ethereum/params"
+	"github.com/ethereum/go-ethereum/rpc"
 	"github.com/ethereum/go-ethereum/trie"
 	"github.com/mattn/go-colorable"
 )
@@ -1038,7 +1040,6 @@
 // TestWithdrawals creates and verifies two post-Shanghai blocks. The first
 // includes zero withdrawals and the second includes two.
 func TestWithdrawals(t *testing.T) {
-<<<<<<< HEAD
 	t.Skip()
 	// genesis, blocks := generateMergeChain(10, true)
 	// // Set shanghai time to last block + 5 seconds (first post-merge block)
@@ -1068,13 +1069,14 @@
 	// 	t.Fatalf("unexpected status (got: %s, want: %s)", resp.PayloadStatus.Status, engine.VALID)
 	// }
 
-	// // 10: verify state root is the same as parent
+	// 10: verify state root is the same as parent
 	// payloadID := (&miner.BuildPayloadArgs{
 	// 	Parent:       fcState.HeadBlockHash,
 	// 	Timestamp:    blockParams.Timestamp,
 	// 	FeeRecipient: blockParams.SuggestedFeeRecipient,
 	// 	Random:       blockParams.Random,
 	// 	Withdrawals:  blockParams.Withdrawals,
+	// 	BeaconRoot:   blockParams.BeaconRoot,
 	// }).Id()
 	// execData, err := api.GetPayloadV2(payloadID)
 	// if err != nil {
@@ -1115,13 +1117,14 @@
 	// 	t.Fatalf("error preparing payload, err=%v", err)
 	// }
 
-	// // 11: verify locally build block.
+	// 11: verify locally build block.
 	// payloadID = (&miner.BuildPayloadArgs{
 	// 	Parent:       fcState.HeadBlockHash,
 	// 	Timestamp:    blockParams.Timestamp,
 	// 	FeeRecipient: blockParams.SuggestedFeeRecipient,
 	// 	Random:       blockParams.Random,
 	// 	Withdrawals:  blockParams.Withdrawals,
+	// 	BeaconRoot:   blockParams.BeaconRoot,
 	// }).Id()
 	// execData, err = api.GetPayloadV2(payloadID)
 	// if err != nil {
@@ -1253,6 +1256,7 @@
 	// 		Timestamp:    test.blockParams.Timestamp,
 	// 		FeeRecipient: test.blockParams.SuggestedFeeRecipient,
 	// 		Random:       test.blockParams.Random,
+	// 		BeaconRoot:   test.blockParams.BeaconRoot,
 	// 	}).Id()
 	// 	execData, err := api.GetPayloadV2(payloadID)
 	// 	if err != nil {
@@ -1264,234 +1268,6 @@
 	// 		t.Fatalf("invalid payload")
 	// 	}
 	// }
-=======
-	genesis, blocks := generateMergeChain(10, true)
-	// Set shanghai time to last block + 5 seconds (first post-merge block)
-	time := blocks[len(blocks)-1].Time() + 5
-	genesis.Config.ShanghaiTime = &time
-
-	n, ethservice := startEthService(t, genesis, blocks)
-	ethservice.Merger().ReachTTD()
-	defer n.Close()
-
-	api := NewConsensusAPI(ethservice)
-
-	// 10: Build Shanghai block with no withdrawals.
-	parent := ethservice.BlockChain().CurrentHeader()
-	blockParams := engine.PayloadAttributes{
-		Timestamp:   parent.Time + 5,
-		Withdrawals: make([]*types.Withdrawal, 0),
-	}
-	fcState := engine.ForkchoiceStateV1{
-		HeadBlockHash: parent.Hash(),
-	}
-	resp, err := api.ForkchoiceUpdatedV2(fcState, &blockParams)
-	if err != nil {
-		t.Fatalf("error preparing payload, err=%v", err)
-	}
-	if resp.PayloadStatus.Status != engine.VALID {
-		t.Fatalf("unexpected status (got: %s, want: %s)", resp.PayloadStatus.Status, engine.VALID)
-	}
-
-	// 10: verify state root is the same as parent
-	payloadID := (&miner.BuildPayloadArgs{
-		Parent:       fcState.HeadBlockHash,
-		Timestamp:    blockParams.Timestamp,
-		FeeRecipient: blockParams.SuggestedFeeRecipient,
-		Random:       blockParams.Random,
-		Withdrawals:  blockParams.Withdrawals,
-		BeaconRoot:   blockParams.BeaconRoot,
-	}).Id()
-	execData, err := api.GetPayloadV2(payloadID)
-	if err != nil {
-		t.Fatalf("error getting payload, err=%v", err)
-	}
-	if execData.ExecutionPayload.StateRoot != parent.Root {
-		t.Fatalf("mismatch state roots (got: %s, want: %s)", execData.ExecutionPayload.StateRoot, blocks[8].Root())
-	}
-
-	// 10: verify locally built block
-	if status, err := api.NewPayloadV2(*execData.ExecutionPayload); err != nil {
-		t.Fatalf("error validating payload: %v", err)
-	} else if status.Status != engine.VALID {
-		t.Fatalf("invalid payload")
-	}
-
-	// 11: build shanghai block with withdrawal
-	aa := common.Address{0xaa}
-	bb := common.Address{0xbb}
-	blockParams = engine.PayloadAttributes{
-		Timestamp: execData.ExecutionPayload.Timestamp + 5,
-		Withdrawals: []*types.Withdrawal{
-			{
-				Index:   0,
-				Address: aa,
-				Amount:  32,
-			},
-			{
-				Index:   1,
-				Address: bb,
-				Amount:  33,
-			},
-		},
-	}
-	fcState.HeadBlockHash = execData.ExecutionPayload.BlockHash
-	_, err = api.ForkchoiceUpdatedV2(fcState, &blockParams)
-	if err != nil {
-		t.Fatalf("error preparing payload, err=%v", err)
-	}
-
-	// 11: verify locally build block.
-	payloadID = (&miner.BuildPayloadArgs{
-		Parent:       fcState.HeadBlockHash,
-		Timestamp:    blockParams.Timestamp,
-		FeeRecipient: blockParams.SuggestedFeeRecipient,
-		Random:       blockParams.Random,
-		Withdrawals:  blockParams.Withdrawals,
-		BeaconRoot:   blockParams.BeaconRoot,
-	}).Id()
-	execData, err = api.GetPayloadV2(payloadID)
-	if err != nil {
-		t.Fatalf("error getting payload, err=%v", err)
-	}
-	if status, err := api.NewPayloadV2(*execData.ExecutionPayload); err != nil {
-		t.Fatalf("error validating payload: %v", err)
-	} else if status.Status != engine.VALID {
-		t.Fatalf("invalid payload")
-	}
-
-	// 11: set block as head.
-	fcState.HeadBlockHash = execData.ExecutionPayload.BlockHash
-	_, err = api.ForkchoiceUpdatedV2(fcState, nil)
-	if err != nil {
-		t.Fatalf("error preparing payload, err=%v", err)
-	}
-
-	// 11: verify withdrawals were processed.
-	db, _, err := ethservice.APIBackend.StateAndHeaderByNumber(context.Background(), rpc.BlockNumber(execData.ExecutionPayload.Number))
-	if err != nil {
-		t.Fatalf("unable to load db: %v", err)
-	}
-	for i, w := range blockParams.Withdrawals {
-		// w.Amount is in gwei, balance in wei
-		if db.GetBalance(w.Address).Uint64() != w.Amount*params.GWei {
-			t.Fatalf("failed to process withdrawal %d", i)
-		}
-	}
-}
-
-func TestNilWithdrawals(t *testing.T) {
-	genesis, blocks := generateMergeChain(10, true)
-	// Set shanghai time to last block + 4 seconds (first post-merge block)
-	time := blocks[len(blocks)-1].Time() + 4
-	genesis.Config.ShanghaiTime = &time
-
-	n, ethservice := startEthService(t, genesis, blocks)
-	ethservice.Merger().ReachTTD()
-	defer n.Close()
-
-	api := NewConsensusAPI(ethservice)
-	parent := ethservice.BlockChain().CurrentHeader()
-	aa := common.Address{0xaa}
-
-	type test struct {
-		blockParams engine.PayloadAttributes
-		wantErr     bool
-	}
-	tests := []test{
-		// Before Shanghai
-		{
-			blockParams: engine.PayloadAttributes{
-				Timestamp:   parent.Time + 2,
-				Withdrawals: nil,
-			},
-			wantErr: false,
-		},
-		{
-			blockParams: engine.PayloadAttributes{
-				Timestamp:   parent.Time + 2,
-				Withdrawals: make([]*types.Withdrawal, 0),
-			},
-			wantErr: true,
-		},
-		{
-			blockParams: engine.PayloadAttributes{
-				Timestamp: parent.Time + 2,
-				Withdrawals: []*types.Withdrawal{
-					{
-						Index:   0,
-						Address: aa,
-						Amount:  32,
-					},
-				},
-			},
-			wantErr: true,
-		},
-		// After Shanghai
-		{
-			blockParams: engine.PayloadAttributes{
-				Timestamp:   parent.Time + 5,
-				Withdrawals: nil,
-			},
-			wantErr: true,
-		},
-		{
-			blockParams: engine.PayloadAttributes{
-				Timestamp:   parent.Time + 5,
-				Withdrawals: make([]*types.Withdrawal, 0),
-			},
-			wantErr: false,
-		},
-		{
-			blockParams: engine.PayloadAttributes{
-				Timestamp: parent.Time + 5,
-				Withdrawals: []*types.Withdrawal{
-					{
-						Index:   0,
-						Address: aa,
-						Amount:  32,
-					},
-				},
-			},
-			wantErr: false,
-		},
-	}
-
-	fcState := engine.ForkchoiceStateV1{
-		HeadBlockHash: parent.Hash(),
-	}
-
-	for _, test := range tests {
-		_, err := api.ForkchoiceUpdatedV2(fcState, &test.blockParams)
-		if test.wantErr {
-			if err == nil {
-				t.Fatal("wanted error on fcuv2 with invalid withdrawals")
-			}
-			continue
-		}
-		if err != nil {
-			t.Fatalf("error preparing payload, err=%v", err)
-		}
-
-		// 11: verify locally build block.
-		payloadID := (&miner.BuildPayloadArgs{
-			Parent:       fcState.HeadBlockHash,
-			Timestamp:    test.blockParams.Timestamp,
-			FeeRecipient: test.blockParams.SuggestedFeeRecipient,
-			Random:       test.blockParams.Random,
-			BeaconRoot:   test.blockParams.BeaconRoot,
-		}).Id()
-		execData, err := api.GetPayloadV2(payloadID)
-		if err != nil {
-			t.Fatalf("error getting payload, err=%v", err)
-		}
-		if status, err := api.NewPayloadV2(*execData.ExecutionPayload); err != nil {
-			t.Fatalf("error validating payload: %v", err)
-		} else if status.Status != engine.VALID {
-			t.Fatalf("invalid payload")
-		}
-	}
->>>>>>> 916d6a44
 }
 
 func setupBodies(t *testing.T) (*node.Node, *eth.Ethereum, []*types.Block) {
@@ -1794,11 +1570,6 @@
 
 	genesis, blocks := generateMergeChain(10, true)
 
-	// Set cancun time to last block + 5 seconds
-	time := blocks[len(blocks)-1].Time() + 5
-	genesis.Config.ShanghaiTime = &time
-	genesis.Config.CancunTime = &time
-
 	n, ethservice := startEthService(t, genesis, blocks)
 	ethservice.Merger().ReachTTD()
 	defer n.Close()
