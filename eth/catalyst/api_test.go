--- conflicted
+++ resolved
@@ -17,12 +17,9 @@
 package catalyst
 
 import (
-<<<<<<< HEAD
-=======
 	"bytes"
 	"context"
 	crand "crypto/rand"
->>>>>>> ea9e62ca
 	"fmt"
 	"math/big"
 	"math/rand"
@@ -31,14 +28,6 @@
 	"testing"
 	"time"
 
-<<<<<<< HEAD
-	"github.com/ethereum/go-ethereum/common"
-	"github.com/ethereum/go-ethereum/common/hexutil"
-	"github.com/ethereum/go-ethereum/consensus/ethash"
-	"github.com/ethereum/go-ethereum/core"
-	"github.com/ethereum/go-ethereum/core/beacon"
-	"github.com/ethereum/go-ethereum/core/rawdb"
-=======
 	"github.com/ethereum/go-ethereum/beacon/engine"
 	"github.com/ethereum/go-ethereum/common"
 	"github.com/ethereum/go-ethereum/common/hexutil"
@@ -46,7 +35,6 @@
 	beaconConsensus "github.com/ethereum/go-ethereum/consensus/beacon"
 	"github.com/ethereum/go-ethereum/consensus/ethash"
 	"github.com/ethereum/go-ethereum/core"
->>>>>>> ea9e62ca
 	"github.com/ethereum/go-ethereum/core/types"
 	"github.com/ethereum/go-ethereum/crypto"
 	"github.com/ethereum/go-ethereum/eth"
@@ -70,13 +58,6 @@
 	testBalance = big.NewInt(2e18)
 )
 
-<<<<<<< HEAD
-func generatePreMergeChain(n int) (*core.Genesis, []*types.Block) {
-	db := rawdb.NewMemoryDatabase()
-	config := params.AllEthashProtocolChanges
-	genesis := &core.Genesis{
-		Config:     config,
-=======
 func generateMergeChain(n int, merged bool) (*core.Genesis, []*types.Block) {
 	config := *params.AllEthashProtocolChanges
 	engine := consensus.Engine(beaconConsensus.New(ethash.NewFaker()))
@@ -87,7 +68,6 @@
 	}
 	genesis := &core.Genesis{
 		Config:     &config,
->>>>>>> ea9e62ca
 		Alloc:      core.GenesisAlloc{testAddr: {Balance: testBalance}},
 		ExtraData:  []byte("test genesis"),
 		Timestamp:  9000,
@@ -98,20 +78,6 @@
 	generate := func(i int, g *core.BlockGen) {
 		g.OffsetTime(5)
 		g.SetExtra([]byte("test"))
-<<<<<<< HEAD
-		tx, _ := types.SignTx(types.NewTransaction(testNonce, common.HexToAddress("0x9a9070028361F7AAbeB3f2F2Dc07F82C4a98A02a"), big.NewInt(1), params.TxGas, big.NewInt(params.InitialBaseFee*2), nil), types.LatestSigner(config), testKey)
-		g.AddTx(tx)
-		testNonce++
-	}
-	gblock := genesis.ToBlock(db)
-	engine := ethash.NewFaker()
-	blocks, _ := core.GenerateChain(config, gblock, engine, db, n, generate)
-	totalDifficulty := big.NewInt(0)
-	for _, b := range blocks {
-		totalDifficulty.Add(totalDifficulty, b.Difficulty())
-	}
-	config.TerminalTotalDifficulty = totalDifficulty
-=======
 		tx, _ := types.SignTx(types.NewTransaction(testNonce, common.HexToAddress("0x9a9070028361F7AAbeB3f2F2Dc07F82C4a98A02a"), big.NewInt(1), params.TxGas, big.NewInt(params.InitialBaseFee*2), nil), types.LatestSigner(&config), testKey)
 		g.AddTx(tx)
 		testNonce++
@@ -126,18 +92,13 @@
 		config.TerminalTotalDifficulty = totalDifficulty
 	}
 
->>>>>>> ea9e62ca
 	return genesis, blocks
 }
 
 func TestEth2AssembleBlock(t *testing.T) {
-<<<<<<< HEAD
 	t.Skip("bor due to burn contract")
 
-	genesis, blocks := generatePreMergeChain(10)
-=======
 	genesis, blocks := generateMergeChain(10, false)
->>>>>>> ea9e62ca
 	n, ethservice := startEthService(t, genesis, blocks)
 	defer n.Close()
 
@@ -148,17 +109,6 @@
 		t.Fatalf("error signing transaction, err=%v", err)
 	}
 	ethservice.TxPool().AddLocal(tx)
-<<<<<<< HEAD
-	blockParams := beacon.PayloadAttributesV1{
-		Timestamp: blocks[9].Time() + 5,
-	}
-	execData, err := api.assembleBlock(blocks[9].Hash(), &blockParams)
-	if err != nil {
-		t.Fatalf("error producing block, err=%v", err)
-	}
-	if len(execData.Transactions) != 1 {
-		t.Fatalf("invalid number of transactions %d != 1", len(execData.Transactions))
-=======
 	blockParams := engine.PayloadAttributes{
 		Timestamp: blocks[9].Time() + 5,
 	}
@@ -182,35 +132,20 @@
 			continue
 		}
 		return execData, nil
->>>>>>> ea9e62ca
 	}
 	return nil, err
 }
 
 func TestEth2AssembleBlockWithAnotherBlocksTxs(t *testing.T) {
-<<<<<<< HEAD
 	t.Skip("bor due to burn contract")
 
-	genesis, blocks := generatePreMergeChain(10)
-=======
 	genesis, blocks := generateMergeChain(10, false)
->>>>>>> ea9e62ca
 	n, ethservice := startEthService(t, genesis, blocks[:9])
 	defer n.Close()
 
 	api := NewConsensusAPI(ethservice)
 
 	// Put the 10th block's tx in the pool and produce a new block
-<<<<<<< HEAD
-	api.insertTransactions(blocks[9].Transactions())
-	blockParams := beacon.PayloadAttributesV1{
-		Timestamp: blocks[8].Time() + 5,
-	}
-	execData, err := api.assembleBlock(blocks[8].Hash(), &blockParams)
-	if err != nil {
-		t.Fatalf("error producing block, err=%v", err)
-	}
-=======
 	api.eth.TxPool().AddRemotesSync(blocks[9].Transactions())
 	blockParams := engine.PayloadAttributes{
 		Timestamp: blocks[8].Time() + 5,
@@ -275,7 +210,6 @@
 	if err != nil {
 		t.Fatalf("error getting payload, err=%v", err)
 	}
->>>>>>> ea9e62ca
 	if len(execData.Transactions) != blocks[9].Transactions().Len() {
 		t.Fatalf("invalid number of transactions %d != 1", len(execData.Transactions))
 	}
@@ -351,142 +285,10 @@
 	}
 }
 
-<<<<<<< HEAD
-func TestSetHeadBeforeTotalDifficulty(t *testing.T) {
-	genesis, blocks := generatePreMergeChain(10)
-	n, ethservice := startEthService(t, genesis, blocks)
-	defer n.Close()
-
-	api := NewConsensusAPI(ethservice)
-	fcState := beacon.ForkchoiceStateV1{
-		HeadBlockHash:      blocks[5].Hash(),
-		SafeBlockHash:      common.Hash{},
-		FinalizedBlockHash: common.Hash{},
-	}
-	if resp, err := api.ForkchoiceUpdatedV1(fcState, nil); err != nil {
-		t.Errorf("fork choice updated should not error: %v", err)
-	} else if resp.PayloadStatus.Status != beacon.INVALIDTERMINALBLOCK {
-		t.Errorf("fork choice updated before total terminal difficulty should be INVALID")
-	}
-}
-
-func TestEth2PrepareAndGetPayload(t *testing.T) {
-	// TODO (MariusVanDerWijden) TestEth2PrepareAndGetPayload is currently broken, fixed in upcoming merge-kiln-v2 pr
-	/*
-		genesis, blocks := generatePreMergeChain(10)
-		// We need to properly set the terminal total difficulty
-		genesis.Config.TerminalTotalDifficulty.Sub(genesis.Config.TerminalTotalDifficulty, blocks[9].Difficulty())
-		n, ethservice := startEthService(t, genesis, blocks[:9])
-		defer n.Close()
-
-		api := NewConsensusAPI(ethservice)
-
-		// Put the 10th block's tx in the pool and produce a new block
-		api.insertTransactions(blocks[9].Transactions())
-		blockParams := beacon.PayloadAttributesV1{
-			Timestamp: blocks[8].Time() + 5,
-		}
-		fcState := beacon.ForkchoiceStateV1{
-			HeadBlockHash:      blocks[8].Hash(),
-			SafeBlockHash:      common.Hash{},
-			FinalizedBlockHash: common.Hash{},
-		}
-		_, err := api.ForkchoiceUpdatedV1(fcState, &blockParams)
-		if err != nil {
-			t.Fatalf("error preparing payload, err=%v", err)
-		}
-		payloadID := computePayloadId(fcState.HeadBlockHash, &blockParams)
-		execData, err := api.GetPayloadV1(payloadID)
-		if err != nil {
-			t.Fatalf("error getting payload, err=%v", err)
-		}
-		if len(execData.Transactions) != blocks[9].Transactions().Len() {
-			t.Fatalf("invalid number of transactions %d != 1", len(execData.Transactions))
-		}
-		// Test invalid payloadID
-		var invPayload beacon.PayloadID
-		copy(invPayload[:], payloadID[:])
-		invPayload[0] = ^invPayload[0]
-		_, err = api.GetPayloadV1(invPayload)
-		if err == nil {
-			t.Fatal("expected error retrieving invalid payload")
-		}
-	*/
-}
-
-func checkLogEvents(t *testing.T, logsCh <-chan []*types.Log, rmLogsCh <-chan core.RemovedLogsEvent, wantNew, wantRemoved int) {
-	t.Helper()
-
-	if len(logsCh) != wantNew {
-		t.Fatalf("wrong number of log events: got %d, want %d", len(logsCh), wantNew)
-	}
-	if len(rmLogsCh) != wantRemoved {
-		t.Fatalf("wrong number of removed log events: got %d, want %d", len(rmLogsCh), wantRemoved)
-	}
-	// Drain events.
-	for i := 0; i < len(logsCh); i++ {
-		<-logsCh
-	}
-	for i := 0; i < len(rmLogsCh); i++ {
-		<-rmLogsCh
-	}
-}
-
-func TestInvalidPayloadTimestamp(t *testing.T) {
-	genesis, preMergeBlocks := generatePreMergeChain(10)
-	n, ethservice := startEthService(t, genesis, preMergeBlocks)
-	ethservice.Merger().ReachTTD()
-	defer n.Close()
-	var (
-		api    = NewConsensusAPI(ethservice)
-		parent = ethservice.BlockChain().CurrentBlock()
-	)
-	tests := []struct {
-		time      uint64
-		shouldErr bool
-	}{
-		{0, true},
-		{parent.Time(), true},
-		{parent.Time() - 1, true},
-
-		// TODO (MariusVanDerWijden) following tests are currently broken,
-		// fixed in upcoming merge-kiln-v2 pr
-		//{parent.Time() + 1, false},
-		//{uint64(time.Now().Unix()) + uint64(time.Minute), false},
-	}
-
-	for i, test := range tests {
-		t.Run(fmt.Sprintf("Timestamp test: %v", i), func(t *testing.T) {
-			params := beacon.PayloadAttributesV1{
-				Timestamp:             test.time,
-				Random:                crypto.Keccak256Hash([]byte{byte(123)}),
-				SuggestedFeeRecipient: parent.Coinbase(),
-			}
-			fcState := beacon.ForkchoiceStateV1{
-				HeadBlockHash:      parent.Hash(),
-				SafeBlockHash:      common.Hash{},
-				FinalizedBlockHash: common.Hash{},
-			}
-			_, err := api.ForkchoiceUpdatedV1(fcState, &params)
-			if test.shouldErr && err == nil {
-				t.Fatalf("expected error preparing payload with invalid timestamp, err=%v", err)
-			} else if !test.shouldErr && err != nil {
-				t.Fatalf("error preparing payload with valid timestamp, err=%v", err)
-			}
-		})
-	}
-}
-
 func TestEth2NewBlock(t *testing.T) {
 	t.Skip("ETH2 in Bor")
-	genesis, preMergeBlocks := generatePreMergeChain(10)
-	n, ethservice := startEthService(t, genesis, preMergeBlocks)
-	ethservice.Merger().ReachTTD()
-=======
-func TestEth2NewBlock(t *testing.T) {
 	genesis, preMergeBlocks := generateMergeChain(10, false)
 	n, ethservice := startEthService(t, genesis, preMergeBlocks)
->>>>>>> ea9e62ca
 	defer n.Close()
 
 	var (
@@ -508,15 +310,6 @@
 		tx, _ := types.SignTx(types.NewContractCreation(nonce, new(big.Int), 1000000, big.NewInt(2*params.InitialBaseFee), logCode), types.LatestSigner(ethservice.BlockChain().Config()), testKey)
 		ethservice.TxPool().AddLocal(tx)
 
-<<<<<<< HEAD
-		execData, err := api.assembleBlock(parent.Hash(), &beacon.PayloadAttributesV1{
-			Timestamp: parent.Time() + 5,
-		})
-		if err != nil {
-			t.Fatalf("Failed to create the executable data %v", err)
-		}
-		block, err := beacon.ExecutableDataToBlock(*execData)
-=======
 		execData, err := assembleWithTransactions(api, parent.Hash(), &engine.PayloadAttributes{
 			Timestamp: parent.Time() + 5,
 		}, 1)
@@ -524,30 +317,10 @@
 			t.Fatalf("Failed to create the executable data %v", err)
 		}
 		block, err := engine.ExecutableDataToBlock(*execData)
->>>>>>> ea9e62ca
 		if err != nil {
 			t.Fatalf("Failed to convert executable data to block %v", err)
 		}
 		newResp, err := api.NewPayloadV1(*execData)
-<<<<<<< HEAD
-		if err != nil || newResp.Status != "VALID" {
-			t.Fatalf("Failed to insert block: %v", err)
-		}
-		if ethservice.BlockChain().CurrentBlock().NumberU64() != block.NumberU64()-1 {
-			t.Fatalf("Chain head shouldn't be updated")
-		}
-		checkLogEvents(t, newLogCh, rmLogsCh, 0, 0)
-		fcState := beacon.ForkchoiceStateV1{
-			HeadBlockHash:      block.Hash(),
-			SafeBlockHash:      block.Hash(),
-			FinalizedBlockHash: block.Hash(),
-		}
-		if _, err := api.ForkchoiceUpdatedV1(fcState, nil); err != nil {
-			t.Fatalf("Failed to insert block: %v", err)
-		}
-		if ethservice.BlockChain().CurrentBlock().NumberU64() != block.NumberU64() {
-			t.Fatalf("Chain head should be updated")
-=======
 		switch {
 		case err != nil:
 			t.Fatalf("Failed to insert block: %v", err)
@@ -567,7 +340,6 @@
 		}
 		if have, want := ethservice.BlockChain().CurrentBlock().Number.Uint64(), block.NumberU64(); have != want {
 			t.Fatalf("Chain head should be updated, have %d want %d", have, want)
->>>>>>> ea9e62ca
 		}
 		checkLogEvents(t, newLogCh, rmLogsCh, 1, 0)
 
@@ -576,29 +348,17 @@
 
 	// Introduce fork chain
 	var (
-<<<<<<< HEAD
-		head = ethservice.BlockChain().CurrentBlock().NumberU64()
-	)
-	parent = preMergeBlocks[len(preMergeBlocks)-1]
-	for i := 0; i < 10; i++ {
-		execData, err := api.assembleBlock(parent.Hash(), &beacon.PayloadAttributesV1{
-=======
 		head = ethservice.BlockChain().CurrentBlock().Number.Uint64()
 	)
 	parent = preMergeBlocks[len(preMergeBlocks)-1]
 	for i := 0; i < 10; i++ {
 		execData, err := assembleBlock(api, parent.Hash(), &engine.PayloadAttributes{
->>>>>>> ea9e62ca
 			Timestamp: parent.Time() + 6,
 		})
 		if err != nil {
 			t.Fatalf("Failed to create the executable data %v", err)
 		}
-<<<<<<< HEAD
-		block, err := beacon.ExecutableDataToBlock(*execData)
-=======
 		block, err := engine.ExecutableDataToBlock(*execData)
->>>>>>> ea9e62ca
 		if err != nil {
 			t.Fatalf("Failed to convert executable data to block %v", err)
 		}
@@ -606,19 +366,11 @@
 		if err != nil || newResp.Status != "VALID" {
 			t.Fatalf("Failed to insert block: %v", err)
 		}
-<<<<<<< HEAD
-		if ethservice.BlockChain().CurrentBlock().NumberU64() != head {
-			t.Fatalf("Chain head shouldn't be updated")
-		}
-
-		fcState := beacon.ForkchoiceStateV1{
-=======
 		if ethservice.BlockChain().CurrentBlock().Number.Uint64() != head {
 			t.Fatalf("Chain head shouldn't be updated")
 		}
 
 		fcState := engine.ForkchoiceStateV1{
->>>>>>> ea9e62ca
 			HeadBlockHash:      block.Hash(),
 			SafeBlockHash:      block.Hash(),
 			FinalizedBlockHash: block.Hash(),
@@ -626,11 +378,7 @@
 		if _, err := api.ForkchoiceUpdatedV1(fcState, nil); err != nil {
 			t.Fatalf("Failed to insert block: %v", err)
 		}
-<<<<<<< HEAD
-		if ethservice.BlockChain().CurrentBlock().NumberU64() != block.NumberU64() {
-=======
 		if ethservice.BlockChain().CurrentBlock().Number.Uint64() != block.NumberU64() {
->>>>>>> ea9e62ca
 			t.Fatalf("Chain head should be updated")
 		}
 		parent, head = block, block.NumberU64()
@@ -641,61 +389,45 @@
 	// TODO (MariusVanDerWijden) TestEth2DeepReorg is currently broken, because it tries to reorg
 	// before the totalTerminalDifficulty threshold
 	/*
-<<<<<<< HEAD
-		genesis, preMergeBlocks := generatePreMergeChain(core.TriesInMemory * 2)
-=======
-		genesis, preMergeBlocks := generateMergeChain(core.TriesInMemory * 2, false)
->>>>>>> ea9e62ca
-		n, ethservice := startEthService(t, genesis, preMergeBlocks)
-		defer n.Close()
-
-		var (
-			api    = NewConsensusAPI(ethservice, nil)
-			parent = preMergeBlocks[len(preMergeBlocks)-core.TriesInMemory-1]
-<<<<<<< HEAD
-			head   = ethservice.BlockChain().CurrentBlock().NumberU64()
-=======
-			head   = ethservice.BlockChain().CurrentBlock().Number.Uint64()()
->>>>>>> ea9e62ca
-		)
-		if ethservice.BlockChain().HasBlockAndState(parent.Hash(), parent.NumberU64()) {
-			t.Errorf("Block %d not pruned", parent.NumberU64())
-		}
-		for i := 0; i < 10; i++ {
-			execData, err := api.assembleBlock(AssembleBlockParams{
-				ParentHash: parent.Hash(),
-				Timestamp:  parent.Time() + 5,
-			})
-			if err != nil {
-				t.Fatalf("Failed to create the executable data %v", err)
-			}
-			block, err := ExecutableDataToBlock(ethservice.BlockChain().Config(), parent.Header(), *execData)
-			if err != nil {
-				t.Fatalf("Failed to convert executable data to block %v", err)
-			}
-			newResp, err := api.ExecutePayload(*execData)
-			if err != nil || newResp.Status != "VALID" {
-				t.Fatalf("Failed to insert block: %v", err)
-			}
-<<<<<<< HEAD
-			if ethservice.BlockChain().CurrentBlock().NumberU64() != head {
-=======
-			if ethservice.BlockChain().CurrentBlock().Number.Uint64()() != head {
->>>>>>> ea9e62ca
-				t.Fatalf("Chain head shouldn't be updated")
-			}
-			if err := api.setHead(block.Hash()); err != nil {
-				t.Fatalf("Failed to set head: %v", err)
-			}
-<<<<<<< HEAD
-			if ethservice.BlockChain().CurrentBlock().NumberU64() != block.NumberU64() {
-=======
-			if ethservice.BlockChain().CurrentBlock().Number.Uint64()() != block.NumberU64() {
->>>>>>> ea9e62ca
-				t.Fatalf("Chain head should be updated")
-			}
-			parent, head = block, block.NumberU64()
-		}
+			genesis, preMergeBlocks := generateMergeChain(core.TriesInMemory * 2, false)
+			n, ethservice := startEthService(t, genesis, preMergeBlocks)
+			defer n.Close()
+
+			var (
+				api    = NewConsensusAPI(ethservice, nil)
+				parent = preMergeBlocks[len(preMergeBlocks)-core.TriesInMemory-1]
+				head   = ethservice.BlockChain().CurrentBlock().Number.Uint64()()
+			)
+			if ethservice.BlockChain().HasBlockAndState(parent.Hash(), parent.NumberU64()) {
+				t.Errorf("Block %d not pruned", parent.NumberU64())
+		}
+			for i := 0; i < 10; i++ {
+				execData, err := api.assembleBlock(AssembleBlockParams{
+					ParentHash: parent.Hash(),
+					Timestamp:  parent.Time() + 5,
+				})
+				if err != nil {
+					t.Fatalf("Failed to create the executable data %v", err)
+				}
+				block, err := ExecutableDataToBlock(ethservice.BlockChain().Config(), parent.Header(), *execData)
+				if err != nil {
+					t.Fatalf("Failed to convert executable data to block %v", err)
+				}
+				newResp, err := api.ExecutePayload(*execData)
+				if err != nil || newResp.Status != "VALID" {
+					t.Fatalf("Failed to insert block: %v", err)
+				}
+				if ethservice.BlockChain().CurrentBlock().Number.Uint64()() != head {
+					t.Fatalf("Chain head shouldn't be updated")
+				}
+				if err := api.setHead(block.Hash()); err != nil {
+					t.Fatalf("Failed to set head: %v", err)
+				}
+				if ethservice.BlockChain().CurrentBlock().Number.Uint64()() != block.NumberU64() {
+					t.Fatalf("Chain head should be updated")
+				}
+				parent, head = block, block.NumberU64()
+	}
 	*/
 }
 
@@ -713,11 +445,7 @@
 		t.Fatal("can't create node:", err)
 	}
 
-<<<<<<< HEAD
-	ethcfg := &ethconfig.Config{Genesis: genesis, Ethash: ethash.Config{PowMode: ethash.ModeFake}, TrieTimeout: time.Minute, TrieDirtyCache: 256, TrieCleanCache: 256}
-=======
 	ethcfg := &ethconfig.Config{Genesis: genesis, Ethash: ethash.Config{PowMode: ethash.ModeFake}, SyncMode: downloader.FullSync, TrieTimeout: time.Minute, TrieDirtyCache: 256, TrieCleanCache: 256}
->>>>>>> ea9e62ca
 	ethservice, err := eth.New(n, ethcfg)
 	if err != nil {
 		t.Fatal("can't create eth service:", err)
@@ -729,75 +457,22 @@
 		n.Close()
 		t.Fatal("can't import test blocks:", err)
 	}
-<<<<<<< HEAD
+
 	ethservice.SetEtherbase(testAddr)
 	ethservice.SetSynced()
-=======
->>>>>>> ea9e62ca
-
-	ethservice.SetEtherbase(testAddr)
-	ethservice.SetSynced()
+
 	return n, ethservice
 }
 
 func TestFullAPI(t *testing.T) {
-<<<<<<< HEAD
-	t.Skip("ETH2 in Bor")
-
-	genesis, preMergeBlocks := generatePreMergeChain(10)
-	n, ethservice := startEthService(t, genesis, preMergeBlocks)
-	ethservice.Merger().ReachTTD()
-	defer n.Close()
-	var (
-		api    = NewConsensusAPI(ethservice)
-=======
 	genesis, preMergeBlocks := generateMergeChain(10, false)
 	n, ethservice := startEthService(t, genesis, preMergeBlocks)
 	defer n.Close()
 	var (
->>>>>>> ea9e62ca
 		parent = ethservice.BlockChain().CurrentBlock()
 		// This EVM code generates a log when the contract is created.
 		logCode = common.Hex2Bytes("60606040525b7f24ec1d3ff24c2f6ff210738839dbc339cd45a5294d85c79361016243157aae7b60405180905060405180910390a15b600a8060416000396000f360606040526008565b00")
 	)
-<<<<<<< HEAD
-	for i := 0; i < 10; i++ {
-		statedb, _ := ethservice.BlockChain().StateAt(parent.Root())
-		nonce := statedb.GetNonce(testAddr)
-		tx, _ := types.SignTx(types.NewContractCreation(nonce, new(big.Int), 1000000, big.NewInt(2*params.InitialBaseFee), logCode), types.LatestSigner(ethservice.BlockChain().Config()), testKey)
-		ethservice.TxPool().AddLocal(tx)
-
-		params := beacon.PayloadAttributesV1{
-			Timestamp:             parent.Time() + 1,
-			Random:                crypto.Keccak256Hash([]byte{byte(i)}),
-			SuggestedFeeRecipient: parent.Coinbase(),
-		}
-
-		fcState := beacon.ForkchoiceStateV1{
-			HeadBlockHash:      parent.Hash(),
-			SafeBlockHash:      common.Hash{},
-			FinalizedBlockHash: common.Hash{},
-		}
-		resp, err := api.ForkchoiceUpdatedV1(fcState, &params)
-		if err != nil {
-			t.Fatalf("error preparing payload, err=%v", err)
-		}
-		if resp.PayloadStatus.Status != beacon.VALID {
-			t.Fatalf("error preparing payload, invalid status: %v", resp.PayloadStatus.Status)
-		}
-		payload, err := api.GetPayloadV1(*resp.PayloadID)
-		if err != nil {
-			t.Fatalf("can't get payload: %v", err)
-		}
-		execResp, err := api.NewPayloadV1(*payload)
-		if err != nil {
-			t.Fatalf("can't execute payload: %v", err)
-		}
-		if execResp.Status != beacon.VALID {
-			t.Fatalf("invalid status: %v", execResp.Status)
-		}
-		fcState = beacon.ForkchoiceStateV1{
-=======
 
 	callback := func(parent *types.Header) {
 		statedb, _ := ethservice.BlockChain().StateAt(parent.Root)
@@ -828,7 +503,6 @@
 			t.Fatalf("invalid status: %v", execResp.Status)
 		}
 		fcState := engine.ForkchoiceStateV1{
->>>>>>> ea9e62ca
 			HeadBlockHash:      payload.BlockHash,
 			SafeBlockHash:      payload.ParentHash,
 			FinalizedBlockHash: payload.ParentHash,
@@ -836,25 +510,6 @@
 		if _, err := api.ForkchoiceUpdatedV1(fcState, nil); err != nil {
 			t.Fatalf("Failed to insert block: %v", err)
 		}
-<<<<<<< HEAD
-		if ethservice.BlockChain().CurrentBlock().NumberU64() != payload.Number {
-			t.Fatalf("Chain head should be updated")
-		}
-		parent = ethservice.BlockChain().CurrentBlock()
-	}
-}
-
-func TestExchangeTransitionConfig(t *testing.T) {
-	genesis, preMergeBlocks := generatePreMergeChain(10)
-	n, ethservice := startEthService(t, genesis, preMergeBlocks)
-	ethservice.Merger().ReachTTD()
-	defer n.Close()
-	var (
-		api = NewConsensusAPI(ethservice)
-	)
-	// invalid ttd
-	config := beacon.TransitionConfigurationV1{
-=======
 		if ethservice.BlockChain().CurrentBlock().Number.Uint64() != payload.Number {
 			t.Fatal("Chain head should be updated")
 		}
@@ -875,7 +530,6 @@
 	// invalid ttd
 	api := NewConsensusAPI(ethservice)
 	config := engine.TransitionConfigurationV1{
->>>>>>> ea9e62ca
 		TerminalTotalDifficulty: (*hexutil.Big)(big.NewInt(0)),
 		TerminalBlockHash:       common.Hash{},
 		TerminalBlockNumber:     0,
@@ -884,11 +538,7 @@
 		t.Fatal("expected error on invalid config, invalid ttd")
 	}
 	// invalid terminal block hash
-<<<<<<< HEAD
-	config = beacon.TransitionConfigurationV1{
-=======
 	config = engine.TransitionConfigurationV1{
->>>>>>> ea9e62ca
 		TerminalTotalDifficulty: (*hexutil.Big)(genesis.Config.TerminalTotalDifficulty),
 		TerminalBlockHash:       common.Hash{1},
 		TerminalBlockNumber:     0,
@@ -897,11 +547,7 @@
 		t.Fatal("expected error on invalid config, invalid hash")
 	}
 	// valid config
-<<<<<<< HEAD
-	config = beacon.TransitionConfigurationV1{
-=======
 	config = engine.TransitionConfigurationV1{
->>>>>>> ea9e62ca
 		TerminalTotalDifficulty: (*hexutil.Big)(genesis.Config.TerminalTotalDifficulty),
 		TerminalBlockHash:       common.Hash{},
 		TerminalBlockNumber:     0,
@@ -910,11 +556,7 @@
 		t.Fatalf("expected no error on valid config, got %v", err)
 	}
 	// valid config
-<<<<<<< HEAD
-	config = beacon.TransitionConfigurationV1{
-=======
 	config = engine.TransitionConfigurationV1{
->>>>>>> ea9e62ca
 		TerminalTotalDifficulty: (*hexutil.Big)(genesis.Config.TerminalTotalDifficulty),
 		TerminalBlockHash:       preMergeBlocks[5].Hash(),
 		TerminalBlockNumber:     6,
@@ -922,8 +564,6 @@
 	if _, err := api.ExchangeTransitionConfigurationV1(config); err != nil {
 		t.Fatalf("expected no error on valid config, got %v", err)
 	}
-<<<<<<< HEAD
-=======
 }
 
 /*
@@ -1873,5 +1513,4 @@
 		}
 	}
 	return reflect.DeepEqual(a.Withdrawals, b.Withdrawals)
->>>>>>> ea9e62ca
 }