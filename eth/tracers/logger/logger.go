// Copyright 2021 The go-ethereum Authors
// This file is part of the go-ethereum library.
//
// The go-ethereum library is free software: you can redistribute it and/or modify
// it under the terms of the GNU Lesser General Public License as published by
// the Free Software Foundation, either version 3 of the License, or
// (at your option) any later version.
//
// The go-ethereum library is distributed in the hope that it will be useful,
// but WITHOUT ANY WARRANTY; without even the implied warranty of
// MERCHANTABILITY or FITNESS FOR A PARTICULAR PURPOSE. See the
// GNU Lesser General Public License for more details.
//
// You should have received a copy of the GNU Lesser General Public License
// along with the go-ethereum library. If not, see <http://www.gnu.org/licenses/>.

package logger

import (
	"encoding/hex"
	"encoding/json"
	"fmt"
	"io"
	"math/big"
	"strings"
	"sync/atomic"

	"github.com/ethereum/go-ethereum/common"
	"github.com/ethereum/go-ethereum/common/hexutil"
	"github.com/ethereum/go-ethereum/common/math"
	"github.com/ethereum/go-ethereum/core/tracing"
	"github.com/ethereum/go-ethereum/core/types"
	"github.com/ethereum/go-ethereum/core/vm"
	"github.com/ethereum/go-ethereum/params"
	"github.com/holiman/uint256"
)

// Storage represents a contract's storage.
type Storage map[common.Hash]common.Hash

// Copy duplicates the current storage.
func (s Storage) Copy() Storage {
	cpy := make(Storage, len(s))
	for key, value := range s {
		cpy[key] = value
	}

	return cpy
}

// Config are the configuration options for structured logger the EVM
type Config struct {
	EnableMemory     bool // enable memory capture
	DisableStack     bool // disable stack capture
	DisableStorage   bool // disable storage capture
	EnableReturnData bool // enable return data capture
	Debug            bool // print output during capture end
	Limit            int  // maximum length of output, but zero means unlimited
	// Chain overrides, can be used to execute a trace using future fork rules
	Overrides *params.ChainConfig `json:"overrides,omitempty"`
}

//go:generate go run github.com/fjl/gencodec -type StructLog -field-override structLogMarshaling -out gen_structlog.go

// StructLog is emitted to the EVM each cycle and lists information about the current internal state
// prior to the execution of the statement.
type StructLog struct {
	Pc            uint64                      `json:"pc"`
	Op            vm.OpCode                   `json:"op"`
	Gas           uint64                      `json:"gas"`
	GasCost       uint64                      `json:"gasCost"`
	Memory        []byte                      `json:"memory,omitempty"`
	MemorySize    int                         `json:"memSize"`
	Stack         []uint256.Int               `json:"stack"`
	ReturnData    []byte                      `json:"returnData,omitempty"`
	Storage       map[common.Hash]common.Hash `json:"-"`
	Depth         int                         `json:"depth"`
	RefundCounter uint64                      `json:"refund"`
	Err           error                       `json:"-"`
}

// overrides for gencodec
type structLogMarshaling struct {
	Gas         math.HexOrDecimal64
	GasCost     math.HexOrDecimal64
	Memory      hexutil.Bytes
	ReturnData  hexutil.Bytes
	Stack       []hexutil.U256
	OpName      string `json:"opName"`          // adds call to OpName() in MarshalJSON
	ErrorString string `json:"error,omitempty"` // adds call to ErrorString() in MarshalJSON
}

// OpName formats the operand name in a human-readable format.
func (s *StructLog) OpName() string {
	return s.Op.String()
}

// ErrorString formats the log's error as a string.
func (s *StructLog) ErrorString() string {
	if s.Err != nil {
		return s.Err.Error()
	}

	return ""
}

// StructLogger is an EVM state logger and implements EVMLogger.
//
// StructLogger can capture state based on the given Log configuration and also keeps
// a track record of modified storage which is used in reporting snapshots of the
// contract their storage.
type StructLogger struct {
	cfg Config
	env *tracing.VMContext

	storage map[common.Address]Storage
	logs    []StructLog
	output  []byte
	err     error
	usedGas uint64

	interrupt atomic.Bool // Atomic flag to signal execution interruption
	reason    error       // Textual reason for the interruption
}

// NewStructLogger returns a new logger
func NewStructLogger(cfg *Config) *StructLogger {
	logger := &StructLogger{
		storage: make(map[common.Address]Storage),
	}
	if cfg != nil {
		logger.cfg = *cfg
	}

	return logger
}

func (l *StructLogger) Hooks() *tracing.Hooks {
	return &tracing.Hooks{
		OnTxStart: l.OnTxStart,
		OnTxEnd:   l.OnTxEnd,
		OnExit:    l.OnExit,
		OnOpcode:  l.OnOpcode,
	}
}

// Reset clears the data held by the logger.
func (l *StructLogger) Reset() {
	l.storage = make(map[common.Address]Storage)
	l.output = make([]byte, 0)
	l.logs = l.logs[:0]
	l.err = nil
}

// OnOpcode logs a new structured log message and pushes it out to the environment
//
// OnOpcode also tracks SLOAD/SSTORE ops to track storage change.
func (l *StructLogger) OnOpcode(pc uint64, opcode byte, gas, cost uint64, scope tracing.OpContext, rData []byte, depth int, err error) {
	// If tracing was interrupted, set the error and stop
	if l.interrupt.Load() {
		return
	}
	// check if already accumulated the specified number of logs
	if l.cfg.Limit != 0 && l.cfg.Limit <= len(l.logs) {
		return
	}

	op := vm.OpCode(opcode)
	memory := scope.MemoryData()
	stack := scope.StackData()
	// Copy a snapshot of the current memory state to a new buffer
	var mem []byte
	if l.cfg.EnableMemory {
		mem = make([]byte, len(memory))
		copy(mem, memory)
	}
	// Copy a snapshot of the current stack state to a new buffer
	var stck []uint256.Int
	if !l.cfg.DisableStack {
		stck = make([]uint256.Int, len(stack))
		copy(stck, stack)
	}
<<<<<<< HEAD

	stackData := stack.Data()
	stackLen := len(stackData)
=======
	contractAddr := scope.Address()
	stackLen := len(stack)
>>>>>>> aadddf3a
	// Copy a snapshot of the current storage to a new container
	var storage Storage
	if !l.cfg.DisableStorage && (op == vm.SLOAD || op == vm.SSTORE) {
		// initialise new changed values storage container for this contract
		// if not present.
		if l.storage[contractAddr] == nil {
			l.storage[contractAddr] = make(Storage)
		}
		// capture SLOAD opcodes and record the read entry in the local storage
		if op == vm.SLOAD && stackLen >= 1 {
			var (
				address = common.Hash(stack[stackLen-1].Bytes32())
				value   = l.env.StateDB.GetState(contractAddr, address)
			)
<<<<<<< HEAD

			l.storage[contract.Address()][address] = value
			storage = l.storage[contract.Address()].Copy()
=======
			l.storage[contractAddr][address] = value
			storage = l.storage[contractAddr].Copy()
>>>>>>> aadddf3a
		} else if op == vm.SSTORE && stackLen >= 2 {
			// capture SSTORE opcodes and record the written entry in the local storage.
			var (
				value   = common.Hash(stack[stackLen-2].Bytes32())
				address = common.Hash(stack[stackLen-1].Bytes32())
			)
<<<<<<< HEAD

			l.storage[contract.Address()][address] = value
			storage = l.storage[contract.Address()].Copy()
=======
			l.storage[contractAddr][address] = value
			storage = l.storage[contractAddr].Copy()
>>>>>>> aadddf3a
		}
	}

	var rdata []byte
	if l.cfg.EnableReturnData {
		rdata = make([]byte, len(rData))
		copy(rdata, rData)
	}
	// create a new snapshot of the EVM.
	log := StructLog{pc, op, gas, cost, mem, len(memory), stck, rdata, storage, depth, l.env.StateDB.GetRefund(), err}
	l.logs = append(l.logs, log)
}

// OnExit is called a call frame finishes processing.
func (l *StructLogger) OnExit(depth int, output []byte, gasUsed uint64, err error, reverted bool) {
	if depth != 0 {
		return
	}
	l.output = output
	l.err = err

	if l.cfg.Debug {
		fmt.Printf("%#x\n", output)

		if err != nil {
			fmt.Printf(" error: %v\n", err)
		}
	}
}

func (l *StructLogger) GetResult() (json.RawMessage, error) {
	// Tracing aborted
	if l.reason != nil {
		return nil, l.reason
	}

	failed := l.err != nil
	returnData := common.CopyBytes(l.output)
	// Return data when successful and revert reason when reverted, otherwise empty.
	returnVal := fmt.Sprintf("%x", returnData)
	if failed && l.err != vm.ErrExecutionReverted {
		returnVal = ""
	}

	return json.Marshal(&ExecutionResult{
		Gas:         l.usedGas,
		Failed:      failed,
		ReturnValue: returnVal,
		StructLogs:  formatLogs(l.StructLogs()),
	})
}

// Stop terminates execution of the tracer at the first opportune moment.
func (l *StructLogger) Stop(err error) {
	l.reason = err
	l.interrupt.Store(true)
}

func (l *StructLogger) OnTxStart(env *tracing.VMContext, tx *types.Transaction, from common.Address) {
	l.env = env
}

func (l *StructLogger) OnTxEnd(receipt *types.Receipt, err error) {
	if err != nil {
		// Don't override vm error
		if l.err == nil {
			l.err = err
		}
		return
	}
	l.usedGas = receipt.GasUsed
}

// StructLogs returns the captured log entries.
func (l *StructLogger) StructLogs() []StructLog { return l.logs }

// Error returns the VM error captured by the trace.
func (l *StructLogger) Error() error { return l.err }

// Output returns the VM return value captured by the trace.
func (l *StructLogger) Output() []byte { return l.output }

// WriteTrace writes a formatted trace to the given writer
func WriteTrace(writer io.Writer, logs []StructLog) {
	for _, log := range logs {
		fmt.Fprintf(writer, "%-16spc=%08d gas=%v cost=%v", log.Op, log.Pc, log.Gas, log.GasCost)

		if log.Err != nil {
			fmt.Fprintf(writer, " ERROR: %v", log.Err)
		}

		fmt.Fprintln(writer)

		if len(log.Stack) > 0 {
			fmt.Fprintln(writer, "Stack:")

			for i := len(log.Stack) - 1; i >= 0; i-- {
				fmt.Fprintf(writer, "%08d  %s\n", len(log.Stack)-i-1, log.Stack[i].Hex())
			}
		}

		if len(log.Memory) > 0 {
			fmt.Fprintln(writer, "Memory:")
			fmt.Fprint(writer, hex.Dump(log.Memory))
		}

		if len(log.Storage) > 0 {
			fmt.Fprintln(writer, "Storage:")

			for h, item := range log.Storage {
				fmt.Fprintf(writer, "%x: %x\n", h, item)
			}
		}

		if len(log.ReturnData) > 0 {
			fmt.Fprintln(writer, "ReturnData:")
			fmt.Fprint(writer, hex.Dump(log.ReturnData))
		}

		fmt.Fprintln(writer)
	}
}

// WriteLogs writes vm logs in a readable format to the given writer
func WriteLogs(writer io.Writer, logs []*types.Log) {
	for _, log := range logs {
		fmt.Fprintf(writer, "LOG%d: %x bn=%d txi=%x\n", len(log.Topics), log.Address, log.BlockNumber, log.TxIndex)

		for i, topic := range log.Topics {
			fmt.Fprintf(writer, "%08d  %x\n", i, topic)
		}

		fmt.Fprint(writer, hex.Dump(log.Data))
		fmt.Fprintln(writer)
	}
}

type mdLogger struct {
	out io.Writer
	cfg *Config
	env *tracing.VMContext
}

// NewMarkdownLogger creates a logger which outputs information in a format adapted
// for human readability, and is also a valid markdown table
func NewMarkdownLogger(cfg *Config, writer io.Writer) *mdLogger {
	l := &mdLogger{out: writer, cfg: cfg}
	if l.cfg == nil {
		l.cfg = &Config{}
	}

	return l
}

func (t *mdLogger) Hooks() *tracing.Hooks {
	return &tracing.Hooks{
		OnTxStart: t.OnTxStart,
		OnEnter:   t.OnEnter,
		OnExit:    t.OnExit,
		OnOpcode:  t.OnOpcode,
		OnFault:   t.OnFault,
	}
}

func (t *mdLogger) OnTxStart(env *tracing.VMContext, tx *types.Transaction, from common.Address) {
	t.env = env
}

func (t *mdLogger) OnEnter(depth int, typ byte, from common.Address, to common.Address, input []byte, gas uint64, value *big.Int) {
	if depth != 0 {
		return
	}
	create := vm.OpCode(typ) == vm.CREATE
	if !create {
		fmt.Fprintf(t.out, "From: `%v`\nTo: `%v`\nData: `%#x`\nGas: `%d`\nValue `%v` wei\n",
			from.String(), to.String(),
			input, gas, value)
	} else {
		fmt.Fprintf(t.out, "From: `%v`\nCreate at: `%v`\nData: `%#x`\nGas: `%d`\nValue `%v` wei\n",
			from.String(), to.String(),
			input, gas, value)
	}

	fmt.Fprintf(t.out, `
|  Pc   |      Op     | Cost |   Stack   |   RStack  |  Refund |
|-------|-------------|------|-----------|-----------|---------|
`)
}

<<<<<<< HEAD
// CaptureState also tracks SLOAD/SSTORE ops to track storage change.
func (t *mdLogger) CaptureState(pc uint64, op vm.OpCode, gas, cost uint64, scope *vm.ScopeContext, rData []byte, depth int, err error) {
	stack := scope.Stack

=======
func (t *mdLogger) OnExit(depth int, output []byte, gasUsed uint64, err error, reverted bool) {
	if depth == 0 {
		fmt.Fprintf(t.out, "\nOutput: `%#x`\nConsumed gas: `%d`\nError: `%v`\n",
			output, gasUsed, err)
	}
}

// OnOpcode also tracks SLOAD/SSTORE ops to track storage change.
func (t *mdLogger) OnOpcode(pc uint64, op byte, gas, cost uint64, scope tracing.OpContext, rData []byte, depth int, err error) {
	stack := scope.StackData()
>>>>>>> aadddf3a
	fmt.Fprintf(t.out, "| %4d  | %10v  |  %3d |", pc, op, cost)

	if !t.cfg.DisableStack {
		// format stack
		var a []string
		for _, elem := range stack {
			a = append(a, elem.Hex())
		}

		b := fmt.Sprintf("[%v]", strings.Join(a, ","))
		fmt.Fprintf(t.out, "%10v |", b)
	}

	fmt.Fprintf(t.out, "%10v |", t.env.StateDB.GetRefund())
	fmt.Fprintln(t.out, "")

	if err != nil {
		fmt.Fprintf(t.out, "Error: %v\n", err)
	}
}

func (t *mdLogger) OnFault(pc uint64, op byte, gas, cost uint64, scope tracing.OpContext, depth int, err error) {
	fmt.Fprintf(t.out, "\nError: at pc=%d, op=%v: %v\n", pc, op, err)
}

// ExecutionResult groups all structured logs emitted by the EVM
// while replaying a transaction in debug mode as well as transaction
// execution status, the amount of gas used and the return value
type ExecutionResult struct {
	Gas         uint64         `json:"gas"`
	Failed      bool           `json:"failed"`
	ReturnValue string         `json:"returnValue"`
	StructLogs  []StructLogRes `json:"structLogs"`
}

// StructLogRes stores a structured log emitted by the EVM while replaying a
// transaction in debug mode
type StructLogRes struct {
	Pc            uint64             `json:"pc"`
	Op            string             `json:"op"`
	Gas           uint64             `json:"gas"`
	GasCost       uint64             `json:"gasCost"`
	Depth         int                `json:"depth"`
	Error         string             `json:"error,omitempty"`
	Stack         *[]string          `json:"stack,omitempty"`
	ReturnData    string             `json:"returnData,omitempty"`
	Memory        *[]string          `json:"memory,omitempty"`
	Storage       *map[string]string `json:"storage,omitempty"`
	RefundCounter uint64             `json:"refund,omitempty"`
}

// formatLogs formats EVM returned structured logs for json output
func formatLogs(logs []StructLog) []StructLogRes {
	formatted := make([]StructLogRes, len(logs))
	for index, trace := range logs {
		formatted[index] = StructLogRes{
			Pc:            trace.Pc,
			Op:            trace.Op.String(),
			Gas:           trace.Gas,
			GasCost:       trace.GasCost,
			Depth:         trace.Depth,
			Error:         trace.ErrorString(),
			RefundCounter: trace.RefundCounter,
		}

		if trace.Stack != nil {
			stack := make([]string, len(trace.Stack))
			for i, stackValue := range trace.Stack {
				stack[i] = stackValue.Hex()
			}

			formatted[index].Stack = &stack
		}
		if trace.ReturnData != nil && len(trace.ReturnData) > 0 {
			formatted[index].ReturnData = hexutil.Bytes(trace.ReturnData).String()
		}
		if trace.Memory != nil {
			memory := make([]string, 0, (len(trace.Memory)+31)/32)
			for i := 0; i+32 <= len(trace.Memory); i += 32 {
				memory = append(memory, fmt.Sprintf("%x", trace.Memory[i:i+32]))
			}

			formatted[index].Memory = &memory
		}

		if trace.Storage != nil {
			storage := make(map[string]string)
			for i, storageValue := range trace.Storage {
				storage[fmt.Sprintf("%x", i)] = fmt.Sprintf("%x", storageValue)
			}

			formatted[index].Storage = &storage
		}
	}

	return formatted
}<|MERGE_RESOLUTION|>--- conflicted
+++ resolved
@@ -180,14 +180,8 @@
 		stck = make([]uint256.Int, len(stack))
 		copy(stck, stack)
 	}
-<<<<<<< HEAD
-
-	stackData := stack.Data()
-	stackLen := len(stackData)
-=======
 	contractAddr := scope.Address()
 	stackLen := len(stack)
->>>>>>> aadddf3a
 	// Copy a snapshot of the current storage to a new container
 	var storage Storage
 	if !l.cfg.DisableStorage && (op == vm.SLOAD || op == vm.SSTORE) {
@@ -202,28 +196,16 @@
 				address = common.Hash(stack[stackLen-1].Bytes32())
 				value   = l.env.StateDB.GetState(contractAddr, address)
 			)
-<<<<<<< HEAD
-
-			l.storage[contract.Address()][address] = value
-			storage = l.storage[contract.Address()].Copy()
-=======
 			l.storage[contractAddr][address] = value
 			storage = l.storage[contractAddr].Copy()
->>>>>>> aadddf3a
 		} else if op == vm.SSTORE && stackLen >= 2 {
 			// capture SSTORE opcodes and record the written entry in the local storage.
 			var (
 				value   = common.Hash(stack[stackLen-2].Bytes32())
 				address = common.Hash(stack[stackLen-1].Bytes32())
 			)
-<<<<<<< HEAD
-
-			l.storage[contract.Address()][address] = value
-			storage = l.storage[contract.Address()].Copy()
-=======
 			l.storage[contractAddr][address] = value
 			storage = l.storage[contractAddr].Copy()
->>>>>>> aadddf3a
 		}
 	}
 
@@ -413,12 +395,6 @@
 `)
 }
 
-<<<<<<< HEAD
-// CaptureState also tracks SLOAD/SSTORE ops to track storage change.
-func (t *mdLogger) CaptureState(pc uint64, op vm.OpCode, gas, cost uint64, scope *vm.ScopeContext, rData []byte, depth int, err error) {
-	stack := scope.Stack
-
-=======
 func (t *mdLogger) OnExit(depth int, output []byte, gasUsed uint64, err error, reverted bool) {
 	if depth == 0 {
 		fmt.Fprintf(t.out, "\nOutput: `%#x`\nConsumed gas: `%d`\nError: `%v`\n",
@@ -429,7 +405,6 @@
 // OnOpcode also tracks SLOAD/SSTORE ops to track storage change.
 func (t *mdLogger) OnOpcode(pc uint64, op byte, gas, cost uint64, scope tracing.OpContext, rData []byte, depth int, err error) {
 	stack := scope.StackData()
->>>>>>> aadddf3a
 	fmt.Fprintf(t.out, "| %4d  | %10v  |  %3d |", pc, op, cost)
 
 	if !t.cfg.DisableStack {
