--- conflicted
+++ resolved
@@ -83,7 +83,7 @@
 		TrieDirtyDisabled: true, // Archive mode
 	}
 
-	chain, err := core.NewBlockChain(backend.chaindb, cacheConfig, gspec, nil, backend.engine, vm.Config{}, nil, nil, nil)
+	chain, err := core.NewBlockChain(backend.chaindb, cacheConfig, gspec, nil, backend.engine, vm.Config{}, nil, nil)
 	if err != nil {
 		t.Fatalf("failed to create tester chain: %v", err)
 	}
@@ -192,11 +192,7 @@
 
 		blockContext := core.NewEVMBlockContext(block.Header(), b.chain, nil)
 		if idx == txIndex {
-<<<<<<< HEAD
-			return msg, blockContext, statedb, release, nil
-=======
-			return tx, context, statedb, release, nil
->>>>>>> aadddf3a
+			return tx, blockContext, statedb, release, nil
 		}
 
 		vmenv := vm.NewEVM(blockContext, txContext, statedb, b.chainConfig, vm.Config{})
