--- conflicted
+++ resolved
@@ -483,7 +483,7 @@
 				core.ProcessBeaconBlockRoot(*beaconRoot, vmenv, statedb)
 			}
 			// Insert parent hash in history contract.
-			if api.backend.ChainConfig().IsPrague(next.Number(), next.Time()) {
+			if api.backend.ChainConfig().IsPrague(next.Number()) {
 				context := core.NewEVMBlockContext(next.Header(), api.chainContext(ctx), nil)
 				vmenv := vm.NewEVM(context, vm.TxContext{}, statedb, api.backend.ChainConfig(), vm.Config{})
 				core.ProcessParentBlockHash(next.ParentHash(), vmenv, statedb)
@@ -690,16 +690,12 @@
 		vmenv := vm.NewEVM(vmctx, vm.TxContext{}, statedb, chainConfig, vm.Config{})
 		core.ProcessBeaconBlockRoot(*beaconRoot, vmenv, statedb)
 	}
-<<<<<<< HEAD
+	if chainConfig.IsPrague(block.Number()) {
+		core.ProcessParentBlockHash(block.ParentHash(), vm.NewEVM(vmctx, vm.TxContext{}, statedb, chainConfig, vm.Config{}), statedb)
+	}
 
 	txs, stateSyncPresent, stateSyncHash := api.getAllBlockTransactions(ctx, block)
 	for i, tx := range txs {
-=======
-	if chainConfig.IsPrague(block.Number(), block.Time()) {
-		core.ProcessParentBlockHash(block.ParentHash(), vm.NewEVM(vmctx, vm.TxContext{}, statedb, chainConfig, vm.Config{}), statedb)
-	}
-	for i, tx := range block.Transactions() {
->>>>>>> 1015a42d
 		if err := ctx.Err(); err != nil {
 			return nil, err
 		}
@@ -731,7 +727,7 @@
 		} else {
 			statedb.SetTxContext(tx.Hash(), i)
 			// nolint : contextcheck
-			if _, err := core.ApplyMessage(vmenv, msg, new(core.GasPool).AddGas(msg.GasLimit), context.Background()); err != nil {
+			if _, err := core.ApplyMessage(vmenv, msg, new(core.GasPool).AddGas(msg.GasLimit)); err != nil {
 				log.Warn("Tracing intermediate roots did not complete", "txindex", i, "txhash", tx.Hash(), "err", err)
 				// We intentionally don't return the error here: if we do, then the RPC server will not
 				// return the roots. Most likely, the caller already knows that a certain transaction fails to
@@ -811,51 +807,10 @@
 	}
 
 	defer release()
-<<<<<<< HEAD
 
 	// create and add empty mvHashMap in statedb as StateAtBlock does not have mvHashmap in it.
 	if ioflag {
 		statedb.AddEmptyMVHashMap()
-=======
-	// JS tracers have high overhead. In this case run a parallel
-	// process that generates states in one thread and traces txes
-	// in separate worker threads.
-	if config != nil && config.Tracer != nil && *config.Tracer != "" {
-		if isJS := DefaultDirectory.IsJS(*config.Tracer); isJS {
-			return api.traceBlockParallel(ctx, block, statedb, config)
-		}
-	}
-	// Native tracers have low overhead
-	var (
-		txs       = block.Transactions()
-		blockHash = block.Hash()
-		blockCtx  = core.NewEVMBlockContext(block.Header(), api.chainContext(ctx), nil)
-		signer    = types.MakeSigner(api.backend.ChainConfig(), block.Number(), block.Time())
-		results   = make([]*txTraceResult, len(txs))
-	)
-	if beaconRoot := block.BeaconRoot(); beaconRoot != nil {
-		vmenv := vm.NewEVM(blockCtx, vm.TxContext{}, statedb, api.backend.ChainConfig(), vm.Config{})
-		core.ProcessBeaconBlockRoot(*beaconRoot, vmenv, statedb)
-	}
-	if api.backend.ChainConfig().IsPrague(block.Number(), block.Time()) {
-		vmenv := vm.NewEVM(blockCtx, vm.TxContext{}, statedb, api.backend.ChainConfig(), vm.Config{})
-		core.ProcessParentBlockHash(block.ParentHash(), vmenv, statedb)
-	}
-	for i, tx := range txs {
-		// Generate the next state snapshot fast without tracing
-		msg, _ := core.TransactionToMessage(tx, signer, block.BaseFee())
-		txctx := &Context{
-			BlockHash:   blockHash,
-			BlockNumber: block.Number(),
-			TxIndex:     i,
-			TxHash:      tx.Hash(),
-		}
-		res, err := api.traceTx(ctx, tx, msg, txctx, blockCtx, statedb, config)
-		if err != nil {
-			return nil, err
-		}
-		results[i] = &txTraceResult{TxHash: tx.Hash(), Result: res}
->>>>>>> 1015a42d
 	}
 
 	// Execute all the transaction contained within the block concurrently
@@ -974,7 +929,7 @@
 				}
 			} else {
 				// nolint : contextcheck
-				if _, err := core.ApplyMessage(vmenv, msg, new(core.GasPool).AddGas(msg.GasLimit), context.Background()); err != nil {
+				if _, err := core.ApplyMessage(vmenv, msg, new(core.GasPool).AddGas(msg.GasLimit)); err != nil {
 					failed = err
 					break txloop
 				}
@@ -985,7 +940,7 @@
 		} else {
 			coinbaseBalance := big.NewInt(statedb.GetBalance(blockCtx.Coinbase).ToBig().Int64())
 			// nolint : contextcheck
-			result, err := core.ApplyMessageNoFeeBurnOrTip(vmenv, *msg, new(core.GasPool).AddGas(msg.GasLimit), context.Background())
+			result, err := core.ApplyMessageNoFeeBurnOrTip(vmenv, *msg, new(core.GasPool).AddGas(msg.GasLimit))
 
 			if err != nil {
 				failed = err
@@ -1136,7 +1091,7 @@
 		vmenv := vm.NewEVM(vmctx, vm.TxContext{}, statedb, chainConfig, vm.Config{})
 		core.ProcessBeaconBlockRoot(*beaconRoot, vmenv, statedb)
 	}
-	if chainConfig.IsPrague(block.Number(), block.Time()) {
+	if chainConfig.IsPrague(block.Number()) {
 		vmenv := vm.NewEVM(vmctx, vm.TxContext{}, statedb, chainConfig, vm.Config{})
 		core.ProcessParentBlockHash(block.ParentHash(), vmenv, statedb)
 	}
@@ -1193,7 +1148,7 @@
 			}
 
 			// nolint : contextcheck
-			vmRet, err := core.ApplyMessage(vmenv, msg, new(core.GasPool).AddGas(msg.GasLimit), context.Background())
+			vmRet, err := core.ApplyMessage(vmenv, msg, new(core.GasPool).AddGas(msg.GasLimit))
 			if vmConf.Tracer.OnTxEnd != nil {
 				vmConf.Tracer.OnTxEnd(&types.Receipt{GasUsed: vmRet.UsedGas}, err)
 			}
@@ -1365,11 +1320,6 @@
 		if err := config.StateOverrides.Apply(statedb, precompiles); err != nil {
 			return nil, err
 		}
-<<<<<<< HEAD
-
-		config.BlockOverrides.Apply(&vmctx)
-=======
->>>>>>> 1015a42d
 	}
 	// Execute the trace
 	if err := args.CallDefaults(api.backend.RPCGasCap(), vmctx.BaseFee, api.backend.ChainConfig().ChainID); err != nil {
@@ -1474,7 +1424,7 @@
 	} else {
 		// Call Prepare to clear out the statedb access list
 		statedb.SetTxContext(txctx.TxHash, txctx.TxIndex)
-		_, err = core.ApplyTransactionWithEVM(message, api.backend.ChainConfig(), new(core.GasPool).AddGas(message.GasLimit), statedb, vmctx.BlockNumber, txctx.BlockHash, tx, &usedGas, vmenv, context.Background())
+		_, err = core.ApplyTransactionWithEVM(message, api.backend.ChainConfig(), new(core.GasPool).AddGas(message.GasLimit), statedb, vmctx.BlockNumber, txctx.BlockHash, tx, &usedGas, vmenv)
 		if err != nil {
 			return nil, fmt.Errorf("tracing failed: %w", err)
 		}
