--- conflicted
+++ resolved
@@ -146,10 +146,7 @@
 				}
 				triedb, _, statedb = tests.MakePreState(rawdb.NewMemoryDatabase(), test.Genesis.Alloc, false, rawdb.HashScheme)
 			)
-<<<<<<< HEAD
-=======
 			triedb.Close()
->>>>>>> 916d6a44
 
 			tracer, err := tracers.DefaultDirectory.New(tracerName, new(tracers.Context), test.TracerConfig)
 			if err != nil {
@@ -406,15 +403,10 @@
 					origin: core.GenesisAccount{
 						Balance: big.NewInt(500000000000000),
 					},
-<<<<<<< HEAD
-				}, false)
-			evm := vm.NewEVM(blockContext, txContext, statedb, params.MainnetChainConfig, vm.Config{Tracer: tc.tracer})
-=======
 				}, false, rawdb.HashScheme)
 			defer triedb.Close()
 
 			evm := vm.NewEVM(context, txContext, statedb, params.MainnetChainConfig, vm.Config{Tracer: tc.tracer})
->>>>>>> 916d6a44
 			msg := &core.Message{
 				To:                &to,
 				From:              origin,
