--- conflicted
+++ resolved
@@ -60,10 +60,6 @@
 	t := &fourByteTracer{
 		ids: make(map[string]int),
 	}
-<<<<<<< HEAD
-
-	return t, nil
-=======
 	return &tracers.Tracer{
 		Hooks: &tracing.Hooks{
 			OnTxStart: t.OnTxStart,
@@ -72,7 +68,6 @@
 		GetResult: t.GetResult,
 		Stop:      t.Stop,
 	}, nil
->>>>>>> aadddf3a
 }
 
 // isPrecompiled returns whether the addr is a precompile. Logic borrowed from newJsTracer in eth/tracers/js/tracer.go
