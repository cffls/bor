--- conflicted
+++ resolved
@@ -28,19 +28,8 @@
 )
 
 // Tests that snap sync is disabled after a successful sync cycle.
-<<<<<<< HEAD
-func TestSnapSyncDisabling66(t *testing.T) {
-	t.Parallel()
-	testSnapSyncDisabling(t, eth.ETH66, snap.SNAP1)
-}
-func TestSnapSyncDisabling67(t *testing.T) {
-	t.Parallel()
-	testSnapSyncDisabling(t, eth.ETH67, snap.SNAP1)
-}
-=======
 func TestSnapSyncDisabling67(t *testing.T) { testSnapSyncDisabling(t, eth.ETH67, snap.SNAP1) }
 func TestSnapSyncDisabling68(t *testing.T) { testSnapSyncDisabling(t, eth.ETH68, snap.SNAP1) }
->>>>>>> 916d6a44
 
 // Tests that snap sync gets disabled as soon as a real block is successfully
 // imported into the blockchain.
