--- conflicted
+++ resolved
@@ -47,11 +47,6 @@
         - name: Build
           run: make all
 
-<<<<<<< HEAD
-        # - name: Lint
-        #   if: runner.os == 'Linux'
-        #   run: make lint
-=======
   lint:
     if: (github.event.action != 'closed' || github.event.pull_request.merged == true)
     strategy:
@@ -79,7 +74,6 @@
         - name: Lint
           if: runner.os == 'Linux'
           run: make lint
->>>>>>> a54aadae
 
   unit-tests:
     if: (github.event.action != 'closed' || github.event.pull_request.merged == true)
