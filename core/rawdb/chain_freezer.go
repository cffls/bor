--- conflicted
+++ resolved
@@ -50,48 +50,39 @@
 	trigger chan chan struct{} // Manual blocking freeze trigger, test determinism
 }
 
-<<<<<<< HEAD
-// newChainFreezer initializes the freezer for ancient chain data.
-func newChainFreezer(datadir string, namespace string, readonly bool, offset uint64) (*chainFreezer, error) {
-	freezer, err := NewChainFreezer(datadir, namespace, readonly, offset)
-	if err != nil {
-		return nil, err
-	}
-
-	cf := chainFreezer{
-		Freezer: freezer,
-		quit:    make(chan struct{}),
-		trigger: make(chan chan struct{}),
-	}
-	cf.threshold.Store(params.FullImmutabilityThreshold)
-
-	return &cf, nil
-=======
+// NewChainFreezer is a small utility method around NewFreezer that sets the
+// default parameters for the chain storage.
+func NewChainFreezer(datadir string, namespace string, readonly bool, offset uint64) (*Freezer, error) {
+	return NewFreezer(datadir, namespace, readonly, offset, freezerTableSize, chainFreezerNoSnappy)
+}
+
 // newChainFreezer initializes the freezer for ancient chain segment.
 //
 //   - if the empty directory is given, initializes the pure in-memory
 //     state freezer (e.g. dev mode).
 //   - if non-empty directory is given, initializes the regular file-based
 //     state freezer.
-func newChainFreezer(datadir string, namespace string, readonly bool) (*chainFreezer, error) {
+func newChainFreezer(datadir string, namespace string, readonly bool, offset uint64) (*chainFreezer, error) {
 	var (
 		err     error
 		freezer ethdb.AncientStore
 	)
+
 	if datadir == "" {
 		freezer = NewMemoryFreezer(readonly, chainFreezerNoSnappy)
 	} else {
-		freezer, err = NewFreezer(datadir, namespace, readonly, freezerTableSize, chainFreezerNoSnappy)
-	}
+		freezer, err = NewFreezer(datadir, namespace, readonly, offset, freezerTableSize, chainFreezerNoSnappy)
+	}
+
 	if err != nil {
 		return nil, err
 	}
+
 	return &chainFreezer{
 		AncientStore: freezer,
 		quit:         make(chan struct{}),
 		trigger:      make(chan chan struct{}),
 	}, nil
->>>>>>> aadddf3a
 }
 
 // Close closes the chain freezer instance and terminates the background thread.
@@ -102,10 +93,6 @@
 		close(f.quit)
 	}
 	f.wg.Wait()
-<<<<<<< HEAD
-
-	return f.Freezer.Close()
-=======
 	return f.AncientStore.Close()
 }
 
@@ -158,7 +145,6 @@
 		return final, nil
 	}
 	return headLimit, nil
->>>>>>> aadddf3a
 }
 
 // freeze is a background thread that periodically checks the blockchain for any
@@ -202,54 +188,6 @@
 				return
 			}
 		}
-<<<<<<< HEAD
-		// Retrieve the freezing threshold.
-		hash := ReadHeadBlockHash(nfdb)
-		if hash == (common.Hash{}) {
-			log.Debug("Current full block hash unavailable") // new chain, empty database
-
-			backoff = true
-
-			continue
-		}
-
-		number := ReadHeaderNumber(nfdb, hash)
-		threshold := f.threshold.Load()
-		frozen := f.frozen.Load()
-
-		switch {
-		case number == nil:
-			log.Error("Current full block number unavailable", "hash", hash)
-
-			backoff = true
-
-			continue
-
-		case *number < threshold:
-			log.Debug("Current full block not old enough to freeze", "number", *number, "hash", hash, "delay", threshold)
-
-			backoff = true
-
-			continue
-
-		case *number-threshold <= frozen:
-			log.Debug("Ancient blocks frozen already", "number", *number, "hash", hash, "frozen", frozen)
-
-			backoff = true
-
-			continue
-		}
-
-		head := ReadHeader(nfdb, hash, *number)
-		if head == nil {
-			log.Error("Current full block unavailable", "number", *number, "hash", hash)
-
-			backoff = true
-
-			continue
-		}
-
-=======
 		threshold, err := f.freezeThreshold(nfdb)
 		if err != nil {
 			backoff = true
@@ -264,26 +202,16 @@
 			log.Debug("Ancient blocks frozen already", "threshold", threshold, "frozen", frozen)
 			continue
 		}
->>>>>>> aadddf3a
 		// Seems we have data ready to be frozen, process in usable batches
 		var (
 			start = time.Now()
 			first = frozen    // the first block to freeze
 			last  = threshold // the last block to freeze
 		)
-<<<<<<< HEAD
-
-		if limit-first > freezerBatchLimit {
-			limit = first + freezerBatchLimit
-		}
-
-		ancients, err := f.freezeRange(nfdb, first, limit)
-=======
 		if last-first+1 > freezerBatchLimit {
 			last = freezerBatchLimit + first - 1
 		}
 		ancients, err := f.freezeRange(nfdb, first, last)
->>>>>>> aadddf3a
 		if err != nil {
 			log.Error("Error in block freeze operation", "err", err)
 
@@ -314,12 +242,7 @@
 
 		// Wipe out side chains also and track dangling side chains
 		var dangling []common.Hash
-<<<<<<< HEAD
-
-		frozen = f.frozen.Load() // Needs reload after during freezeRange
-=======
 		frozen, _ = f.Ancients() // Needs reload after during freezeRange
->>>>>>> aadddf3a
 		for number := first; number < frozen; number++ {
 			// Always keep the genesis block in active database
 			if number != 0 {
@@ -396,13 +319,10 @@
 	}
 }
 
-<<<<<<< HEAD
 // nolint:gocognit
-=======
 // freezeRange moves a batch of chain segments from the fast database to the freezer.
 // The parameters (number, limit) specify the relevant block range, both of which
 // are included.
->>>>>>> aadddf3a
 func (f *chainFreezer) freezeRange(nfdb *nofreezedb, number, limit uint64) (hashes []common.Hash, err error) {
 	hashes = make([]common.Hash, 0, limit-number+1)
 
@@ -454,7 +374,6 @@
 			if err := op.AppendRaw(ChainFreezerDifficultyTable, number, td); err != nil {
 				return fmt.Errorf("can't write td to Freezer: %v", err)
 			}
-<<<<<<< HEAD
 
 			// bor block receipt
 			borBlockReceipt := ReadBorReceiptRLP(nfdb, hash, number)
@@ -462,8 +381,6 @@
 				return fmt.Errorf("can't write bor-receipt to freezer: %v", err)
 			}
 
-=======
->>>>>>> aadddf3a
 			hashes = append(hashes, hash)
 		}
 
