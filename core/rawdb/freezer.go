--- conflicted
+++ resolved
@@ -79,15 +79,6 @@
 	closeOnce    sync.Once
 }
 
-<<<<<<< HEAD
-// NewChainFreezer is a small utility method around NewFreezer that sets the
-// default parameters for the chain storage.
-func NewChainFreezer(datadir string, namespace string, readonly bool, offset uint64) (*Freezer, error) {
-	return NewFreezer(datadir, namespace, readonly, offset, freezerTableSize, chainFreezerNoSnappy)
-}
-
-=======
->>>>>>> aadddf3a
 // NewFreezer creates a freezer instance for maintaining immutable ordered
 // data according to the given parameters.
 //
