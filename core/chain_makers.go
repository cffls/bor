// Copyright 2015 The go-ethereum Authors
// This file is part of the go-ethereum library.
//
// The go-ethereum library is free software: you can redistribute it and/or modify
// it under the terms of the GNU Lesser General Public License as published by
// the Free Software Foundation, either version 3 of the License, or
// (at your option) any later version.
//
// The go-ethereum library is distributed in the hope that it will be useful,
// but WITHOUT ANY WARRANTY; without even the implied warranty of
// MERCHANTABILITY or FITNESS FOR A PARTICULAR PURPOSE. See the
// GNU Lesser General Public License for more details.
//
// You should have received a copy of the GNU Lesser General Public License
// along with the go-ethereum library. If not, see <http://www.gnu.org/licenses/>.

package core

import (
	"context"
	"fmt"
	"math/big"

	"github.com/ethereum/go-ethereum/common"
	"github.com/ethereum/go-ethereum/consensus"
	"github.com/ethereum/go-ethereum/consensus/misc"
	"github.com/ethereum/go-ethereum/consensus/misc/eip1559"
	"github.com/ethereum/go-ethereum/consensus/misc/eip4844"
	"github.com/ethereum/go-ethereum/core/rawdb"
	"github.com/ethereum/go-ethereum/core/state"
	"github.com/ethereum/go-ethereum/core/types"
	"github.com/ethereum/go-ethereum/core/vm"
	"github.com/ethereum/go-ethereum/ethdb"
	"github.com/ethereum/go-ethereum/params"
	"github.com/ethereum/go-ethereum/triedb"
	"github.com/ethereum/go-verkle"
	"github.com/holiman/uint256"
)

// BlockGen creates blocks for testing.
// See GenerateChain for a detailed explanation.
type BlockGen struct {
	i       int
	cm      *chainMaker
	parent  *types.Block
	header  *types.Header
	statedb *state.StateDB

	gasPool     *GasPool
	txs         []*types.Transaction
	receipts    []*types.Receipt
	uncles      []*types.Header
	withdrawals []*types.Withdrawal

	engine consensus.Engine
}

// SetCoinbase sets the coinbase of the generated block.
// It can be called at most once.
func (b *BlockGen) SetCoinbase(addr common.Address) {
	if b.gasPool != nil {
		if len(b.txs) > 0 {
			panic("coinbase must be set before adding transactions")
		}

		panic("coinbase can only be set once")
	}

	b.header.Coinbase = addr
	b.gasPool = new(GasPool).AddGas(b.header.GasLimit)
}

// SetExtra sets the extra data field of the generated block.
func (b *BlockGen) SetExtra(data []byte) {
	b.header.Extra = data
}

// SetNonce sets the nonce field of the generated block.
func (b *BlockGen) SetNonce(nonce types.BlockNonce) {
	b.header.Nonce = nonce
}

// SetDifficulty sets the difficulty field of the generated block. This method is
// useful for Clique tests where the difficulty does not depend on time. For the
// ethash tests, please use OffsetTime, which implicitly recalculates the diff.
func (b *BlockGen) SetDifficulty(diff *big.Int) {
	b.header.Difficulty = diff
}

// SetPoS makes the header a PoS-header (0 difficulty)
func (b *BlockGen) SetPoS() {
	b.header.Difficulty = new(big.Int)
}

// Difficulty returns the currently calculated difficulty of the block.
func (b *BlockGen) Difficulty() *big.Int {
	return new(big.Int).Set(b.header.Difficulty)
}

// SetParentBeaconRoot sets the parent beacon root field of the generated
// block.
func (b *BlockGen) SetParentBeaconRoot(root common.Hash) {
	b.header.ParentBeaconRoot = &root
	var (
		blockContext = NewEVMBlockContext(b.header, b.cm, &b.header.Coinbase)
		vmenv        = vm.NewEVM(blockContext, vm.TxContext{}, b.statedb, b.cm.config, vm.Config{})
	)
	ProcessBeaconBlockRoot(root, vmenv, b.statedb)
}

// addTx adds a transaction to the generated block. If no coinbase has
// been set, the block's coinbase is set to the zero address.
//
// There are a few options can be passed as well in order to run some
// customized rules.
// - bc:       enables the ability to query historical block hashes for BLOCKHASH
// - vmConfig: extends the flexibility for customizing evm rules, e.g. enable extra EIPs
func (b *BlockGen) addTx(bc *BlockChain, vmConfig vm.Config, tx *types.Transaction) {
	if b.gasPool == nil {
		b.SetCoinbase(common.Address{})
	}

	b.statedb.SetTxContext(tx.Hash(), len(b.txs))
	receipt, err := ApplyTransaction(b.cm.config, bc, &b.header.Coinbase, b.gasPool, b.statedb, b.header, tx, &b.header.GasUsed, vmConfig, nil)
	if err != nil {
		panic(err)
	}

	b.txs = append(b.txs, tx)
	b.receipts = append(b.receipts, receipt)
	if b.header.BlobGasUsed != nil {
		*b.header.BlobGasUsed += receipt.BlobGasUsed
	}
}

// AddTx adds a transaction to the generated block. If no coinbase has
// been set, the block's coinbase is set to the zero address.
//
// AddTx panics if the transaction cannot be executed. In addition to the protocol-imposed
// limitations (gas limit, etc.), there are some further limitations on the content of
// transactions that can be added. Notably, contract code relying on the BLOCKHASH
// instruction will panic during execution if it attempts to access a block number outside
// of the range created by GenerateChain.
func (b *BlockGen) AddTx(tx *types.Transaction) {
	b.addTx(nil, vm.Config{}, tx)
}

// AddTxWithChain adds a transaction to the generated block. If no coinbase has
// been set, the block's coinbase is set to the zero address.
//
// AddTxWithChain panics if the transaction cannot be executed. In addition to the
// protocol-imposed limitations (gas limit, etc.), there are some further limitations on
// the content of transactions that can be added. If contract code relies on the BLOCKHASH
// instruction, the block in chain will be returned.
func (b *BlockGen) AddTxWithChain(bc *BlockChain, tx *types.Transaction) {
	b.addTx(bc, vm.Config{}, tx)
}

// AddTxWithVMConfig adds a transaction to the generated block. If no coinbase has
// been set, the block's coinbase is set to the zero address.
// The evm interpreter can be customized with the provided vm config.
func (b *BlockGen) AddTxWithVMConfig(tx *types.Transaction, config vm.Config) {
	b.addTx(nil, config, tx)
}

// GetBalance returns the balance of the given address at the generated block.
func (b *BlockGen) GetBalance(addr common.Address) *uint256.Int {
	return b.statedb.GetBalance(addr)
}

// AddUncheckedTx forcefully adds a transaction to the block without any validation.
//
// AddUncheckedTx will cause consensus failures when used during real
// chain processing. This is best used in conjunction with raw block insertion.
func (b *BlockGen) AddUncheckedTx(tx *types.Transaction) {
	b.txs = append(b.txs, tx)
}

// Number returns the block number of the block being generated.
func (b *BlockGen) Number() *big.Int {
	return new(big.Int).Set(b.header.Number)
}

// Timestamp returns the timestamp of the block being generated.
func (b *BlockGen) Timestamp() uint64 {
	return b.header.Time
}

// BaseFee returns the EIP-1559 base fee of the block being generated.
func (b *BlockGen) BaseFee() *big.Int {
	return new(big.Int).Set(b.header.BaseFee)
}

// Gas returns the amount of gas left in the current block.
func (b *BlockGen) Gas() uint64 {
	return b.header.GasLimit - b.header.GasUsed
}

// Signer returns a valid signer instance for the current block.
func (b *BlockGen) Signer() types.Signer {
	return types.MakeSigner(b.cm.config, b.header.Number, b.header.Time)
}

// AddUncheckedReceipt forcefully adds a receipts to the block without a
// backing transaction.
//
// AddUncheckedReceipt will cause consensus failures when used during real
// chain processing. This is best used in conjunction with raw block insertion.
func (b *BlockGen) AddUncheckedReceipt(receipt *types.Receipt) {
	b.receipts = append(b.receipts, receipt)
}

// TxNonce returns the next valid transaction nonce for the
// account at addr. It panics if the account does not exist.
func (b *BlockGen) TxNonce(addr common.Address) uint64 {
	if !b.statedb.Exist(addr) {
		panic("account does not exist")
	}

	return b.statedb.GetNonce(addr)
}

// AddUncle adds an uncle header to the generated block.
func (b *BlockGen) AddUncle(h *types.Header) {
	// The uncle will have the same timestamp and auto-generated difficulty
	h.Time = b.header.Time

	var parent *types.Header

	for i := b.i - 1; i >= 0; i-- {
		if b.cm.chain[i].Hash() == h.ParentHash {
			parent = b.cm.chain[i].Header()
			break
		}
	}
	h.Difficulty = b.engine.CalcDifficulty(b.cm, b.header.Time, parent)

	// The gas limit and price should be derived from the parent
	h.GasLimit = parent.GasLimit
	if b.cm.config.IsLondon(h.Number) {
		h.BaseFee = eip1559.CalcBaseFee(b.cm.config, parent)
		if !b.cm.config.IsLondon(parent.Number) {
			parentGasLimit := parent.GasLimit * b.cm.config.ElasticityMultiplier()
			h.GasLimit = CalcGasLimit(parentGasLimit, parentGasLimit)
		}
	}

	b.uncles = append(b.uncles, h)
}

// AddWithdrawal adds a withdrawal to the generated block.
// It returns the withdrawal index.
func (b *BlockGen) AddWithdrawal(w *types.Withdrawal) uint64 {
	cpy := *w
	cpy.Index = b.nextWithdrawalIndex()
	b.withdrawals = append(b.withdrawals, &cpy)

	return cpy.Index
}

// nextWithdrawalIndex computes the index of the next withdrawal.
func (b *BlockGen) nextWithdrawalIndex() uint64 {
	if len(b.withdrawals) != 0 {
		return b.withdrawals[len(b.withdrawals)-1].Index + 1
	}

	for i := b.i - 1; i >= 0; i-- {
		if wd := b.cm.chain[i].Withdrawals(); len(wd) != 0 {
			return wd[len(wd)-1].Index + 1
		}

		if i == 0 {
			// Correctly set the index if no parent had withdrawals.
			if wd := b.cm.bottom.Withdrawals(); len(wd) != 0 {
				return wd[len(wd)-1].Index + 1
			}
		}
	}

	return 0
}

// PrevBlock returns a previously generated block by number. It panics if
// num is greater or equal to the number of the block being generated.
// For index -1, PrevBlock returns the parent block given to GenerateChain.
func (b *BlockGen) PrevBlock(index int) *types.Block {
	if index >= b.i {
		panic(fmt.Errorf("block index %d out of range (%d,%d)", index, -1, b.i))
	}

	if index == -1 {
		return b.cm.bottom
	}
	return b.cm.chain[index]
}

// OffsetTime modifies the time instance of a block, implicitly changing its
// associated difficulty. It's useful to test scenarios where forking is not
// tied to chain length directly.
func (b *BlockGen) OffsetTime(seconds int64) {
	b.header.Time += uint64(seconds)
	if b.header.Time <= b.cm.bottom.Header().Time {
		panic("block time out of range")
	}
	b.header.Difficulty = b.engine.CalcDifficulty(b.cm, b.header.Time, b.parent.Header())
}

// GenerateChain creates a chain of n blocks. The first block's
// parent will be the provided parent. db is used to store
// intermediate states and should contain the parent's state trie.
//
// The generator function is called with a new block generator for
// every block. Any transactions and uncles added to the generator
// become part of the block. If gen is nil, the blocks will be empty
// and their coinbase will be the zero address.
//
// Blocks created by GenerateChain do not contain valid proof of work
// values. Inserting them into BlockChain requires use of FakePow or
// a similar non-validating proof of work implementation.
func GenerateChain(config *params.ChainConfig, parent *types.Block, engine consensus.Engine, db ethdb.Database, n int, gen func(int, *BlockGen)) ([]*types.Block, []types.Receipts) {
	if config == nil {
		config = params.TestChainConfig
	}
	if engine == nil {
		panic("nil consensus engine")
	}
	cm := newChainMaker(parent, config, engine)

	genblock := func(i int, parent *types.Block, triedb *triedb.Database, statedb *state.StateDB) (*types.Block, types.Receipts) {
		b := &BlockGen{i: i, cm: cm, parent: parent, statedb: statedb, engine: engine}
		b.header = cm.makeHeader(parent, statedb, b.engine)

		// Set the difficulty for clique block. The chain maker doesn't have access
		// to a chain, so the difficulty will be left unset (nil). Set it here to the
		// correct value.
		if b.header.Difficulty == nil {
			if config.TerminalTotalDifficulty == nil {
				// Clique chain
				b.header.Difficulty = big.NewInt(2)
			} else {
				// Post-merge chain
				b.header.Difficulty = big.NewInt(0)
			}
		}
		// Mutate the state and block according to any hard-fork specs
		if daoBlock := config.DAOForkBlock; daoBlock != nil {
			limit := new(big.Int).Add(daoBlock, params.DAOForkExtraRange)
			if b.header.Number.Cmp(daoBlock) >= 0 && b.header.Number.Cmp(limit) < 0 {
				if config.DAOForkSupport {
					b.header.Extra = common.CopyBytes(params.DAOForkBlockExtra)
				}
			}
		}

		if config.DAOForkSupport && config.DAOForkBlock != nil && config.DAOForkBlock.Cmp(b.header.Number) == 0 {
			misc.ApplyDAOHardFork(statedb)
		}
		// Execute any user modifications to the block
		if gen != nil {
			gen(i, b)
		}

<<<<<<< HEAD
		block, err := b.engine.FinalizeAndAssemble(context.Background(), cm, b.header, statedb, b.txs, b.uncles, b.receipts, b.withdrawals)
=======
		body := types.Body{Transactions: b.txs, Uncles: b.uncles, Withdrawals: b.withdrawals}
		block, err := b.engine.FinalizeAndAssemble(cm, b.header, statedb, &body, b.receipts)
>>>>>>> aadddf3a
		if err != nil {
			panic(err)
		}

		// Write state changes to db
		root, err := statedb.Commit(b.header.Number.Uint64(), config.IsEIP158(b.header.Number))
		if err != nil {
			panic(fmt.Sprintf("state write error: %v", err))
		}
		if err = triedb.Commit(root, false); err != nil {
			panic(fmt.Sprintf("trie write error: %v", err))
		}
		return block, b.receipts
	}

	// Forcibly use hash-based state scheme for retaining all nodes in disk.
	triedb := triedb.NewDatabase(db, triedb.HashDefaults)
	defer triedb.Close()

	for i := 0; i < n; i++ {
		statedb, err := state.New(parent.Root(), state.NewDatabaseWithNodeDB(db, triedb), nil)
		if err != nil {
			panic(err)
		}
		block, receipts := genblock(i, parent, triedb, statedb)

		// Post-process the receipts.
		// Here we assign the final block hash and other info into the receipt.
		// In order for DeriveFields to work, the transaction and receipt lists need to be
		// of equal length. If AddUncheckedTx or AddUncheckedReceipt are used, there will be
		// extra ones, so we just trim the lists here.
		receiptsCount := len(receipts)
		txs := block.Transactions()
		if len(receipts) > len(txs) {
			receipts = receipts[:len(txs)]
		} else if len(receipts) < len(txs) {
			txs = txs[:len(receipts)]
		}
		var blobGasPrice *big.Int
		if block.ExcessBlobGas() != nil {
			blobGasPrice = eip4844.CalcBlobFee(*block.ExcessBlobGas())
		}
		if err := receipts.DeriveFields(config, block.Hash(), block.NumberU64(), block.Time(), block.BaseFee(), blobGasPrice, txs); err != nil {
			panic(err)
		}

		// Re-expand to ensure all receipts are returned.
		receipts = receipts[:receiptsCount]

		// Advance the chain.
		cm.add(block, receipts)
		parent = block
	}
	return cm.chain, cm.receipts
}

// GenerateChainWithGenesis is a wrapper of GenerateChain which will initialize
// genesis block to database first according to the provided genesis specification
// then generate chain on top.
func GenerateChainWithGenesis(genesis *Genesis, engine consensus.Engine, n int, gen func(int, *BlockGen)) (ethdb.Database, []*types.Block, []types.Receipts) {
	db := rawdb.NewMemoryDatabase()
	triedb := triedb.NewDatabase(db, triedb.HashDefaults)
	defer triedb.Close()
	_, err := genesis.Commit(db, triedb)
	if err != nil {
		panic(err)
	}

	blocks, receipts := GenerateChain(genesis.Config, genesis.ToBlock(), engine, db, n, gen)

	return db, blocks, receipts
}

func GenerateVerkleChain(config *params.ChainConfig, parent *types.Block, engine consensus.Engine, db ethdb.Database, trdb *triedb.Database, n int, gen func(int, *BlockGen)) ([]*types.Block, []types.Receipts, []*verkle.VerkleProof, []verkle.StateDiff) {
	if config == nil {
		config = params.TestChainConfig
	}
	proofs := make([]*verkle.VerkleProof, 0, n)
	keyvals := make([]verkle.StateDiff, 0, n)
	cm := newChainMaker(parent, config, engine)

	genblock := func(i int, parent *types.Block, triedb *triedb.Database, statedb *state.StateDB) (*types.Block, types.Receipts) {
		b := &BlockGen{i: i, cm: cm, parent: parent, statedb: statedb, engine: engine}
		b.header = cm.makeHeader(parent, statedb, b.engine)

		// TODO uncomment when proof generation is merged
		// Save pre state for proof generation
		// preState := statedb.Copy()

		// TODO uncomment when the 2935 PR is merged
		// if config.IsPrague(b.header.Number, b.header.Time) {
		// if !config.IsPrague(b.parent.Number(), b.parent.Time()) {
		// Transition case: insert all 256 ancestors
		// 		InsertBlockHashHistoryAtEip2935Fork(statedb, b.header.Number.Uint64()-1, b.header.ParentHash, chainreader)
		// 	} else {
		// 		ProcessParentBlockHash(statedb, b.header.Number.Uint64()-1, b.header.ParentHash)
		// 	}
		// }
		// Execute any user modifications to the block
		if gen != nil {
			gen(i, b)
		}
		body := &types.Body{
			Transactions: b.txs,
			Uncles:       b.uncles,
			Withdrawals:  b.withdrawals,
		}
		block, err := b.engine.FinalizeAndAssemble(cm, b.header, statedb, body, b.receipts)
		if err != nil {
			panic(err)
		}

		// Write state changes to db
		root, err := statedb.Commit(b.header.Number.Uint64(), config.IsEIP158(b.header.Number))
		if err != nil {
			panic(fmt.Sprintf("state write error: %v", err))
		}
		if err = triedb.Commit(root, false); err != nil {
			panic(fmt.Sprintf("trie write error: %v", err))
		}

		// TODO uncomment when proof generation is merged
		// proofs = append(proofs, block.ExecutionWitness().VerkleProof)
		// keyvals = append(keyvals, block.ExecutionWitness().StateDiff)

		return block, b.receipts
	}

	for i := 0; i < n; i++ {
		statedb, err := state.New(parent.Root(), state.NewDatabaseWithNodeDB(db, trdb), nil)
		if err != nil {
			panic(err)
		}
		block, receipts := genblock(i, parent, trdb, statedb)

		// Post-process the receipts.
		// Here we assign the final block hash and other info into the receipt.
		// In order for DeriveFields to work, the transaction and receipt lists need to be
		// of equal length. If AddUncheckedTx or AddUncheckedReceipt are used, there will be
		// extra ones, so we just trim the lists here.
		receiptsCount := len(receipts)
		txs := block.Transactions()
		if len(receipts) > len(txs) {
			receipts = receipts[:len(txs)]
		} else if len(receipts) < len(txs) {
			txs = txs[:len(receipts)]
		}
		var blobGasPrice *big.Int
		if block.ExcessBlobGas() != nil {
			blobGasPrice = eip4844.CalcBlobFee(*block.ExcessBlobGas())
		}
		if err := receipts.DeriveFields(config, block.Hash(), block.NumberU64(), block.Time(), block.BaseFee(), blobGasPrice, txs); err != nil {
			panic(err)
		}

		// Re-expand to ensure all receipts are returned.
		receipts = receipts[:receiptsCount]

		// Advance the chain.
		cm.add(block, receipts)
		parent = block
	}
	return cm.chain, cm.receipts, proofs, keyvals
}

func GenerateVerkleChainWithGenesis(genesis *Genesis, engine consensus.Engine, n int, gen func(int, *BlockGen)) (ethdb.Database, []*types.Block, []types.Receipts, []*verkle.VerkleProof, []verkle.StateDiff) {
	db := rawdb.NewMemoryDatabase()
	cacheConfig := DefaultCacheConfigWithScheme(rawdb.PathScheme)
	cacheConfig.SnapshotLimit = 0
	triedb := triedb.NewDatabase(db, cacheConfig.triedbConfig(true))
	defer triedb.Close()
	genesisBlock, err := genesis.Commit(db, triedb)
	if err != nil {
		panic(err)
	}
	blocks, receipts, proofs, keyvals := GenerateVerkleChain(genesis.Config, genesisBlock, engine, db, triedb, n, gen)
	return db, blocks, receipts, proofs, keyvals
}

func (cm *chainMaker) makeHeader(parent *types.Block, state *state.StateDB, engine consensus.Engine) *types.Header {
	time := parent.Time() + 10 // block time is fixed at 10 seconds
	header := &types.Header{
		Root:       state.IntermediateRoot(cm.config.IsEIP158(parent.Number())),
		ParentHash: parent.Hash(),
		Coinbase:   parent.Coinbase(),
		Difficulty: engine.CalcDifficulty(cm, time, parent.Header()),
		GasLimit:   parent.GasLimit(),
		Number:     new(big.Int).Add(parent.Number(), common.Big1),
		Time:       time,
	}

	if cm.config.IsLondon(header.Number) {
		header.BaseFee = eip1559.CalcBaseFee(cm.config, parent.Header())
		if !cm.config.IsLondon(parent.Number()) {
			parentGasLimit := parent.GasLimit() * cm.config.ElasticityMultiplier()
			header.GasLimit = CalcGasLimit(parentGasLimit, parentGasLimit)
		}
	}
	if cm.config.IsCancun(header.Number) {
		var (
			parentExcessBlobGas uint64
			parentBlobGasUsed   uint64
		)
		if parent.ExcessBlobGas() != nil {
			parentExcessBlobGas = *parent.ExcessBlobGas()
			parentBlobGasUsed = *parent.BlobGasUsed()
		}
		excessBlobGas := eip4844.CalcExcessBlobGas(parentExcessBlobGas, parentBlobGasUsed)
		header.ExcessBlobGas = &excessBlobGas
		header.BlobGasUsed = new(uint64)
		header.ParentBeaconRoot = new(common.Hash)
	}
	return header
}

// makeHeaderChain creates a deterministic chain of headers rooted at parent.
func makeHeaderChain(chainConfig *params.ChainConfig, parent *types.Header, n int, engine consensus.Engine, db ethdb.Database, seed int) []*types.Header {
	blocks := makeBlockChain(chainConfig, types.NewBlockWithHeader(parent), n, engine, db, seed)
	headers := make([]*types.Header, len(blocks))

	for i, block := range blocks {
		headers[i] = block.Header()
	}

	return headers
}

// makeHeaderChainWithGenesis creates a deterministic chain of headers from genesis.
func makeHeaderChainWithGenesis(genesis *Genesis, n int, engine consensus.Engine, seed int) (ethdb.Database, []*types.Header) {
	db, blocks := makeBlockChainWithGenesis(genesis, n, engine, seed)
	headers := make([]*types.Header, len(blocks))

	for i, block := range blocks {
		headers[i] = block.Header()
	}

	return db, headers
}

// makeBlockChain creates a deterministic chain of blocks rooted at parent.
func makeBlockChain(chainConfig *params.ChainConfig, parent *types.Block, n int, engine consensus.Engine, db ethdb.Database, seed int) []*types.Block {
	blocks, _ := GenerateChain(chainConfig, parent, engine, db, n, func(i int, b *BlockGen) {
		b.SetCoinbase(common.Address{0: byte(seed), 19: byte(i)})
	})

	return blocks
}

// makeBlockChainWithGenesis creates a deterministic chain of blocks from genesis
func makeBlockChainWithGenesis(genesis *Genesis, n int, engine consensus.Engine, seed int) (ethdb.Database, []*types.Block) {
	db, blocks, _ := GenerateChainWithGenesis(genesis, engine, n, func(i int, b *BlockGen) {
		b.SetCoinbase(common.Address{0: byte(seed), 19: byte(i)})
	})

	return db, blocks
}

// makeBlockChain creates a deterministic chain of blocks rooted at parent with fake invalid transactions.
func makeFakeNonEmptyBlockChain(parent *types.Block, n int, engine consensus.Engine, db ethdb.Database, seed int, numTx int) []*types.Block {
	blocks, _ := GenerateChain(params.TestChainConfig, parent, engine, db, n, func(i int, b *BlockGen) {
		addr := common.Address{0: byte(seed), 19: byte(i)}
		b.SetCoinbase(addr)

		for j := 0; j < numTx; j++ {
			b.txs = append(b.txs, types.NewTransaction(0, addr, big.NewInt(1000), params.TxGas, nil, nil))
		}
	})

	return blocks
}

// chainMaker contains the state of chain generation.
type chainMaker struct {
	bottom      *types.Block
	engine      consensus.Engine
	config      *params.ChainConfig
	chain       []*types.Block
	chainByHash map[common.Hash]*types.Block
	receipts    []types.Receipts
}

func newChainMaker(bottom *types.Block, config *params.ChainConfig, engine consensus.Engine) *chainMaker {
	return &chainMaker{
		bottom:      bottom,
		config:      config,
		engine:      engine,
		chainByHash: make(map[common.Hash]*types.Block),
	}
}

func (cm *chainMaker) add(b *types.Block, r []*types.Receipt) {
	cm.chain = append(cm.chain, b)
	cm.chainByHash[b.Hash()] = b
	cm.receipts = append(cm.receipts, r)
}

func (cm *chainMaker) blockByNumber(number uint64) *types.Block {
	if number == cm.bottom.NumberU64() {
		return cm.bottom
	}
	cur := cm.CurrentHeader().Number.Uint64()
	lowest := cm.bottom.NumberU64() + 1
	if number < lowest || number > cur {
		return nil
	}
	return cm.chain[number-lowest]
}

// ChainReader/ChainContext implementation

// Config returns the chain configuration (for consensus.ChainReader).
func (cm *chainMaker) Config() *params.ChainConfig {
	return cm.config
}

// Engine returns the consensus engine (for ChainContext).
func (cm *chainMaker) Engine() consensus.Engine {
	return cm.engine
}

func (cm *chainMaker) CurrentHeader() *types.Header {
	if len(cm.chain) == 0 {
		return cm.bottom.Header()
	}
	return cm.chain[len(cm.chain)-1].Header()
}

func (cm *chainMaker) GetHeaderByNumber(number uint64) *types.Header {
	b := cm.blockByNumber(number)
	if b == nil {
		return nil
	}
	return b.Header()
}

func (cm *chainMaker) GetHeaderByHash(hash common.Hash) *types.Header {
	b := cm.chainByHash[hash]
	if b == nil {
		return nil
	}
	return b.Header()
}

func (cm *chainMaker) GetHeader(hash common.Hash, number uint64) *types.Header {
	return cm.GetHeaderByNumber(number)
}

func (cm *chainMaker) GetBlock(hash common.Hash, number uint64) *types.Block {
	return cm.blockByNumber(number)
}

func (cm *chainMaker) GetTd(hash common.Hash, number uint64) *big.Int {
	return nil // not supported
}<|MERGE_RESOLUTION|>--- conflicted
+++ resolved
@@ -17,7 +17,6 @@
 package core
 
 import (
-	"context"
 	"fmt"
 	"math/big"
 
@@ -360,12 +359,8 @@
 			gen(i, b)
 		}
 
-<<<<<<< HEAD
-		block, err := b.engine.FinalizeAndAssemble(context.Background(), cm, b.header, statedb, b.txs, b.uncles, b.receipts, b.withdrawals)
-=======
 		body := types.Body{Transactions: b.txs, Uncles: b.uncles, Withdrawals: b.withdrawals}
 		block, err := b.engine.FinalizeAndAssemble(cm, b.header, statedb, &body, b.receipts)
->>>>>>> aadddf3a
 		if err != nil {
 			panic(err)
 		}
