// Copyright 2015 The go-ethereum Authors
// This file is part of the go-ethereum library.
//
// The go-ethereum library is free software: you can redistribute it and/or modify
// it under the terms of the GNU Lesser General Public License as published by
// the Free Software Foundation, either version 3 of the License, or
// (at your option) any later version.
//
// The go-ethereum library is distributed in the hope that it will be useful,
// but WITHOUT ANY WARRANTY; without even the implied warranty of
// MERCHANTABILITY or FITNESS FOR A PARTICULAR PURPOSE. See the
// GNU Lesser General Public License for more details.
//
// You should have received a copy of the GNU Lesser General Public License
// along with the go-ethereum library. If not, see <http://www.gnu.org/licenses/>.

package core

import (
	"context"
	"sync/atomic"

	"github.com/ethereum/go-ethereum/core/state"
	"github.com/ethereum/go-ethereum/core/types"
	"github.com/ethereum/go-ethereum/core/vm"
)

// Validator is an interface which defines the standard for block validation. It
// is only responsible for validating block contents, as the header validation is
// done by the specific consensus engines.
type Validator interface {
	// ValidateBody validates the given block's content.
	ValidateBody(block *types.Block) error

	// ValidateState validates the given statedb and optionally the process result.
	ValidateState(block *types.Block, state *state.StateDB, res *ProcessResult, stateless bool) error
}

// Prefetcher is an interface for pre-caching transaction signatures and state.
type Prefetcher interface {
	// Prefetch processes the state changes according to the Ethereum rules by running
	// the transaction messages using the statedb, but any changes are discarded. The
	// only goal is to pre-cache transaction signatures and state trie nodes.
	Prefetch(block *types.Block, statedb *state.StateDB, cfg vm.Config, interrupt *atomic.Bool)
}

// Processor is an interface for processing blocks using a given initial state.
type Processor interface {
	// Process processes the state changes according to the Ethereum rules by running
	// the transaction messages using the statedb and applying any rewards to both
	// the processor (coinbase) and any included uncles.
<<<<<<< HEAD
	Process(block *types.Block, statedb *state.StateDB, cfg vm.Config, interruptCtx context.Context) (types.Receipts, []*types.Log, uint64, error)
=======
	Process(block *types.Block, statedb *state.StateDB, cfg vm.Config) (*ProcessResult, error)
}

// ProcessResult contains the values computed by Process.
type ProcessResult struct {
	Receipts types.Receipts
	Requests types.Requests
	Logs     []*types.Log
	GasUsed  uint64
>>>>>>> 1015a42d
}<|MERGE_RESOLUTION|>--- conflicted
+++ resolved
@@ -17,7 +17,6 @@
 package core
 
 import (
-	"context"
 	"sync/atomic"
 
 	"github.com/ethereum/go-ethereum/core/state"
@@ -49,9 +48,6 @@
 	// Process processes the state changes according to the Ethereum rules by running
 	// the transaction messages using the statedb and applying any rewards to both
 	// the processor (coinbase) and any included uncles.
-<<<<<<< HEAD
-	Process(block *types.Block, statedb *state.StateDB, cfg vm.Config, interruptCtx context.Context) (types.Receipts, []*types.Log, uint64, error)
-=======
 	Process(block *types.Block, statedb *state.StateDB, cfg vm.Config) (*ProcessResult, error)
 }
 
@@ -61,5 +57,4 @@
 	Requests types.Requests
 	Logs     []*types.Log
 	GasUsed  uint64
->>>>>>> 1015a42d
 }