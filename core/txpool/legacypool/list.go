// Copyright 2016 The go-ethereum Authors
// This file is part of the go-ethereum library.
//
// The go-ethereum library is free software: you can redistribute it and/or modify
// it under the terms of the GNU Lesser General Public License as published by
// the Free Software Foundation, either version 3 of the License, or
// (at your option) any later version.
//
// The go-ethereum library is distributed in the hope that it will be useful,
// but WITHOUT ANY WARRANTY; without even the implied warranty of
// MERCHANTABILITY or FITNESS FOR A PARTICULAR PURPOSE. See the
// GNU Lesser General Public License for more details.
//
// You should have received a copy of the GNU Lesser General Public License
// along with the go-ethereum library. If not, see <http://www.gnu.org/licenses/>.

package legacypool

import (
	"container/heap"
	"math"
	"math/big"
	"sort"
	"sync"
	"sync/atomic"
	"time"

	"github.com/ethereum/go-ethereum/common"
	"github.com/ethereum/go-ethereum/core/state"
	"github.com/ethereum/go-ethereum/core/types"
<<<<<<< HEAD
	"github.com/ethereum/go-ethereum/log"
=======
	"github.com/holiman/uint256"
	"golang.org/x/exp/slices"
>>>>>>> c5ba367e
)

// nonceHeap is a heap.Interface implementation over 64bit unsigned integers for
// retrieving sorted transactions from the possibly gapped future queue.
type nonceHeap []uint64

func (h nonceHeap) Len() int           { return len(h) }
func (h nonceHeap) Less(i, j int) bool { return h[i] < h[j] }
func (h nonceHeap) Swap(i, j int)      { h[i], h[j] = h[j], h[i] }

func (h *nonceHeap) Push(x interface{}) {
	*h = append(*h, x.(uint64))
}

func (h *nonceHeap) Pop() interface{} {
	old := *h
	n := len(old)
	x := old[n-1]
	old[n-1] = 0
	*h = old[0 : n-1]

	return x
}

// sortedMap is a nonce->transaction hash map with a heap based index to allow
// iterating over the contents in a nonce-incrementing way.
type sortedMap struct {
	items map[uint64]*types.Transaction // Hash map storing the transaction data
	index *nonceHeap                    // Heap of nonces of all the stored transactions (non-strict mode)
	m     sync.RWMutex

	cache   types.Transactions // Cache of the transactions already sorted
	isEmpty bool
	cacheMu sync.RWMutex
}

// newSortedMap creates a new nonce-sorted transaction map.
func newSortedMap() *sortedMap {
	return &sortedMap{
		items:   make(map[uint64]*types.Transaction),
		index:   new(nonceHeap),
		isEmpty: true,
	}
}

// Get retrieves the current transactions associated with the given nonce.
func (m *sortedMap) Get(nonce uint64) *types.Transaction {
	m.m.RLock()
	defer m.m.RUnlock()

	return m.items[nonce]
}

func (m *sortedMap) Has(nonce uint64) bool {
	if m == nil {
		return false
	}

	m.m.RLock()
	defer m.m.RUnlock()

	return m.items[nonce] != nil
}

// Put inserts a new transaction into the map, also updating the map's nonce
// index. If a transaction already exists with the same nonce, it's overwritten.
func (m *sortedMap) Put(tx *types.Transaction) {
	m.m.Lock()
	defer m.m.Unlock()

	nonce := tx.Nonce()
	if m.items[nonce] == nil {
		heap.Push(m.index, nonce)
	}

	m.items[nonce] = tx

	m.cacheMu.Lock()
	m.isEmpty = true
	m.cache = nil
	m.cacheMu.Unlock()
}

// Forward removes all transactions from the map with a nonce lower than the
// provided threshold. Every removed transaction is returned for any post-removal
// maintenance.
func (m *sortedMap) Forward(threshold uint64) types.Transactions {
	m.m.Lock()
	defer m.m.Unlock()

	var removed types.Transactions

	// Pop off heap items until the threshold is reached
	for m.index.Len() > 0 && (*m.index)[0] < threshold {
		nonce := heap.Pop(m.index).(uint64)
		removed = append(removed, m.items[nonce])
		delete(m.items, nonce)
	}

	// If we had a cached order, shift the front
	m.cacheMu.Lock()
	if m.cache != nil {
		hitCacheCounter.Inc(1)

		m.cache = m.cache[len(removed):]
	}
	m.cacheMu.Unlock()
	return removed
}

// Filter iterates over the list of transactions and removes all of them for which
// the specified function evaluates to true.
// Filter, as opposed to 'filter', re-initialises the heap after the operation is done.
// If you want to do several consecutive filterings, it's therefore better to first
// do a .filter(func1) followed by .Filter(func2) or reheap()
func (m *sortedMap) Filter(filter func(*types.Transaction) bool) types.Transactions {
	m.m.Lock()
	defer m.m.Unlock()

	removed := m.filter(filter)
	// If transactions were removed, the heap and cache are ruined
	if len(removed) > 0 {
		m.reheap()
	}

	return removed
}

func (m *sortedMap) reheap() {
	*m.index = make([]uint64, 0, len(m.items))
	for nonce := range m.items {
		*m.index = append(*m.index, nonce)
	}
	heap.Init(m.index)
	m.cacheMu.Lock()
	m.cache = nil
	m.cacheMu.Unlock()
}

// filter is identical to Filter, but **does not** regenerate the heap. This method
// should only be used if followed immediately by a call to Filter or reheap()
func (m *sortedMap) filter(filter func(*types.Transaction) bool) types.Transactions {
	var removed types.Transactions

	// Collect all the transactions to filter out
	for nonce, tx := range m.items {
		if filter(tx) {
			removed = append(removed, tx)

			delete(m.items, nonce)
		}
	}

	if len(removed) > 0 {
		m.cacheMu.Lock()
		m.cache = nil
		m.isEmpty = true
		m.cacheMu.Unlock()

		resetCacheGauge.Inc(1)
	}

	return removed
}

// Cap places a hard limit on the number of items, returning all transactions
// exceeding that limit.
func (m *sortedMap) Cap(threshold int) types.Transactions {
	m.m.Lock()
	defer m.m.Unlock()

	// Short circuit if the number of items is under the limit
	if len(m.items) <= threshold {
		return nil
	}

	// Otherwise gather and drop the highest nonce'd transactions
	var drops types.Transactions
<<<<<<< HEAD

	sort.Sort(*m.index)

=======
	slices.Sort(*m.index)
>>>>>>> c5ba367e
	for size := len(m.items); size > threshold; size-- {
		drops = append(drops, m.items[(*m.index)[size-1]])
		delete(m.items, (*m.index)[size-1])
	}

	*m.index = (*m.index)[:threshold]
	// The sorted m.index slice is still a valid heap, so there is no need to
	// reheap after deleting tail items.

	// If we had a cache, shift the back
	m.cacheMu.Lock()
	if m.cache != nil {
		m.cache = m.cache[:len(m.cache)-len(drops)]
	}
	m.cacheMu.Unlock()
	return drops
}

// Remove deletes a transaction from the maintained map, returning whether the
// transaction was found.
func (m *sortedMap) Remove(nonce uint64) bool {
	m.m.Lock()
	defer m.m.Unlock()

	// Short circuit if no transaction is present
	_, ok := m.items[nonce]
	if !ok {
		return false
	}

	// Otherwise delete the transaction and fix the heap index
	for i := 0; i < m.index.Len(); i++ {
		if (*m.index)[i] == nonce {
			heap.Remove(m.index, i)

			break
		}
	}

	delete(m.items, nonce)

	m.cacheMu.Lock()
	m.cache = nil
	m.isEmpty = true
	m.cacheMu.Unlock()

	resetCacheGauge.Inc(1)

	return true
}

// Ready retrieves a sequentially increasing list of transactions starting at the
// provided nonce that is ready for processing. The returned transactions will be
// removed from the list.
//
// Note, all transactions with nonces lower than start will also be returned to
// prevent getting into an invalid state. This is not something that should ever
// happen but better to be self correcting than failing!
func (m *sortedMap) Ready(start uint64) types.Transactions {
	m.m.Lock()
	defer m.m.Unlock()

	// Short circuit if no transactions are available
	if m.index.Len() == 0 || (*m.index)[0] > start {
		return nil
	}

	// Otherwise start accumulating incremental transactions
	var ready types.Transactions

	for next := (*m.index)[0]; m.index.Len() > 0 && (*m.index)[0] == next; next++ {
		ready = append(ready, m.items[next])
		delete(m.items, next)
		heap.Pop(m.index)
	}

	m.cacheMu.Lock()
	m.cache = nil
	m.isEmpty = true
	m.cacheMu.Unlock()

	resetCacheGauge.Inc(1)

	return ready
}

// Len returns the length of the transaction map.
func (m *sortedMap) Len() int {
	m.m.RLock()
	defer m.m.RUnlock()

	return len(m.items)
}

func (m *sortedMap) flatten() types.Transactions {
	// If the sorting was not cached yet, create and cache it
	m.cacheMu.Lock()
	defer m.cacheMu.Unlock()

	if m.isEmpty {
		m.isEmpty = false // to simulate sync.Once

		m.cacheMu.Unlock()

		m.m.RLock()

		cache := make(types.Transactions, 0, len(m.items))

		for _, tx := range m.items {
			cache = append(cache, tx)
		}

		m.m.RUnlock()

		// exclude sorting from locks
		sort.Sort(types.TxByNonce(cache))

		m.cacheMu.Lock()
		m.cache = cache

		reinitCacheGauge.Inc(1)
		missCacheCounter.Inc(1)
	} else {
		hitCacheCounter.Inc(1)
	}

	return m.cache
}

func (m *sortedMap) lastElement() *types.Transaction {
	// If the sorting was not cached yet, create and cache it
	m.cacheMu.Lock()
	defer m.cacheMu.Unlock()

	cache := m.cache

	if m.isEmpty {
		m.isEmpty = false // to simulate sync.Once

		m.cacheMu.Unlock()

		m.m.RLock()
		cache = make(types.Transactions, 0, len(m.items))

		for _, tx := range m.items {
			cache = append(cache, tx)
		}

		m.m.RUnlock()

		// exclude sorting from locks
		sort.Sort(types.TxByNonce(cache))

		m.cacheMu.Lock()
		m.cache = cache

		reinitCacheGauge.Inc(1)
		missCacheCounter.Inc(1)
	} else {
		hitCacheCounter.Inc(1)
	}

	ln := len(cache)
	if ln == 0 {
		return nil
	}

	return cache[len(cache)-1]
}

// Flatten creates a nonce-sorted slice of transactions based on the loosely
// sorted internal representation. The result of the sorting is cached in case
// it's requested again before any modifications are made to the contents.
func (m *sortedMap) Flatten() types.Transactions {
	cache := m.flatten()
	// Copy the cache to prevent accidental modification
	txs := make(types.Transactions, len(cache))
	copy(txs, cache)
	return txs
}

// LastElement returns the last element of a flattened list, thus, the
// transaction with the highest nonce
func (m *sortedMap) LastElement() *types.Transaction {
	return m.lastElement()
}

// list is a "list" of transactions belonging to an account, sorted by account
// nonce. The same type can be used both for storing contiguous transactions for
// the executable/pending queue; and for storing gapped transactions for the non-
// executable/future queue, with minor behavioral changes.
type list struct {
	strict bool       // Whether nonces are strictly continuous or not
	txs    *sortedMap // Heap indexed sorted hash map of the transactions

	costcap   *uint256.Int // Price of the highest costing transaction (reset only if exceeds balance)
	gascap    uint64       // Gas limit of the highest spending transaction (reset only if exceeds block limit)
	totalcost *uint256.Int // Total cost of all transactions in the list
}

// newList creates a new transaction list for maintaining nonce-indexable fast,
// gapped, sortable transaction lists.
func newList(strict bool) *list {
	return &list{
		strict:    strict,
		txs:       newSortedMap(),
		costcap:   new(uint256.Int),
		totalcost: new(uint256.Int),
	}
}

// Contains returns whether the  list contains a transaction
// with the provided nonce.
func (l *list) Contains(nonce uint64) bool {
	return l.txs.Get(nonce) != nil
}

// Add tries to insert a new transaction into the list, returning whether the
// transaction was accepted, and if yes, any previous transaction it replaced.
//
// If the new transaction is accepted into the list, the lists' cost and gas
// thresholds are also potentially updated.
func (l *list) Add(tx *types.Transaction, priceBump uint64) (bool, *types.Transaction) {
	// If there's an older better transaction, abort
	old := l.txs.Get(tx.Nonce())
	if old != nil {
		if old.GasFeeCapCmp(tx) >= 0 || old.GasTipCapCmp(tx) >= 0 {
			return false, nil
		}
		// thresholdFeeCap = oldFC  * (100 + priceBump) / 100
		a := big.NewInt(100 + int64(priceBump))
		aFeeCap := new(big.Int).Mul(a, old.GasFeeCap())
		aTip := a.Mul(a, old.GasTipCap())

		// thresholdTip    = oldTip * (100 + priceBump) / 100
		b := big.NewInt(100)
		thresholdFeeCap := aFeeCap.Div(aFeeCap, b)
		thresholdTip := aTip.Div(aTip, b)

		// We have to ensure that both the new fee cap and tip are higher than the
		// old ones as well as checking the percentage threshold to ensure that
		// this is accurate for low (Wei-level) gas price replacements.
		if tx.GasFeeCapIntCmp(thresholdFeeCap) < 0 || tx.GasTipCapIntCmp(thresholdTip) < 0 {
			return false, nil
		}
		// Old is being replaced, subtract old cost
		l.subTotalCost([]*types.Transaction{old})
	}
	// Add new tx cost to totalcost
	cost, overflow := uint256.FromBig(tx.Cost())
	if overflow {
		return false, nil
	}
	l.totalcost.Add(l.totalcost, cost)

	// Otherwise overwrite the old transaction with the current one
	l.txs.Put(tx)
	if l.costcap.Cmp(cost) < 0 {
		l.costcap = cost
	}
	if gas := tx.Gas(); l.gascap < gas {
		l.gascap = gas
	}
	return true, old
}

// Forward removes all transactions from the list with a nonce lower than the
// provided threshold. Every removed transaction is returned for any post-removal
// maintenance.
func (l *list) Forward(threshold uint64) types.Transactions {
	txs := l.txs.Forward(threshold)
	l.subTotalCost(txs)

	return txs
}

// Filter removes all transactions from the list with a cost or gas limit higher
// than the provided thresholds. Every removed transaction is returned for any
// post-removal maintenance. Strict-mode invalidated transactions are also
// returned.
//
// This method uses the cached costcap and gascap to quickly decide if there's even
// a point in calculating all the costs or if the balance covers all. If the threshold
// is lower than the costgas cap, the caps will be reset to a new high after removing
// the newly invalidated transactions.
func (l *list) Filter(costLimit *uint256.Int, gasLimit uint64) (types.Transactions, types.Transactions) {
	// If all transactions are below the threshold, short circuit
	if l.costcap.Cmp(costLimit) <= 0 && l.gascap <= gasLimit {
		return nil, nil
	}
	l.costcap = new(uint256.Int).Set(costLimit) // Lower the caps to the thresholds
	l.gascap = gasLimit

	// Filter out all the transactions above the account's funds
	removed := l.txs.Filter(func(tx *types.Transaction) bool {
		return tx.Gas() > gasLimit || tx.Cost().Cmp(costLimit.ToBig()) > 0
	})

	if len(removed) == 0 {
		return nil, nil
	}
	var invalids types.Transactions
	// If the list was strict, filter anything above the lowest nonce
	if l.strict {
		lowest := uint64(math.MaxUint64)
		for _, tx := range removed {
			if nonce := tx.Nonce(); lowest > nonce {
				lowest = nonce
			}
		}
		invalids = l.txs.filter(func(tx *types.Transaction) bool { return tx.Nonce() > lowest })
	}
	// Reset total cost
	l.subTotalCost(removed)
	l.subTotalCost(invalids)
	l.txs.reheap()
	return removed, invalids
}

// FilterTxConditional returns the conditional transactions with invalid KnownAccounts
// TODO - We will also have to check block range and time stamp range!
func (l *list) FilterTxConditional(state *state.StateDB) types.Transactions {
	removed := l.txs.filter(func(tx *types.Transaction) bool {
		if options := tx.GetOptions(); options != nil {
			err := state.ValidateKnownAccounts(options.KnownAccounts)
			if err != nil {
				log.Error("Error while Filtering Tx Conditional", "err", err)
				return true
			}

			return false
		}

		return false
	})

	if len(removed) == 0 {
		return nil
	}

	l.txs.reheap()

	return removed
}

// Cap places a hard limit on the number of items, returning all transactions
// exceeding that limit.
func (l *list) Cap(threshold int) types.Transactions {
	txs := l.txs.Cap(threshold)
	l.subTotalCost(txs)

	return txs
}

// Remove deletes a transaction from the maintained list, returning whether the
// transaction was found, and also returning any transaction invalidated due to
// the deletion (strict mode only).
func (l *list) Remove(tx *types.Transaction) (bool, types.Transactions) {
	// Remove the transaction from the set
	nonce := tx.Nonce()
	if removed := l.txs.Remove(nonce); !removed {
		return false, nil
	}

	l.subTotalCost([]*types.Transaction{tx})
	// In strict mode, filter out non-executable transactions
	if l.strict {
		txs := l.txs.Filter(func(tx *types.Transaction) bool { return tx.Nonce() > nonce })
		l.subTotalCost(txs)

		return true, txs
	}

	return true, nil
}

// Ready retrieves a sequentially increasing list of transactions starting at the
// provided nonce that is ready for processing. The returned transactions will be
// removed from the list.
//
// Note, all transactions with nonces lower than start will also be returned to
// prevent getting into an invalid state. This is not something that should ever
// happen but better to be self correcting than failing!
func (l *list) Ready(start uint64) types.Transactions {
	txs := l.txs.Ready(start)
	l.subTotalCost(txs)

	return txs
}

// Len returns the length of the transaction list.
func (l *list) Len() int {
	return l.txs.Len()
}

// Empty returns whether the list of transactions is empty or not.
func (l *list) Empty() bool {
	return l.Len() == 0
}

// Flatten creates a nonce-sorted slice of transactions based on the loosely
// sorted internal representation. The result of the sorting is cached in case
// it's requested again before any modifications are made to the contents.
func (l *list) Flatten() types.Transactions {
	return l.txs.Flatten()
}

// LastElement returns the last element of a flattened list, thus, the
// transaction with the highest nonce
func (l *list) LastElement() *types.Transaction {
	return l.txs.LastElement()
}

func (l *list) Has(nonce uint64) bool {
	return l != nil && l.txs.items[nonce] != nil
}

// subTotalCost subtracts the cost of the given transactions from the
// total cost of all transactions.
func (l *list) subTotalCost(txs []*types.Transaction) {
	for _, tx := range txs {
		_, underflow := l.totalcost.SubOverflow(l.totalcost, uint256.MustFromBig(tx.Cost()))
		if underflow {
			panic("totalcost underflow")
		}
	}
}

// priceHeap is a heap.Interface implementation over transactions for retrieving
// price-sorted transactions to discard when the pool fills up. If baseFee is set
// then the heap is sorted based on the effective tip based on the given base fee.
// If baseFee is nil then the sorting is based on gasFeeCap.
type priceHeap struct {
	baseFee   *big.Int // heap should always be re-sorted after baseFee is changed
	list      []*types.Transaction
	baseFeeMu sync.RWMutex
}

func (h *priceHeap) Len() int      { return len(h.list) }
func (h *priceHeap) Swap(i, j int) { h.list[i], h.list[j] = h.list[j], h.list[i] }

func (h *priceHeap) Less(i, j int) bool {
	switch h.cmp(h.list[i], h.list[j]) {
	case -1:
		return true
	case 1:
		return false
	default:
		return h.list[i].Nonce() > h.list[j].Nonce()
	}
}

func (h *priceHeap) cmp(a, b *types.Transaction) int {
	h.baseFeeMu.RLock()

	if h.baseFee != nil {
		// Compare effective tips if baseFee is specified
		if c := a.EffectiveGasTipCmp(b, h.baseFee); c != 0 {
			h.baseFeeMu.RUnlock()

			return c
		}
	}

	h.baseFeeMu.RUnlock()

	// Compare fee caps if baseFee is not specified or effective tips are equal
	if c := a.GasFeeCapCmp(b); c != 0 {
		return c
	}

	// Compare tips if effective tips and fee caps are equal
	return a.GasTipCapCmp(b)
}

func (h *priceHeap) Push(x interface{}) {
	tx := x.(*types.Transaction)
	h.list = append(h.list, tx)
}

func (h *priceHeap) Pop() interface{} {
	old := h.list
	n := len(old)
	x := old[n-1]
	old[n-1] = nil
	h.list = old[0 : n-1]

	return x
}

// pricedList is a price-sorted heap to allow operating on transactions pool
// contents in a price-incrementing way. It's built upon the all transactions
// in txpool but only interested in the remote part. It means only remote transactions
// will be considered for tracking, sorting, eviction, etc.
//
// Two heaps are used for sorting: the urgent heap (based on effective tip in the next
// block) and the floating heap (based on gasFeeCap). Always the bigger heap is chosen for
// eviction. Transactions evicted from the urgent heap are first demoted into the floating heap.
// In some cases (during a congestion, when blocks are full) the urgent heap can provide
// better candidates for inclusion while in other cases (at the top of the baseFee peak)
// the floating heap is better. When baseFee is decreasing they behave similarly.
type pricedList struct {
	// Number of stale price points to (re-heap trigger).
	stales atomic.Int64

	all              *lookup    // Pointer to the map of all transactions
	urgent, floating priceHeap  // Heaps of prices of all the stored **remote** transactions
	reheapMu         sync.Mutex // Mutex asserts that only one routine is reheaping the list
}

const (
	// urgentRatio : floatingRatio is the capacity ratio of the two queues
	urgentRatio   = 4
	floatingRatio = 1
)

// newPricedList creates a new price-sorted transaction heap.
func newPricedList(all *lookup) *pricedList {
	return &pricedList{
		all: all,
	}
}

// Put inserts a new transaction into the heap.
func (l *pricedList) Put(tx *types.Transaction, local bool) {
	if local {
		return
	}
	// Insert every new transaction to the urgent heap first; Discard will balance the heaps
	heap.Push(&l.urgent, tx)
}

// Removed notifies the prices transaction list that an old transaction dropped
// from the pool. The list will just keep a counter of stale objects and update
// the heap if a large enough ratio of transactions go stale.
func (l *pricedList) Removed(count int) {
	// Bump the stale counter, but exit if still too low (< 25%)
	stales := l.stales.Add(int64(count))
	if int(stales) <= (len(l.urgent.list)+len(l.floating.list))/4 {
		return
	}
	// Seems we've reached a critical number of stale transactions, reheap
	l.Reheap()
}

// Underpriced checks whether a transaction is cheaper than (or as cheap as) the
// lowest priced (remote) transaction currently being tracked.
func (l *pricedList) Underpriced(tx *types.Transaction) bool {
	// Note: with two queues, being underpriced is defined as being worse than the worst item
	// in all non-empty queues if there is any. If both queues are empty then nothing is underpriced.
	return (l.underpricedFor(&l.urgent, tx) || len(l.urgent.list) == 0) &&
		(l.underpricedFor(&l.floating, tx) || len(l.floating.list) == 0) &&
		(len(l.urgent.list) != 0 || len(l.floating.list) != 0)
}

// underpricedFor checks whether a transaction is cheaper than (or as cheap as) the
// lowest priced (remote) transaction in the given heap.
func (l *pricedList) underpricedFor(h *priceHeap, tx *types.Transaction) bool {
	// Discard stale price points if found at the heap start
	for len(h.list) > 0 {
		head := h.list[0]
		if l.all.GetRemote(head.Hash()) == nil { // Removed or migrated
			l.stales.Add(-1)
			heap.Pop(h)

			continue
		}

		break
	}
	// Check if the transaction is underpriced or not
	if len(h.list) == 0 {
		return false // There is no remote transaction at all.
	}
	// If the remote transaction is even cheaper than the
	// cheapest one tracked locally, reject it.
	return h.cmp(h.list[0], tx) >= 0
}

// Discard finds a number of most underpriced transactions, removes them from the
// priced list and returns them for further removal from the entire pool.
// If noPending is set to true, we will only consider the floating list
//
// Note local transaction won't be considered for eviction.
func (l *pricedList) Discard(slots int, force bool) (types.Transactions, bool) {
	drop := make(types.Transactions, 0, slots) // Remote underpriced transactions to drop

	for slots > 0 {
		if len(l.urgent.list)*floatingRatio > len(l.floating.list)*urgentRatio {
			// Discard stale transactions if found during cleanup
			tx := heap.Pop(&l.urgent).(*types.Transaction)
			if l.all.GetRemote(tx.Hash()) == nil { // Removed or migrated
				l.stales.Add(-1)
				continue
			}
			// Non stale transaction found, move to floating heap
			heap.Push(&l.floating, tx)
		} else {
			if len(l.floating.list) == 0 {
				// Stop if both heaps are empty
				break
			}
			// Discard stale transactions if found during cleanup
			tx := heap.Pop(&l.floating).(*types.Transaction)
			if l.all.GetRemote(tx.Hash()) == nil { // Removed or migrated
				l.stales.Add(-1)
				continue
			}
			// Non stale transaction found, discard it
			drop = append(drop, tx)
			slots -= numSlots(tx)
		}
	}
	// If we still can't make enough room for the new transaction
	if slots > 0 && !force {
		for _, tx := range drop {
			heap.Push(&l.urgent, tx)
		}

		return nil, false
	}

	return drop, true
}

// Reheap forcibly rebuilds the heap based on the current remote transaction set.
func (l *pricedList) Reheap() {
	l.reheapMu.Lock()
	defer l.reheapMu.Unlock()

	start := time.Now()

	l.stales.Store(0)
	l.urgent.list = make([]*types.Transaction, 0, l.all.RemoteCount())
	l.all.Range(func(hash common.Hash, tx *types.Transaction, local bool) bool {
		l.urgent.list = append(l.urgent.list, tx)
		return true
	}, false, true) // Only iterate remotes
	heap.Init(&l.urgent)

	// balance out the two heaps by moving the worse half of transactions into the
	// floating heap
	// Note: Discard would also do this before the first eviction but Reheap can do
	// is more efficiently. Also, Underpriced would work suboptimally the first time
	// if the floating queue was empty.
	floatingCount := len(l.urgent.list) * floatingRatio / (urgentRatio + floatingRatio)
	l.floating.list = make([]*types.Transaction, floatingCount)

	for i := 0; i < floatingCount; i++ {
		l.floating.list[i] = heap.Pop(&l.urgent).(*types.Transaction)
	}
	heap.Init(&l.floating)
	reheapTimer.Update(time.Since(start))
}

// SetBaseFee updates the base fee and triggers a re-heap. Note that Removed is not
// necessary to call right before SetBaseFee when processing a new block.
func (l *pricedList) SetBaseFee(baseFee *big.Int) {
	l.urgent.baseFeeMu.Lock()
	l.urgent.baseFee = baseFee
	l.urgent.baseFeeMu.Unlock()

	l.Reheap()
}<|MERGE_RESOLUTION|>--- conflicted
+++ resolved
@@ -28,12 +28,9 @@
 	"github.com/ethereum/go-ethereum/common"
 	"github.com/ethereum/go-ethereum/core/state"
 	"github.com/ethereum/go-ethereum/core/types"
-<<<<<<< HEAD
 	"github.com/ethereum/go-ethereum/log"
-=======
 	"github.com/holiman/uint256"
 	"golang.org/x/exp/slices"
->>>>>>> c5ba367e
 )
 
 // nonceHeap is a heap.Interface implementation over 64bit unsigned integers for
@@ -212,13 +209,9 @@
 
 	// Otherwise gather and drop the highest nonce'd transactions
 	var drops types.Transactions
-<<<<<<< HEAD
-
-	sort.Sort(*m.index)
-
-=======
+
 	slices.Sort(*m.index)
->>>>>>> c5ba367e
+
 	for size := len(m.items); size > threshold; size-- {
 		drops = append(drops, m.items[(*m.index)[size-1]])
 		delete(m.items, (*m.index)[size-1])
