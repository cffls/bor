--- conflicted
+++ resolved
@@ -1271,11 +1271,7 @@
 			addrs[acc] = crypto.PubkeyToAddress(keys[acc].PublicKey)
 
 			// Seed the state database with this account
-<<<<<<< HEAD
-			statedb.AddBalance(addrs[acc], new(big.Int).SetUint64(seed.balance))
-=======
 			statedb.AddBalance(addrs[acc], new(uint256.Int).SetUint64(seed.balance))
->>>>>>> c5ba367e
 			statedb.SetNonce(addrs[acc], seed.nonce)
 
 			// Sign the seed transactions and store them in the data store
