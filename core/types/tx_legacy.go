// Copyright 2021 The go-ethereum Authors
// This file is part of the go-ethereum library.
//
// The go-ethereum library is free software: you can redistribute it and/or modify
// it under the terms of the GNU Lesser General Public License as published by
// the Free Software Foundation, either version 3 of the License, or
// (at your option) any later version.
//
// The go-ethereum library is distributed in the hope that it will be useful,
// but WITHOUT ANY WARRANTY; without even the implied warranty of
// MERCHANTABILITY or FITNESS FOR A PARTICULAR PURPOSE. See the
// GNU Lesser General Public License for more details.
//
// You should have received a copy of the GNU Lesser General Public License
// along with the go-ethereum library. If not, see <http://www.gnu.org/licenses/>.

package types

import (
	"math/big"

	"github.com/holiman/uint256"

	"github.com/ethereum/go-ethereum/common"
)

// LegacyTx is the transaction data of the original Ethereum transactions.
type LegacyTx struct {
	Nonce           uint64          // nonce of sender account
	GasPrice        *big.Int        // wei per gas
	gasPriceUint256 *uint256.Int    // wei per gas
	Gas             uint64          // gas limit
	To              *common.Address `rlp:"nil"` // nil means contract creation
	Value           *big.Int        // wei amount
	Data            []byte          // contract invocation input data
	V, R, S         *big.Int        // signature values
}

// NewTransaction creates an unsigned legacy transaction.
// Deprecated: use NewTx instead.
func NewTransaction(nonce uint64, to common.Address, amount *big.Int, gasLimit uint64, gasPrice *big.Int, data []byte) *Transaction {
	return NewTx(&LegacyTx{
		Nonce:    nonce,
		To:       &to,
		Value:    amount,
		Gas:      gasLimit,
		GasPrice: gasPrice,
		Data:     data,
	})
}

// NewContractCreation creates an unsigned legacy transaction.
// Deprecated: use NewTx instead.
func NewContractCreation(nonce uint64, amount *big.Int, gasLimit uint64, gasPrice *big.Int, data []byte) *Transaction {
	return NewTx(&LegacyTx{
		Nonce:    nonce,
		Value:    amount,
		Gas:      gasLimit,
		GasPrice: gasPrice,
		Data:     data,
	})
}

// copy creates a deep copy of the transaction data and initializes all fields.
func (tx *LegacyTx) copy() TxData {
	cpy := &LegacyTx{
		Nonce: tx.Nonce,
		To:    copyAddressPtr(tx.To),
		Data:  common.CopyBytes(tx.Data),
		Gas:   tx.Gas,
		// These are initialized below.
		Value:    new(big.Int),
		GasPrice: new(big.Int),
		V:        new(big.Int),
		R:        new(big.Int),
		S:        new(big.Int),
	}
	if tx.Value != nil {
		cpy.Value.Set(tx.Value)
	}

	if tx.GasPrice != nil {
		cpy.GasPrice.Set(tx.GasPrice)

		if cpy.gasPriceUint256 != nil {
			cpy.gasPriceUint256.Set(tx.gasPriceUint256)
		} else {
			cpy.gasPriceUint256, _ = uint256.FromBig(tx.GasPrice)
		}
	}

	if tx.V != nil {
		cpy.V.Set(tx.V)
	}

	if tx.R != nil {
		cpy.R.Set(tx.R)
	}

	if tx.S != nil {
		cpy.S.Set(tx.S)
	}

	return cpy
}

// accessors for innerTx.
<<<<<<< HEAD
func (tx *LegacyTx) txType() byte           { return LegacyTxType }
func (tx *LegacyTx) chainID() *big.Int      { return deriveChainId(tx.V) }
func (tx *LegacyTx) accessList() AccessList { return nil }
func (tx *LegacyTx) data() []byte           { return tx.Data }
func (tx *LegacyTx) gas() uint64            { return tx.Gas }
func (tx *LegacyTx) gasPrice() *big.Int     { return tx.GasPrice }
func (tx *LegacyTx) gasPriceU256() *uint256.Int {
	if tx.gasPriceUint256 != nil {
		return tx.gasPriceUint256
	}

	tx.gasPriceUint256, _ = uint256.FromBig(tx.GasPrice)

	return tx.gasPriceUint256
}
func (tx *LegacyTx) gasTipCap() *big.Int { return tx.GasPrice }
func (tx *LegacyTx) gasTipCapU256() *uint256.Int {
	if tx.gasPriceUint256 != nil {
		return tx.gasPriceUint256
	}

	tx.gasPriceUint256, _ = uint256.FromBig(tx.GasPrice)

	return tx.gasPriceUint256
}
func (tx *LegacyTx) gasFeeCap() *big.Int { return tx.GasPrice }
func (tx *LegacyTx) gasFeeCapU256() *uint256.Int {
	if tx.gasPriceUint256 != nil {
		return tx.gasPriceUint256
	}

	tx.gasPriceUint256, _ = uint256.FromBig(tx.GasPrice)

	return tx.gasPriceUint256
}
func (tx *LegacyTx) value() *big.Int     { return tx.Value }
func (tx *LegacyTx) nonce() uint64       { return tx.Nonce }
func (tx *LegacyTx) to() *common.Address { return tx.To }
=======
func (tx *LegacyTx) txType() byte              { return LegacyTxType }
func (tx *LegacyTx) chainID() *big.Int         { return deriveChainId(tx.V) }
func (tx *LegacyTx) accessList() AccessList    { return nil }
func (tx *LegacyTx) data() []byte              { return tx.Data }
func (tx *LegacyTx) gas() uint64               { return tx.Gas }
func (tx *LegacyTx) gasPrice() *big.Int        { return tx.GasPrice }
func (tx *LegacyTx) gasTipCap() *big.Int       { return tx.GasPrice }
func (tx *LegacyTx) gasFeeCap() *big.Int       { return tx.GasPrice }
func (tx *LegacyTx) value() *big.Int           { return tx.Value }
func (tx *LegacyTx) nonce() uint64             { return tx.Nonce }
func (tx *LegacyTx) to() *common.Address       { return tx.To }
func (tx *LegacyTx) blobGas() uint64           { return 0 }
func (tx *LegacyTx) blobGasFeeCap() *big.Int   { return nil }
func (tx *LegacyTx) blobHashes() []common.Hash { return nil }
>>>>>>> bed84606

func (tx *LegacyTx) effectiveGasPrice(dst *big.Int, baseFee *big.Int) *big.Int {
	return dst.Set(tx.GasPrice)
}

func (tx *LegacyTx) rawSignatureValues() (v, r, s *big.Int) {
	return tx.V, tx.R, tx.S
}

func (tx *LegacyTx) setSignatureValues(chainID, v, r, s *big.Int) {
	tx.V, tx.R, tx.S = v, r, s
}<|MERGE_RESOLUTION|>--- conflicted
+++ resolved
@@ -105,46 +105,6 @@
 }
 
 // accessors for innerTx.
-<<<<<<< HEAD
-func (tx *LegacyTx) txType() byte           { return LegacyTxType }
-func (tx *LegacyTx) chainID() *big.Int      { return deriveChainId(tx.V) }
-func (tx *LegacyTx) accessList() AccessList { return nil }
-func (tx *LegacyTx) data() []byte           { return tx.Data }
-func (tx *LegacyTx) gas() uint64            { return tx.Gas }
-func (tx *LegacyTx) gasPrice() *big.Int     { return tx.GasPrice }
-func (tx *LegacyTx) gasPriceU256() *uint256.Int {
-	if tx.gasPriceUint256 != nil {
-		return tx.gasPriceUint256
-	}
-
-	tx.gasPriceUint256, _ = uint256.FromBig(tx.GasPrice)
-
-	return tx.gasPriceUint256
-}
-func (tx *LegacyTx) gasTipCap() *big.Int { return tx.GasPrice }
-func (tx *LegacyTx) gasTipCapU256() *uint256.Int {
-	if tx.gasPriceUint256 != nil {
-		return tx.gasPriceUint256
-	}
-
-	tx.gasPriceUint256, _ = uint256.FromBig(tx.GasPrice)
-
-	return tx.gasPriceUint256
-}
-func (tx *LegacyTx) gasFeeCap() *big.Int { return tx.GasPrice }
-func (tx *LegacyTx) gasFeeCapU256() *uint256.Int {
-	if tx.gasPriceUint256 != nil {
-		return tx.gasPriceUint256
-	}
-
-	tx.gasPriceUint256, _ = uint256.FromBig(tx.GasPrice)
-
-	return tx.gasPriceUint256
-}
-func (tx *LegacyTx) value() *big.Int     { return tx.Value }
-func (tx *LegacyTx) nonce() uint64       { return tx.Nonce }
-func (tx *LegacyTx) to() *common.Address { return tx.To }
-=======
 func (tx *LegacyTx) txType() byte              { return LegacyTxType }
 func (tx *LegacyTx) chainID() *big.Int         { return deriveChainId(tx.V) }
 func (tx *LegacyTx) accessList() AccessList    { return nil }
@@ -159,7 +119,6 @@
 func (tx *LegacyTx) blobGas() uint64           { return 0 }
 func (tx *LegacyTx) blobGasFeeCap() *big.Int   { return nil }
 func (tx *LegacyTx) blobHashes() []common.Hash { return nil }
->>>>>>> bed84606
 
 func (tx *LegacyTx) effectiveGasPrice(dst *big.Int, baseFee *big.Int) *big.Int {
 	return dst.Set(tx.GasPrice)
