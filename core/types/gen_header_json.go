// Code generated by github.com/fjl/gencodec. DO NOT EDIT.

package types

import (
	"encoding/json"
	"errors"
	"math/big"

	"github.com/ethereum/go-ethereum/common"
	"github.com/ethereum/go-ethereum/common/hexutil"
)

var _ = (*headerMarshaling)(nil)

// MarshalJSON marshals as JSON.
func (h Header) MarshalJSON() ([]byte, error) {
	type Header struct {
<<<<<<< HEAD
		ParentHash      common.Hash    `json:"parentHash"       gencodec:"required"`
		UncleHash       common.Hash    `json:"sha3Uncles"       gencodec:"required"`
		Coinbase        common.Address `json:"miner"`
		Root            common.Hash    `json:"stateRoot"        gencodec:"required"`
		TxHash          common.Hash    `json:"transactionsRoot" gencodec:"required"`
		ReceiptHash     common.Hash    `json:"receiptsRoot"     gencodec:"required"`
		Bloom           Bloom          `json:"logsBloom"        gencodec:"required"`
		Difficulty      *hexutil.Big   `json:"difficulty"       gencodec:"required"`
		Number          *hexutil.Big   `json:"number"           gencodec:"required"`
		GasLimit        hexutil.Uint64 `json:"gasLimit"         gencodec:"required"`
		GasUsed         hexutil.Uint64 `json:"gasUsed"          gencodec:"required"`
		Time            hexutil.Uint64 `json:"timestamp"        gencodec:"required"`
		Extra           hexutil.Bytes  `json:"extraData"        gencodec:"required"`
		MixDigest       common.Hash    `json:"mixHash"`
		Nonce           BlockNonce     `json:"nonce"`
		BaseFee         *hexutil.Big   `json:"baseFeePerGas" rlp:"optional"`
		WithdrawalsHash *common.Hash   `json:"withdrawalsRoot" rlp:"optional"`
		ExcessDataGas   *big.Int       `json:"excessDataGas" rlp:"optional"`
		Hash            common.Hash    `json:"hash"`
=======
		ParentHash      common.Hash     `json:"parentHash"       gencodec:"required"`
		UncleHash       common.Hash     `json:"sha3Uncles"       gencodec:"required"`
		Coinbase        common.Address  `json:"miner"`
		Root            common.Hash     `json:"stateRoot"        gencodec:"required"`
		TxHash          common.Hash     `json:"transactionsRoot" gencodec:"required"`
		ReceiptHash     common.Hash     `json:"receiptsRoot"     gencodec:"required"`
		Bloom           Bloom           `json:"logsBloom"        gencodec:"required"`
		Difficulty      *hexutil.Big    `json:"difficulty"       gencodec:"required"`
		Number          *hexutil.Big    `json:"number"           gencodec:"required"`
		GasLimit        hexutil.Uint64  `json:"gasLimit"         gencodec:"required"`
		GasUsed         hexutil.Uint64  `json:"gasUsed"          gencodec:"required"`
		Time            hexutil.Uint64  `json:"timestamp"        gencodec:"required"`
		Extra           hexutil.Bytes   `json:"extraData"        gencodec:"required"`
		MixDigest       common.Hash     `json:"mixHash"`
		Nonce           BlockNonce      `json:"nonce"`
		BaseFee         *hexutil.Big    `json:"baseFeePerGas" rlp:"optional"`
		WithdrawalsHash *common.Hash    `json:"withdrawalsRoot" rlp:"optional"`
		BlobGasUsed     *hexutil.Uint64 `json:"blobGasUsed" rlp:"optional"`
		ExcessBlobGas   *hexutil.Uint64 `json:"excessBlobGas" rlp:"optional"`
		Hash            common.Hash     `json:"hash"`
>>>>>>> bed84606
	}
	var enc Header
	enc.ParentHash = h.ParentHash
	enc.UncleHash = h.UncleHash
	enc.Coinbase = h.Coinbase
	enc.Root = h.Root
	enc.TxHash = h.TxHash
	enc.ReceiptHash = h.ReceiptHash
	enc.Bloom = h.Bloom
	enc.Difficulty = (*hexutil.Big)(h.Difficulty)
	enc.Number = (*hexutil.Big)(h.Number)
	enc.GasLimit = hexutil.Uint64(h.GasLimit)
	enc.GasUsed = hexutil.Uint64(h.GasUsed)
	enc.Time = hexutil.Uint64(h.Time)
	enc.Extra = h.Extra
	enc.MixDigest = h.MixDigest
	enc.Nonce = h.Nonce
	enc.BaseFee = (*hexutil.Big)(h.BaseFee)
	enc.WithdrawalsHash = h.WithdrawalsHash
<<<<<<< HEAD
	enc.ExcessDataGas = h.ExcessDataGas
=======
	enc.BlobGasUsed = (*hexutil.Uint64)(h.BlobGasUsed)
	enc.ExcessBlobGas = (*hexutil.Uint64)(h.ExcessBlobGas)
>>>>>>> bed84606
	enc.Hash = h.Hash()
	return json.Marshal(&enc)
}

// UnmarshalJSON unmarshals from JSON.
func (h *Header) UnmarshalJSON(input []byte) error {
	type Header struct {
		ParentHash      *common.Hash    `json:"parentHash"       gencodec:"required"`
		UncleHash       *common.Hash    `json:"sha3Uncles"       gencodec:"required"`
		Coinbase        *common.Address `json:"miner"`
		Root            *common.Hash    `json:"stateRoot"        gencodec:"required"`
		TxHash          *common.Hash    `json:"transactionsRoot" gencodec:"required"`
		ReceiptHash     *common.Hash    `json:"receiptsRoot"     gencodec:"required"`
		Bloom           *Bloom          `json:"logsBloom"        gencodec:"required"`
		Difficulty      *hexutil.Big    `json:"difficulty"       gencodec:"required"`
		Number          *hexutil.Big    `json:"number"           gencodec:"required"`
		GasLimit        *hexutil.Uint64 `json:"gasLimit"         gencodec:"required"`
		GasUsed         *hexutil.Uint64 `json:"gasUsed"          gencodec:"required"`
		Time            *hexutil.Uint64 `json:"timestamp"        gencodec:"required"`
		Extra           *hexutil.Bytes  `json:"extraData"        gencodec:"required"`
		MixDigest       *common.Hash    `json:"mixHash"`
		Nonce           *BlockNonce     `json:"nonce"`
		BaseFee         *hexutil.Big    `json:"baseFeePerGas" rlp:"optional"`
		WithdrawalsHash *common.Hash    `json:"withdrawalsRoot" rlp:"optional"`
<<<<<<< HEAD
		ExcessDataGas   *big.Int        `json:"excessDataGas" rlp:"optional"`
=======
		BlobGasUsed     *hexutil.Uint64 `json:"blobGasUsed" rlp:"optional"`
		ExcessBlobGas   *hexutil.Uint64 `json:"excessBlobGas" rlp:"optional"`
>>>>>>> bed84606
	}
	var dec Header
	if err := json.Unmarshal(input, &dec); err != nil {
		return err
	}
	if dec.ParentHash == nil {
		return errors.New("missing required field 'parentHash' for Header")
	}
	h.ParentHash = *dec.ParentHash
	if dec.UncleHash == nil {
		return errors.New("missing required field 'sha3Uncles' for Header")
	}
	h.UncleHash = *dec.UncleHash
	if dec.Coinbase != nil {
		h.Coinbase = *dec.Coinbase
	}
	if dec.Root == nil {
		return errors.New("missing required field 'stateRoot' for Header")
	}
	h.Root = *dec.Root
	if dec.TxHash == nil {
		return errors.New("missing required field 'transactionsRoot' for Header")
	}
	h.TxHash = *dec.TxHash
	if dec.ReceiptHash == nil {
		return errors.New("missing required field 'receiptsRoot' for Header")
	}
	h.ReceiptHash = *dec.ReceiptHash
	if dec.Bloom == nil {
		return errors.New("missing required field 'logsBloom' for Header")
	}
	h.Bloom = *dec.Bloom
	if dec.Difficulty == nil {
		return errors.New("missing required field 'difficulty' for Header")
	}
	h.Difficulty = (*big.Int)(dec.Difficulty)
	if dec.Number == nil {
		return errors.New("missing required field 'number' for Header")
	}
	h.Number = (*big.Int)(dec.Number)
	if dec.GasLimit == nil {
		return errors.New("missing required field 'gasLimit' for Header")
	}
	h.GasLimit = uint64(*dec.GasLimit)
	if dec.GasUsed == nil {
		return errors.New("missing required field 'gasUsed' for Header")
	}
	h.GasUsed = uint64(*dec.GasUsed)
	if dec.Time == nil {
		return errors.New("missing required field 'timestamp' for Header")
	}
	h.Time = uint64(*dec.Time)
	if dec.Extra == nil {
		return errors.New("missing required field 'extraData' for Header")
	}
	h.Extra = *dec.Extra
	if dec.MixDigest != nil {
		h.MixDigest = *dec.MixDigest
	}
	if dec.Nonce != nil {
		h.Nonce = *dec.Nonce
	}
	if dec.BaseFee != nil {
		h.BaseFee = (*big.Int)(dec.BaseFee)
	}
	if dec.WithdrawalsHash != nil {
		h.WithdrawalsHash = dec.WithdrawalsHash
	}
<<<<<<< HEAD
	if dec.ExcessDataGas != nil {
		h.ExcessDataGas = dec.ExcessDataGas
=======
	if dec.BlobGasUsed != nil {
		h.BlobGasUsed = (*uint64)(dec.BlobGasUsed)
	}
	if dec.ExcessBlobGas != nil {
		h.ExcessBlobGas = (*uint64)(dec.ExcessBlobGas)
>>>>>>> bed84606
	}
	return nil
}<|MERGE_RESOLUTION|>--- conflicted
+++ resolved
@@ -16,27 +16,6 @@
 // MarshalJSON marshals as JSON.
 func (h Header) MarshalJSON() ([]byte, error) {
 	type Header struct {
-<<<<<<< HEAD
-		ParentHash      common.Hash    `json:"parentHash"       gencodec:"required"`
-		UncleHash       common.Hash    `json:"sha3Uncles"       gencodec:"required"`
-		Coinbase        common.Address `json:"miner"`
-		Root            common.Hash    `json:"stateRoot"        gencodec:"required"`
-		TxHash          common.Hash    `json:"transactionsRoot" gencodec:"required"`
-		ReceiptHash     common.Hash    `json:"receiptsRoot"     gencodec:"required"`
-		Bloom           Bloom          `json:"logsBloom"        gencodec:"required"`
-		Difficulty      *hexutil.Big   `json:"difficulty"       gencodec:"required"`
-		Number          *hexutil.Big   `json:"number"           gencodec:"required"`
-		GasLimit        hexutil.Uint64 `json:"gasLimit"         gencodec:"required"`
-		GasUsed         hexutil.Uint64 `json:"gasUsed"          gencodec:"required"`
-		Time            hexutil.Uint64 `json:"timestamp"        gencodec:"required"`
-		Extra           hexutil.Bytes  `json:"extraData"        gencodec:"required"`
-		MixDigest       common.Hash    `json:"mixHash"`
-		Nonce           BlockNonce     `json:"nonce"`
-		BaseFee         *hexutil.Big   `json:"baseFeePerGas" rlp:"optional"`
-		WithdrawalsHash *common.Hash   `json:"withdrawalsRoot" rlp:"optional"`
-		ExcessDataGas   *big.Int       `json:"excessDataGas" rlp:"optional"`
-		Hash            common.Hash    `json:"hash"`
-=======
 		ParentHash      common.Hash     `json:"parentHash"       gencodec:"required"`
 		UncleHash       common.Hash     `json:"sha3Uncles"       gencodec:"required"`
 		Coinbase        common.Address  `json:"miner"`
@@ -57,7 +36,6 @@
 		BlobGasUsed     *hexutil.Uint64 `json:"blobGasUsed" rlp:"optional"`
 		ExcessBlobGas   *hexutil.Uint64 `json:"excessBlobGas" rlp:"optional"`
 		Hash            common.Hash     `json:"hash"`
->>>>>>> bed84606
 	}
 	var enc Header
 	enc.ParentHash = h.ParentHash
@@ -77,12 +55,8 @@
 	enc.Nonce = h.Nonce
 	enc.BaseFee = (*hexutil.Big)(h.BaseFee)
 	enc.WithdrawalsHash = h.WithdrawalsHash
-<<<<<<< HEAD
-	enc.ExcessDataGas = h.ExcessDataGas
-=======
 	enc.BlobGasUsed = (*hexutil.Uint64)(h.BlobGasUsed)
 	enc.ExcessBlobGas = (*hexutil.Uint64)(h.ExcessBlobGas)
->>>>>>> bed84606
 	enc.Hash = h.Hash()
 	return json.Marshal(&enc)
 }
@@ -107,12 +81,8 @@
 		Nonce           *BlockNonce     `json:"nonce"`
 		BaseFee         *hexutil.Big    `json:"baseFeePerGas" rlp:"optional"`
 		WithdrawalsHash *common.Hash    `json:"withdrawalsRoot" rlp:"optional"`
-<<<<<<< HEAD
-		ExcessDataGas   *big.Int        `json:"excessDataGas" rlp:"optional"`
-=======
 		BlobGasUsed     *hexutil.Uint64 `json:"blobGasUsed" rlp:"optional"`
 		ExcessBlobGas   *hexutil.Uint64 `json:"excessBlobGas" rlp:"optional"`
->>>>>>> bed84606
 	}
 	var dec Header
 	if err := json.Unmarshal(input, &dec); err != nil {
@@ -181,16 +151,11 @@
 	if dec.WithdrawalsHash != nil {
 		h.WithdrawalsHash = dec.WithdrawalsHash
 	}
-<<<<<<< HEAD
-	if dec.ExcessDataGas != nil {
-		h.ExcessDataGas = dec.ExcessDataGas
-=======
 	if dec.BlobGasUsed != nil {
 		h.BlobGasUsed = (*uint64)(dec.BlobGasUsed)
 	}
 	if dec.ExcessBlobGas != nil {
 		h.ExcessBlobGas = (*uint64)(dec.ExcessBlobGas)
->>>>>>> bed84606
 	}
 	return nil
 }