--- conflicted
+++ resolved
@@ -33,20 +33,14 @@
 // ExecutionResult includes all output after executing given evm
 // message no matter the execution itself is successful or not.
 type ExecutionResult struct {
-<<<<<<< HEAD
 	UsedGas              uint64 // Total used gas but include the refunded gas
+	RefundedGas          uint64 // Total gas refunded after execution
 	Err                  error  // Any error encountered during the execution(listed in core/vm/errors.go)
 	ReturnData           []byte // Returned data from evm(function result or data supplied with revert opcode)
 	SenderInitBalance    *big.Int
 	FeeBurnt             *big.Int
 	BurntContractAddress common.Address
 	FeeTipped            *big.Int
-=======
-	UsedGas     uint64 // Total used gas, not including the refunded gas
-	RefundedGas uint64 // Total gas refunded after execution
-	Err         error  // Any error encountered during the execution(listed in core/vm/errors.go)
-	ReturnData  []byte // Returned data from evm(function result or data supplied with revert opcode)
->>>>>>> da6cdaf6
 }
 
 // Unwrap returns the internal evm error which allows us for further
@@ -538,20 +532,14 @@
 	}
 
 	return &ExecutionResult{
-<<<<<<< HEAD
 		UsedGas:              st.gasUsed(),
+		RefundedGas:          gasRefund,
 		Err:                  vmerr,
 		ReturnData:           ret,
 		SenderInitBalance:    input1,
 		FeeBurnt:             burnAmount,
 		BurntContractAddress: burntContractAddress,
 		FeeTipped:            amount,
-=======
-		UsedGas:     st.gasUsed(),
-		RefundedGas: gasRefund,
-		Err:         vmerr,
-		ReturnData:  ret,
->>>>>>> da6cdaf6
 	}, nil
 }
 
