--- conflicted
+++ resolved
@@ -1836,11 +1836,7 @@
 		config.SnapshotLimit = 256
 		config.SnapshotWait = true
 	}
-<<<<<<< HEAD
 	chain, err := NewBlockChain(db, config, gspec, nil, engine, vm.Config{}, nil, nil, nil)
-=======
-	chain, err := NewBlockChain(db, config, gspec, nil, engine, vm.Config{}, nil)
->>>>>>> 1015a42d
 	if err != nil {
 		t.Fatalf("Failed to create chain: %v", err)
 	}
@@ -1907,11 +1903,7 @@
 	}
 	defer db.Close()
 
-<<<<<<< HEAD
 	newChain, err := NewBlockChain(db, config, gspec, nil, engine, vm.Config{}, nil, nil, nil)
-=======
-	newChain, err := NewBlockChain(db, config, gspec, nil, engine, vm.Config{}, nil)
->>>>>>> 1015a42d
 	if err != nil {
 		t.Fatalf("Failed to recreate chain: %v", err)
 	}
@@ -1985,11 +1977,7 @@
 		}
 		engine = ethash.NewFullFaker()
 	)
-<<<<<<< HEAD
 	chain, err := NewBlockChain(db, DefaultCacheConfigWithScheme(scheme), gspec, nil, engine, vm.Config{}, nil, nil, nil)
-=======
-	chain, err := NewBlockChain(db, DefaultCacheConfigWithScheme(scheme), gspec, nil, engine, vm.Config{}, nil)
->>>>>>> 1015a42d
 	if err != nil {
 		t.Fatalf("Failed to create chain: %v", err)
 	}
@@ -2041,11 +2029,7 @@
 	}
 	defer db.Close()
 
-<<<<<<< HEAD
 	chain, err = NewBlockChain(db, DefaultCacheConfigWithScheme(scheme), gspec, nil, engine, vm.Config{}, nil, nil, nil)
-=======
-	chain, err = NewBlockChain(db, DefaultCacheConfigWithScheme(scheme), gspec, nil, engine, vm.Config{}, nil)
->>>>>>> 1015a42d
 	if err != nil {
 		t.Fatalf("Failed to recreate chain: %v", err)
 	}
