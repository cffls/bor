// Copyright 2016 The go-ethereum Authors
// This file is part of the go-ethereum library.
//
// The go-ethereum library is free software: you can redistribute it and/or modify
// it under the terms of the GNU Lesser General Public License as published by
// the Free Software Foundation, either version 3 of the License, or
// (at your option) any later version.
//
// The go-ethereum library is distributed in the hope that it will be useful,
// but WITHOUT ANY WARRANTY; without even the implied warranty of
// MERCHANTABILITY or FITNESS FOR A PARTICULAR PURPOSE. See the
// GNU Lesser General Public License for more details.
//
// You should have received a copy of the GNU Lesser General Public License
// along with the go-ethereum library. If not, see <http://www.gnu.org/licenses/>.

package core

import (
	"math/big"
	"sync"

	"github.com/ethereum/go-ethereum/common"
	"github.com/ethereum/go-ethereum/consensus"
	"github.com/ethereum/go-ethereum/consensus/misc/eip4844"
	"github.com/ethereum/go-ethereum/core/tracing"
	"github.com/ethereum/go-ethereum/core/types"
	"github.com/ethereum/go-ethereum/core/vm"
	"github.com/holiman/uint256"
)

// ChainContext supports retrieving headers and consensus parameters from the
// current blockchain to be used during transaction processing.
type ChainContext interface {
	// Engine retrieves the chain's consensus engine.
	Engine() consensus.Engine

	// GetHeader returns the header corresponding to the hash/number argument pair.
	GetHeader(common.Hash, uint64) *types.Header
}

// NewEVMBlockContext creates a new context for use in the EVM.
func NewEVMBlockContext(header *types.Header, chain ChainContext, author *common.Address) vm.BlockContext {
	var (
		beneficiary common.Address
		baseFee     *big.Int
		blobBaseFee *big.Int
		random      *common.Hash
	)

	// If we don't have an explicit author (i.e. not mining), extract from the header
	if author == nil {
		beneficiary, _ = chain.Engine().Author(header) // Ignore error, we're past header validation
	} else {
		beneficiary = *author
	}

	if header.BaseFee != nil {
		baseFee = new(big.Int).Set(header.BaseFee)
	}
	if header.ExcessBlobGas != nil {
		blobBaseFee = eip4844.CalcBlobFee(*header.ExcessBlobGas)
	}
	if header.Difficulty.Sign() == 0 {
		random = &header.MixDigest
	}

	return vm.BlockContext{
		CanTransfer: CanTransfer,
		Transfer:    Transfer,
		GetHash:     GetHashFn(header, chain),
		Coinbase:    beneficiary,
		BlockNumber: new(big.Int).Set(header.Number),
		Time:        header.Time,
		Difficulty:  new(big.Int).Set(header.Difficulty),
		BaseFee:     baseFee,
		BlobBaseFee: blobBaseFee,
		GasLimit:    header.GasLimit,
		Random:      random,
	}
}

// NewEVMTxContext creates a new transaction context for a single transaction.
func NewEVMTxContext(msg *Message) vm.TxContext {
	ctx := vm.TxContext{
		Origin:     msg.From,
		GasPrice:   new(big.Int).Set(msg.GasPrice),
		BlobHashes: msg.BlobHashes,
	}
	if msg.BlobGasFeeCap != nil {
		ctx.BlobFeeCap = new(big.Int).Set(msg.BlobGasFeeCap)
	}
	return ctx
}

// GetHashFn returns a GetHashFunc which retrieves header hashes by number
func GetHashFn(ref *types.Header, chain ChainContext) func(n uint64) common.Hash {
	// Cache will initially contain [refHash.parent],
	// Then fill up with [refHash.p, refHash.pp, refHash.ppp, ...]
	var cache []common.Hash

	cacheMutex := &sync.Mutex{}

	return func(n uint64) common.Hash {
		if ref.Number.Uint64() <= n {
			// This situation can happen if we're doing tracing and using
			// block overrides.
			return common.Hash{}
		}

		cacheMutex.Lock()
		defer cacheMutex.Unlock()

		// If there's no hash cache yet, make one
		if len(cache) == 0 {
			cache = append(cache, ref.ParentHash)
		}

		if idx := ref.Number.Uint64() - n - 1; idx < uint64(len(cache)) {
			return cache[idx]
		}
		// No luck in the cache, but we can start iterating from the last element we already know
		lastKnownHash := cache[len(cache)-1]
		lastKnownNumber := ref.Number.Uint64() - uint64(len(cache))

		for {
			header := chain.GetHeader(lastKnownHash, lastKnownNumber)
			if header == nil {
				break
			}

			cache = append(cache, header.ParentHash)
			lastKnownHash = header.ParentHash
			lastKnownNumber = header.Number.Uint64() - 1

			if n == lastKnownNumber {
				return lastKnownHash
			}
		}

		return common.Hash{}
	}
}

// CanTransfer checks whether there are enough funds in the address' account to make a transfer.
// This does not take the necessary gas in to account to make the transfer valid.
func CanTransfer(db vm.StateDB, addr common.Address, amount *uint256.Int) bool {
	return db.GetBalance(addr).Cmp(amount) >= 0
}

// Transfer subtracts amount from sender and adds amount to recipient using the given Db
func Transfer(db vm.StateDB, sender, recipient common.Address, amount *uint256.Int) {
<<<<<<< HEAD
	// get inputs before
	input1 := db.GetBalance(sender)
	input2 := db.GetBalance(recipient)

	db.SubBalance(sender, amount)
	db.AddBalance(recipient, amount)

	// get outputs after
	output1 := db.GetBalance(sender)
	output2 := db.GetBalance(recipient)

	// add transfer log
	AddTransferLog(db, sender, recipient, amount.ToBig(), input1.ToBig(), input2.ToBig(), output1.ToBig(), output2.ToBig())
=======
	db.SubBalance(sender, amount, tracing.BalanceChangeTransfer)
	db.AddBalance(recipient, amount, tracing.BalanceChangeTransfer)
>>>>>>> aadddf3a
}<|MERGE_RESOLUTION|>--- conflicted
+++ resolved
@@ -150,22 +150,6 @@
 
 // Transfer subtracts amount from sender and adds amount to recipient using the given Db
 func Transfer(db vm.StateDB, sender, recipient common.Address, amount *uint256.Int) {
-<<<<<<< HEAD
-	// get inputs before
-	input1 := db.GetBalance(sender)
-	input2 := db.GetBalance(recipient)
-
-	db.SubBalance(sender, amount)
-	db.AddBalance(recipient, amount)
-
-	// get outputs after
-	output1 := db.GetBalance(sender)
-	output2 := db.GetBalance(recipient)
-
-	// add transfer log
-	AddTransferLog(db, sender, recipient, amount.ToBig(), input1.ToBig(), input2.ToBig(), output1.ToBig(), output2.ToBig())
-=======
 	db.SubBalance(sender, amount, tracing.BalanceChangeTransfer)
 	db.AddBalance(recipient, amount, tracing.BalanceChangeTransfer)
->>>>>>> aadddf3a
 }