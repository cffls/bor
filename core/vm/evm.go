--- conflicted
+++ resolved
@@ -17,7 +17,6 @@
 package vm
 
 import (
-	"context"
 	"errors"
 	"math/big"
 	"sync/atomic"
@@ -42,31 +41,7 @@
 )
 
 func (evm *EVM) precompile(addr common.Address) (PrecompiledContract, bool) {
-<<<<<<< HEAD
-	var precompiles map[common.Address]PrecompiledContract
-
-	switch {
-	case evm.chainRules.IsVerkle:
-		precompiles = PrecompiledContractsVerkle
-	case evm.chainRules.IsPrague:
-		precompiles = PrecompiledContractsPrague
-	case evm.chainRules.IsCancun:
-		precompiles = PrecompiledContractsCancun
-	case evm.chainRules.IsBerlin:
-		precompiles = PrecompiledContractsBerlin
-	case evm.chainRules.IsIstanbul:
-		precompiles = PrecompiledContractsIstanbul
-	case evm.chainRules.IsByzantium:
-		precompiles = PrecompiledContractsByzantium
-	default:
-		precompiles = PrecompiledContractsHomestead
-	}
-
-	p, ok := precompiles[addr]
-
-=======
 	p, ok := evm.precompiles[addr]
->>>>>>> 1015a42d
 	return p, ok
 }
 
@@ -195,7 +170,7 @@
 // parameters. It also handles any necessary value transfer required and takes
 // the necessary steps to create accounts and reverses the state in case of an
 // execution error or failed value transfer.
-func (evm *EVM) Call(caller ContractRef, addr common.Address, input []byte, gas uint64, value *uint256.Int, interruptCtx context.Context) (ret []byte, leftOverGas uint64, err error) {
+func (evm *EVM) Call(caller ContractRef, addr common.Address, input []byte, gas uint64, value *uint256.Int) (ret []byte, leftOverGas uint64, err error) {
 	// Capture the tracer start/end events in debug mode
 	if evm.Config.Tracer != nil {
 		evm.captureBegin(evm.depth, CALL, caller.Address(), addr, input, gas, value.ToBig())
@@ -254,7 +229,7 @@
 			// The depth-check is already done, and precompiles handled above
 			contract := NewContract(caller, AccountRef(addrCopy), value, gas)
 			contract.SetCallCode(&addrCopy, evm.StateDB.GetCodeHash(addrCopy), code)
-			ret, err = evm.interpreter.PreRun(contract, input, false, interruptCtx)
+			ret, err = evm.interpreter.Run(contract, input, false)
 			gas = contract.Gas
 		}
 	}
@@ -320,7 +295,7 @@
 			witness.AddCode(evm.StateDB.GetCode(addrCopy))
 		}
 		contract.SetCallCode(&addrCopy, evm.StateDB.GetCodeHash(addrCopy), evm.StateDB.GetCode(addrCopy))
-		ret, err = evm.interpreter.PreRun(contract, input, false, nil)
+		ret, err = evm.interpreter.PreRun(contract, input, false)
 		gas = contract.Gas
 	}
 
@@ -373,7 +348,7 @@
 			witness.AddCode(evm.StateDB.GetCode(addrCopy))
 		}
 		contract.SetCallCode(&addrCopy, evm.StateDB.GetCodeHash(addrCopy), evm.StateDB.GetCode(addrCopy))
-		ret, err = evm.interpreter.PreRun(contract, input, false, nil)
+		ret, err = evm.interpreter.PreRun(contract, input, false)
 		gas = contract.Gas
 	}
 
@@ -437,7 +412,7 @@
 		// When an error was returned by the EVM or when setting the creation code
 		// above we revert to the snapshot and consume any gas remaining. Additionally
 		// when we're in Homestead this also counts for code storage gas errors.
-		ret, err = evm.interpreter.PreRun(contract, input, true, nil)
+		ret, err = evm.interpreter.PreRun(contract, input, true)
 		gas = contract.Gas
 	}
 
@@ -542,9 +517,6 @@
 	if evm.chainRules.IsEIP158 {
 		evm.StateDB.SetNonce(address, 1)
 	}
-<<<<<<< HEAD
-
-=======
 	// Charge the contract creation init gas in verkle mode
 	if evm.chainRules.IsEIP4762 {
 		statelessGas := evm.AccessEvents.ContractCreateInitGas(address)
@@ -556,7 +528,6 @@
 		}
 		gas = gas - statelessGas
 	}
->>>>>>> 1015a42d
 	evm.Context.Transfer(evm.StateDB, caller.Address(), address, value)
 
 	// Initialise a new contract and set the code that is to be used by the EVM.
@@ -568,6 +539,7 @@
 	ret, err = evm.initNewContract(contract, address, value)
 	if err != nil && (evm.chainRules.IsHomestead || err != ErrCodeStoreOutOfGas) {
 		evm.StateDB.RevertToSnapshot(snapshot)
+
 		if err != ErrExecutionReverted {
 			contract.UseGas(contract.Gas, evm.Config.Tracer, tracing.GasChangeCallFailedExecution)
 		}
@@ -575,13 +547,16 @@
 	return ret, address, contract.Gas, err
 }
 
-<<<<<<< HEAD
-	if err == nil {
-		ret, err = evm.interpreter.Run(contract, nil, false, nil)
+// initNewContract runs a new contract's creation code, performs checks on the
+// resulting code that is to be deployed, and consumes necessary gas.
+func (evm *EVM) initNewContract(contract *Contract, address common.Address, value *uint256.Int) ([]byte, error) {
+	ret, err := evm.interpreter.Run(contract, nil, false)
+	if err != nil {
+		return ret, err
 	}
 
 	// Check whether the max code size has been exceeded, assign err if the case.
-	if err == nil && evm.chainRules.IsEIP158 {
+	if evm.chainRules.IsEIP158 {
 		if evm.chainConfig.Bor != nil && evm.chainConfig.Bor.IsAhmedabad(evm.Context.BlockNumber) {
 			if len(ret) > params.MaxCodeSizePostAhmedabad {
 				err = ErrMaxCodeSizeExceeded
@@ -589,19 +564,6 @@
 		} else if len(ret) > params.MaxCodeSize {
 			err = ErrMaxCodeSizeExceeded
 		}
-=======
-// initNewContract runs a new contract's creation code, performs checks on the
-// resulting code that is to be deployed, and consumes necessary gas.
-func (evm *EVM) initNewContract(contract *Contract, address common.Address, value *uint256.Int) ([]byte, error) {
-	ret, err := evm.interpreter.Run(contract, nil, false)
-	if err != nil {
-		return ret, err
-	}
-
-	// Check whether the max code size has been exceeded, assign err if the case.
-	if evm.chainRules.IsEIP158 && len(ret) > params.MaxCodeSize {
-		return ret, ErrMaxCodeSizeExceeded
->>>>>>> 1015a42d
 	}
 
 	// Reject code starting with 0xEF if EIP-3541 is enabled.
@@ -609,16 +571,6 @@
 		return ret, ErrInvalidCode
 	}
 
-<<<<<<< HEAD
-	// When an error was returned by the EVM or when setting the creation code
-	// above we revert to the snapshot and consume any gas remaining. Additionally,
-	// when we're in homestead this also counts for code storage gas errors.
-	if err != nil && (evm.chainRules.IsHomestead || err != ErrCodeStoreOutOfGas) {
-		evm.StateDB.RevertToSnapshot(snapshot)
-
-		if err != ErrExecutionReverted {
-			contract.UseGas(contract.Gas, evm.Config.Tracer, tracing.GasChangeCallFailedExecution)
-=======
 	if !evm.chainRules.IsEIP4762 {
 		createDataGas := uint64(len(ret)) * params.CreateDataGas
 		if !contract.UseGas(createDataGas, evm.Config.Tracer, tracing.GasChangeCallCodeStorage) {
@@ -627,12 +579,11 @@
 	} else {
 		if len(ret) > 0 && !contract.UseGas(evm.AccessEvents.CodeChunksRangeGas(address, 0, uint64(len(ret)), uint64(len(ret)), true), evm.Config.Tracer, tracing.GasChangeWitnessCodeChunk) {
 			return ret, ErrCodeStoreOutOfGas
->>>>>>> 1015a42d
 		}
 	}
 
 	evm.StateDB.SetCode(address, ret)
-	return ret, nil
+	return ret, err
 }
 
 // Create creates a new contract using code as deployment code.
