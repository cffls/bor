// Copyright 2015 The go-ethereum Authors
// This file is part of the go-ethereum library.
//
// The go-ethereum library is free software: you can redistribute it and/or modify
// it under the terms of the GNU Lesser General Public License as published by
// the Free Software Foundation, either version 3 of the License, or
// (at your option) any later version.
//
// The go-ethereum library is distributed in the hope that it will be useful,
// but WITHOUT ANY WARRANTY; without even the implied warranty of
// MERCHANTABILITY or FITNESS FOR A PARTICULAR PURPOSE. See the
// GNU Lesser General Public License for more details.
//
// You should have received a copy of the GNU Lesser General Public License
// along with the go-ethereum library. If not, see <http://www.gnu.org/licenses/>.

package runtime

import (
	"fmt"
	"math/big"
	"os"
	"strings"
	"testing"

	"github.com/ethereum/go-ethereum/accounts/abi"
	"github.com/ethereum/go-ethereum/common"
	"github.com/ethereum/go-ethereum/consensus"
	"github.com/ethereum/go-ethereum/core"
	"github.com/ethereum/go-ethereum/core/asm"
	"github.com/ethereum/go-ethereum/core/rawdb"
	"github.com/ethereum/go-ethereum/core/state"
	"github.com/ethereum/go-ethereum/core/types"
	"github.com/ethereum/go-ethereum/core/vm"
	"github.com/ethereum/go-ethereum/eth/tracers"
	"github.com/ethereum/go-ethereum/eth/tracers/logger"
	"github.com/ethereum/go-ethereum/params"

	// force-load js tracers to trigger registration
	_ "github.com/ethereum/go-ethereum/eth/tracers/js"
)

func TestDefaults(t *testing.T) {
	cfg := new(Config)
	setDefaults(cfg)

	if cfg.Difficulty == nil {
		t.Error("expected difficulty to be non nil")
	}

	if cfg.GasLimit == 0 {
		t.Error("didn't expect gaslimit to be zero")
	}

	if cfg.GasPrice == nil {
		t.Error("expected time to be non nil")
	}

	if cfg.Value == nil {
		t.Error("expected time to be non nil")
	}

	if cfg.GetHashFn == nil {
		t.Error("expected time to be non nil")
	}

	if cfg.BlockNumber == nil {
		t.Error("expected block number to be non nil")
	}
}

func TestEVM(t *testing.T) {
	defer func() {
		if r := recover(); r != nil {
			t.Fatalf("crashed with: %v", r)
		}
	}()

	Execute([]byte{
		byte(vm.DIFFICULTY),
		byte(vm.TIMESTAMP),
		byte(vm.GASLIMIT),
		byte(vm.PUSH1),
		byte(vm.ORIGIN),
		byte(vm.BLOCKHASH),
		byte(vm.COINBASE),
	}, nil, nil)
}

func TestExecute(t *testing.T) {
	ret, _, err := Execute([]byte{
		byte(vm.PUSH1), 10,
		byte(vm.PUSH1), 0,
		byte(vm.MSTORE),
		byte(vm.PUSH1), 32,
		byte(vm.PUSH1), 0,
		byte(vm.RETURN),
	}, nil, nil)
	if err != nil {
		t.Fatal("didn't expect error", err)
	}

	num := new(big.Int).SetBytes(ret)
	if num.Cmp(big.NewInt(10)) != 0 {
		t.Error("Expected 10, got", num)
	}
}

func TestCall(t *testing.T) {
	state, _ := state.New(types.EmptyRootHash, state.NewDatabase(rawdb.NewMemoryDatabase()), nil)
	address := common.HexToAddress("0xaa")
	state.SetCode(address, []byte{
		byte(vm.PUSH1), 10,
		byte(vm.PUSH1), 0,
		byte(vm.MSTORE),
		byte(vm.PUSH1), 32,
		byte(vm.PUSH1), 0,
		byte(vm.RETURN),
	})

	ret, _, err := Call(address, nil, &Config{State: state})
	if err != nil {
		t.Fatal("didn't expect error", err)
	}

	num := new(big.Int).SetBytes(ret)
	if num.Cmp(big.NewInt(10)) != 0 {
		t.Error("Expected 10, got", num)
	}
}

func BenchmarkCall(b *testing.B) {
	var definition = `[{"constant":true,"inputs":[],"name":"seller","outputs":[{"name":"","type":"address"}],"type":"function"},{"constant":false,"inputs":[],"name":"abort","outputs":[],"type":"function"},{"constant":true,"inputs":[],"name":"value","outputs":[{"name":"","type":"uint256"}],"type":"function"},{"constant":false,"inputs":[],"name":"refund","outputs":[],"type":"function"},{"constant":true,"inputs":[],"name":"buyer","outputs":[{"name":"","type":"address"}],"type":"function"},{"constant":false,"inputs":[],"name":"confirmReceived","outputs":[],"type":"function"},{"constant":true,"inputs":[],"name":"state","outputs":[{"name":"","type":"uint8"}],"type":"function"},{"constant":false,"inputs":[],"name":"confirmPurchase","outputs":[],"type":"function"},{"inputs":[],"type":"constructor"},{"anonymous":false,"inputs":[],"name":"Aborted","type":"event"},{"anonymous":false,"inputs":[],"name":"PurchaseConfirmed","type":"event"},{"anonymous":false,"inputs":[],"name":"ItemReceived","type":"event"},{"anonymous":false,"inputs":[],"name":"Refunded","type":"event"}]`

	var code = common.Hex2Bytes("6060604052361561006c5760e060020a600035046308551a53811461007457806335a063b4146100865780633fa4f245146100a6578063590e1ae3146100af5780637150d8ae146100cf57806373fac6f0146100e1578063c19d93fb146100fe578063d696069714610112575b610131610002565b610133600154600160a060020a031681565b610131600154600160a060020a0390811633919091161461015057610002565b61014660005481565b610131600154600160a060020a039081163391909116146102d557610002565b610133600254600160a060020a031681565b610131600254600160a060020a0333811691161461023757610002565b61014660025460ff60a060020a9091041681565b61013160025460009060ff60a060020a9091041681146101cc57610002565b005b600160a060020a03166060908152602090f35b6060908152602090f35b60025460009060a060020a900460ff16811461016b57610002565b600154600160a060020a03908116908290301631606082818181858883f150506002805460a060020a60ff02191660a160020a179055506040517f72c874aeff0b183a56e2b79c71b46e1aed4dee5e09862134b8821ba2fddbf8bf9250a150565b80546002023414806101dd57610002565b6002805460a060020a60ff021973ffffffffffffffffffffffffffffffffffffffff1990911633171660a060020a1790557fd5d55c8a68912e9a110618df8d5e2e83b8d83211c57a8ddd1203df92885dc881826060a15050565b60025460019060a060020a900460ff16811461025257610002565b60025460008054600160a060020a0390921691606082818181858883f150508354604051600160a060020a0391821694503090911631915082818181858883f150506002805460a060020a60ff02191660a160020a179055506040517fe89152acd703c9d8c7d28829d443260b411454d45394e7995815140c8cbcbcf79250a150565b60025460019060a060020a900460ff1681146102f057610002565b6002805460008054600160a060020a0390921692909102606082818181858883f150508354604051600160a060020a0391821694503090911631915082818181858883f150506002805460a060020a60ff02191660a160020a179055506040517f8616bbbbad963e4e65b1366f1d75dfb63f9e9704bbbf91fb01bec70849906cf79250a15056")

	abi, err := abi.JSON(strings.NewReader(definition))
	if err != nil {
		b.Fatal(err)
	}

	cpurchase, err := abi.Pack("confirmPurchase")
	if err != nil {
		b.Fatal(err)
	}

	creceived, err := abi.Pack("confirmReceived")
	if err != nil {
		b.Fatal(err)
	}

	refund, err := abi.Pack("refund")
	if err != nil {
		b.Fatal(err)
	}

	b.ResetTimer()

	for i := 0; i < b.N; i++ {
		for j := 0; j < 400; j++ {
			Execute(code, cpurchase, nil)
			Execute(code, creceived, nil)
			Execute(code, refund, nil)
		}
	}
}
func benchmarkEVM_Create(bench *testing.B, code string) {
	var (
		statedb, _ = state.New(types.EmptyRootHash, state.NewDatabase(rawdb.NewMemoryDatabase()), nil)
		sender     = common.BytesToAddress([]byte("sender"))
		receiver   = common.BytesToAddress([]byte("receiver"))
	)

	statedb.CreateAccount(sender)
	statedb.SetCode(receiver, common.FromHex(code))
	runtimeConfig := Config{
		Origin:      sender,
		State:       statedb,
		GasLimit:    10000000,
		Difficulty:  big.NewInt(0x200000),
		Time:        0,
		Coinbase:    common.Address{},
		BlockNumber: new(big.Int).SetUint64(1),
		ChainConfig: &params.ChainConfig{
			ChainID:             big.NewInt(1),
			HomesteadBlock:      new(big.Int),
			ByzantiumBlock:      new(big.Int),
			ConstantinopleBlock: new(big.Int),
			DAOForkBlock:        new(big.Int),
			DAOForkSupport:      false,
			EIP150Block:         new(big.Int),
			EIP155Block:         new(big.Int),
			EIP158Block:         new(big.Int),
		},
		EVMConfig: vm.Config{},
	}
	// Warm up the intpools and stuff
	bench.ResetTimer()

	for i := 0; i < bench.N; i++ {
		Call(receiver, []byte{}, &runtimeConfig)
	}
	bench.StopTimer()
}

func BenchmarkEVM_CREATE_500(bench *testing.B) {
	// initcode size 500K, repeatedly calls CREATE and then modifies the mem contents
	benchmarkEVM_Create(bench, "5b6207a120600080f0600152600056")
}
func BenchmarkEVM_CREATE2_500(bench *testing.B) {
	// initcode size 500K, repeatedly calls CREATE2 and then modifies the mem contents
	benchmarkEVM_Create(bench, "5b586207a120600080f5600152600056")
}
func BenchmarkEVM_CREATE_1200(bench *testing.B) {
	// initcode size 1200K, repeatedly calls CREATE and then modifies the mem contents
	benchmarkEVM_Create(bench, "5b62124f80600080f0600152600056")
}
func BenchmarkEVM_CREATE2_1200(bench *testing.B) {
	// initcode size 1200K, repeatedly calls CREATE2 and then modifies the mem contents
	benchmarkEVM_Create(bench, "5b5862124f80600080f5600152600056")
}

func BenchmarkEVM_SWAP1(b *testing.B) {
	// returns a contract that does n swaps (SWAP1)
	swapContract := func(n uint64) []byte {
		contract := []byte{
			byte(vm.PUSH0), // PUSH0
			byte(vm.PUSH0), // PUSH0
		}
		for i := uint64(0); i < n; i++ {
			contract = append(contract, byte(vm.SWAP1))
		}
		return contract
	}

	state, _ := state.New(types.EmptyRootHash, state.NewDatabase(rawdb.NewMemoryDatabase()), nil)
	contractAddr := common.BytesToAddress([]byte("contract"))

	b.Run("10k", func(b *testing.B) {
		contractCode := swapContract(10_000)
		state.SetCode(contractAddr, contractCode)

		for i := 0; i < b.N; i++ {
			_, _, err := Call(contractAddr, []byte{}, &Config{State: state})
			if err != nil {
				b.Fatal(err)
			}
		}
	})
}

func fakeHeader(n uint64, parentHash common.Hash) *types.Header {
	header := types.Header{
		Coinbase:   common.HexToAddress("0x00000000000000000000000000000000deadbeef"),
		Number:     big.NewInt(int64(n)),
		ParentHash: parentHash,
		Time:       1000,
		Nonce:      types.BlockNonce{0x1},
		Extra:      []byte{},
		Difficulty: big.NewInt(0),
		GasLimit:   100000,
	}

	return &header
}

type dummyChain struct {
	counter int
}

// Engine retrieves the chain's consensus engine.
func (d *dummyChain) Engine() consensus.Engine {
	return nil
}

// GetHeader returns the hash corresponding to their hash.
func (d *dummyChain) GetHeader(h common.Hash, n uint64) *types.Header {
	d.counter++
	parentHash := common.Hash{}
	s := common.LeftPadBytes(big.NewInt(int64(n-1)).Bytes(), 32)
	copy(parentHash[:], s)

	//parentHash := common.Hash{byte(n - 1)}
	//fmt.Printf("GetHeader(%x, %d) => header with parent %x\n", h, n, parentHash)
	return fakeHeader(n, parentHash)
}

// TestBlockhash tests the blockhash operation. It's a bit special, since it internally
// requires access to a chain reader.
func TestBlockhash(t *testing.T) {
	// Current head
	n := uint64(1000)
	parentHash := common.Hash{}
	s := common.LeftPadBytes(big.NewInt(int64(n-1)).Bytes(), 32)
	copy(parentHash[:], s)
	header := fakeHeader(n, parentHash)

	// This is the contract we're using. It requests the blockhash for current num (should be all zeroes),
	// then iteratively fetches all blockhashes back to n-260.
	// It returns
	// 1. the first (should be zero)
	// 2. the second (should be the parent hash)
	// 3. the last non-zero hash
	// By making the chain reader return hashes which correlate to the number, we can
	// verify that it obtained the right hashes where it should

	/*

		pragma solidity ^0.5.3;
		contract Hasher{

			function test() public view returns (bytes32, bytes32, bytes32){
				uint256 x = block.number;
				bytes32 first;
				bytes32 last;
				bytes32 zero;
				zero = blockhash(x); // Should be zeroes
				first = blockhash(x-1);
				for(uint256 i = 2 ; i < 260; i++){
					bytes32 hash = blockhash(x - i);
					if (uint256(hash) != 0){
						last = hash;
					}
				}
				return (zero, first, last);
			}
		}

	*/
	// The contract above
	data := common.Hex2Bytes("6080604052348015600f57600080fd5b50600436106045576000357c010000000000000000000000000000000000000000000000000000000090048063f8a8fd6d14604a575b600080fd5b60506074565b60405180848152602001838152602001828152602001935050505060405180910390f35b600080600080439050600080600083409050600184034092506000600290505b61010481101560c35760008186034090506000816001900414151560b6578093505b5080806001019150506094565b508083839650965096505050505090919256fea165627a7a72305820462d71b510c1725ff35946c20b415b0d50b468ea157c8c77dff9466c9cb85f560029")
	// The method call to 'test()'
	input := common.Hex2Bytes("f8a8fd6d")
	chain := &dummyChain{}

	ret, _, err := Execute(data, input, &Config{
		GetHashFn:   core.GetHashFn(header, chain),
		BlockNumber: new(big.Int).Set(header.Number),
	})
	if err != nil {
		t.Fatalf("expected no error, got %v", err)
	}

	if len(ret) != 96 {
		t.Fatalf("expected returndata to be 96 bytes, got %d", len(ret))
	}

	zero := new(big.Int).SetBytes(ret[0:32])
	first := new(big.Int).SetBytes(ret[32:64])
	last := new(big.Int).SetBytes(ret[64:96])

	if zero.BitLen() != 0 {
		t.Fatalf("expected zeroes, got %x", ret[0:32])
	}

	if first.Uint64() != 999 {
		t.Fatalf("second block should be 999, got %d (%x)", first, ret[32:64])
	}

	if last.Uint64() != 744 {
		t.Fatalf("last block should be 744, got %d (%x)", last, ret[64:96])
	}

	if exp, got := 255, chain.counter; exp != got {
		t.Errorf("suboptimal; too much chain iteration, expected %d, got %d", exp, got)
	}
}

// benchmarkNonModifyingCode benchmarks code, but if the code modifies the
// state, this should not be used, since it does not reset the state between runs.
func benchmarkNonModifyingCode(gas uint64, code []byte, name string, tracerCode string, b *testing.B) {
	cfg := new(Config)
	setDefaults(cfg)
	cfg.State, _ = state.New(types.EmptyRootHash, state.NewDatabase(rawdb.NewMemoryDatabase()), nil)
	cfg.GasLimit = gas

	if len(tracerCode) > 0 {
		tracer, err := tracers.DefaultDirectory.New(tracerCode, new(tracers.Context), nil)
		if err != nil {
			b.Fatal(err)
		}

		cfg.EVMConfig = vm.Config{
			Tracer: tracer.Hooks,
		}
	}
<<<<<<< HEAD

	var (
		destination = common.BytesToAddress([]byte("contract"))
		vmenv       = NewEnv(cfg)
		sender      = vm.AccountRef(cfg.Origin)
	)

=======
	destination := common.BytesToAddress([]byte("contract"))
>>>>>>> a9523b64
	cfg.State.CreateAccount(destination)

	eoa := common.HexToAddress("E0")
	{
		cfg.State.CreateAccount(eoa)
		cfg.State.SetNonce(eoa, 100)
	}

	reverting := common.HexToAddress("EE")
	{
		cfg.State.CreateAccount(reverting)
		cfg.State.SetCode(reverting, []byte{
			byte(vm.PUSH1), 0x00,
			byte(vm.PUSH1), 0x00,
			byte(vm.REVERT),
		})
	}

	//cfg.State.CreateAccount(cfg.Origin)
	// set the receiver's (the executing contract) code for execution.
	cfg.State.SetCode(destination, code)
<<<<<<< HEAD

	// nolint: errcheck
	vmenv.Call(sender, destination, nil, gas, uint256.MustFromBig(cfg.Value), nil)
=======
	Call(destination, nil, cfg)
>>>>>>> a9523b64

	b.Run(name, func(b *testing.B) {
		b.ReportAllocs()

		for i := 0; i < b.N; i++ {
<<<<<<< HEAD
			// nolint: errcheck
			vmenv.Call(sender, destination, nil, gas, uint256.MustFromBig(cfg.Value), nil)
=======
			Call(destination, nil, cfg)
>>>>>>> a9523b64
		}
	})
}

// BenchmarkSimpleLoop test a pretty simple loop which loops until OOG
// 55 ms
func BenchmarkSimpleLoop(b *testing.B) {
	staticCallIdentity := []byte{
		byte(vm.JUMPDEST), //  [ count ]
		// push args for the call
		byte(vm.PUSH1), 0, // out size
		byte(vm.DUP1),       // out offset
		byte(vm.DUP1),       // out insize
		byte(vm.DUP1),       // in offset
		byte(vm.PUSH1), 0x4, // address of identity
		byte(vm.GAS), // gas
		byte(vm.STATICCALL),
		byte(vm.POP),      // pop return value
		byte(vm.PUSH1), 0, // jumpdestination
		byte(vm.JUMP),
	}

	callIdentity := []byte{
		byte(vm.JUMPDEST), //  [ count ]
		// push args for the call
		byte(vm.PUSH1), 0, // out size
		byte(vm.DUP1),       // out offset
		byte(vm.DUP1),       // out insize
		byte(vm.DUP1),       // in offset
		byte(vm.DUP1),       // value
		byte(vm.PUSH1), 0x4, // address of identity
		byte(vm.GAS), // gas
		byte(vm.CALL),
		byte(vm.POP),      // pop return value
		byte(vm.PUSH1), 0, // jumpdestination
		byte(vm.JUMP),
	}

	callInexistant := []byte{
		byte(vm.JUMPDEST), //  [ count ]
		// push args for the call
		byte(vm.PUSH1), 0, // out size
		byte(vm.DUP1),        // out offset
		byte(vm.DUP1),        // out insize
		byte(vm.DUP1),        // in offset
		byte(vm.DUP1),        // value
		byte(vm.PUSH1), 0xff, // address of existing contract
		byte(vm.GAS), // gas
		byte(vm.CALL),
		byte(vm.POP),      // pop return value
		byte(vm.PUSH1), 0, // jumpdestination
		byte(vm.JUMP),
	}

	callEOA := []byte{
		byte(vm.JUMPDEST), //  [ count ]
		// push args for the call
		byte(vm.PUSH1), 0, // out size
		byte(vm.DUP1),        // out offset
		byte(vm.DUP1),        // out insize
		byte(vm.DUP1),        // in offset
		byte(vm.DUP1),        // value
		byte(vm.PUSH1), 0xE0, // address of EOA
		byte(vm.GAS), // gas
		byte(vm.CALL),
		byte(vm.POP),      // pop return value
		byte(vm.PUSH1), 0, // jumpdestination
		byte(vm.JUMP),
	}

	loopingCode := []byte{
		byte(vm.JUMPDEST), //  [ count ]
		// push args for the call
		byte(vm.PUSH1), 0, // out size
		byte(vm.DUP1),       // out offset
		byte(vm.DUP1),       // out insize
		byte(vm.DUP1),       // in offset
		byte(vm.PUSH1), 0x4, // address of identity
		byte(vm.GAS), // gas

		byte(vm.POP), byte(vm.POP), byte(vm.POP), byte(vm.POP), byte(vm.POP), byte(vm.POP),
		byte(vm.PUSH1), 0, // jumpdestination
		byte(vm.JUMP),
	}

	callRevertingContractWithInput := []byte{
		byte(vm.JUMPDEST), //
		// push args for the call
		byte(vm.PUSH1), 0, // out size
		byte(vm.DUP1),        // out offset
		byte(vm.PUSH1), 0x20, // in size
		byte(vm.PUSH1), 0x00, // in offset
		byte(vm.PUSH1), 0x00, // value
		byte(vm.PUSH1), 0xEE, // address of reverting contract
		byte(vm.GAS), // gas
		byte(vm.CALL),
		byte(vm.POP),      // pop return value
		byte(vm.PUSH1), 0, // jumpdestination
		byte(vm.JUMP),
	}

	//tracer := logger.NewJSONLogger(nil, os.Stdout)
	//Execute(loopingCode, nil, &Config{
	//	EVMConfig: vm.Config{
	//		Debug:  true,
	//		Tracer: tracer,
	//	}})
	// 100M gas
	benchmarkNonModifyingCode(100000000, staticCallIdentity, "staticcall-identity-100M", "", b)
	benchmarkNonModifyingCode(100000000, callIdentity, "call-identity-100M", "", b)
	benchmarkNonModifyingCode(100000000, loopingCode, "loop-100M", "", b)
	benchmarkNonModifyingCode(100000000, callInexistant, "call-nonexist-100M", "", b)
	benchmarkNonModifyingCode(100000000, callEOA, "call-EOA-100M", "", b)
	benchmarkNonModifyingCode(100000000, callRevertingContractWithInput, "call-reverting-100M", "", b)
	// benchmarkNonModifyingCode(10000000, staticCallIdentity, "staticcall-identity-10M", b)
	// benchmarkNonModifyingCode(10000000, loopingCode, "loop-10M", b)
}

// TestEip2929Cases contains various testcases that are used for
// EIP-2929 about gas repricings
func TestEip2929Cases(t *testing.T) {
	t.Skip("Test only useful for generating documentation")

	id := 1
	prettyPrint := func(comment string, code []byte) {
		instrs := make([]string, 0)

		it := asm.NewInstructionIterator(code)
		for it.Next() {
			if it.Arg() != nil && 0 < len(it.Arg()) {
				instrs = append(instrs, fmt.Sprintf("%v %#x", it.Op(), it.Arg()))
			} else {
				instrs = append(instrs, fmt.Sprintf("%v", it.Op()))
			}
		}

		ops := strings.Join(instrs, ", ")

		fmt.Printf("### Case %d\n\n", id)

		id++

		fmt.Printf("%v\n\nBytecode: \n```\n%#x\n```\nOperations: \n```\n%v\n```\n\n",
			comment,
			code, ops)
		Execute(code, nil, &Config{
			EVMConfig: vm.Config{
				Tracer:    logger.NewMarkdownLogger(nil, os.Stdout).Hooks(),
				ExtraEips: []int{2929},
			},
		})
	}

	{ // First eip testcase
		code := []byte{
			// Three checks against a precompile
			byte(vm.PUSH1), 1, byte(vm.EXTCODEHASH), byte(vm.POP),
			byte(vm.PUSH1), 2, byte(vm.EXTCODESIZE), byte(vm.POP),
			byte(vm.PUSH1), 3, byte(vm.BALANCE), byte(vm.POP),
			// Three checks against a non-precompile
			byte(vm.PUSH1), 0xf1, byte(vm.EXTCODEHASH), byte(vm.POP),
			byte(vm.PUSH1), 0xf2, byte(vm.EXTCODESIZE), byte(vm.POP),
			byte(vm.PUSH1), 0xf3, byte(vm.BALANCE), byte(vm.POP),
			// Same three checks (should be cheaper)
			byte(vm.PUSH1), 0xf2, byte(vm.EXTCODEHASH), byte(vm.POP),
			byte(vm.PUSH1), 0xf3, byte(vm.EXTCODESIZE), byte(vm.POP),
			byte(vm.PUSH1), 0xf1, byte(vm.BALANCE), byte(vm.POP),
			// Check the origin, and the 'this'
			byte(vm.ORIGIN), byte(vm.BALANCE), byte(vm.POP),
			byte(vm.ADDRESS), byte(vm.BALANCE), byte(vm.POP),

			byte(vm.STOP),
		}
		prettyPrint("This checks `EXT`(codehash,codesize,balance) of precompiles, which should be `100`, "+
			"and later checks the same operations twice against some non-precompiles. "+
			"Those are cheaper second time they are accessed. Lastly, it checks the `BALANCE` of `origin` and `this`.", code)
	}

	{ // EXTCODECOPY
		code := []byte{
			// extcodecopy( 0xff,0,0,0,0)
			byte(vm.PUSH1), 0x00, byte(vm.PUSH1), 0x00, byte(vm.PUSH1), 0x00, //length, codeoffset, memoffset
			byte(vm.PUSH1), 0xff, byte(vm.EXTCODECOPY),
			// extcodecopy( 0xff,0,0,0,0)
			byte(vm.PUSH1), 0x00, byte(vm.PUSH1), 0x00, byte(vm.PUSH1), 0x00, //length, codeoffset, memoffset
			byte(vm.PUSH1), 0xff, byte(vm.EXTCODECOPY),
			// extcodecopy( this,0,0,0,0)
			byte(vm.PUSH1), 0x00, byte(vm.PUSH1), 0x00, byte(vm.PUSH1), 0x00, //length, codeoffset, memoffset
			byte(vm.ADDRESS), byte(vm.EXTCODECOPY),

			byte(vm.STOP),
		}
		prettyPrint("This checks `extcodecopy( 0xff,0,0,0,0)` twice, (should be expensive first time), "+
			"and then does `extcodecopy( this,0,0,0,0)`.", code)
	}

	{ // SLOAD + SSTORE
		code := []byte{

			// Add slot `0x1` to access list
			byte(vm.PUSH1), 0x01, byte(vm.SLOAD), byte(vm.POP), // SLOAD( 0x1) (add to access list)
			// Write to `0x1` which is already in access list
			byte(vm.PUSH1), 0x11, byte(vm.PUSH1), 0x01, byte(vm.SSTORE), // SSTORE( loc: 0x01, val: 0x11)
			// Write to `0x2` which is not in access list
			byte(vm.PUSH1), 0x11, byte(vm.PUSH1), 0x02, byte(vm.SSTORE), // SSTORE( loc: 0x02, val: 0x11)
			// Write again to `0x2`
			byte(vm.PUSH1), 0x11, byte(vm.PUSH1), 0x02, byte(vm.SSTORE), // SSTORE( loc: 0x02, val: 0x11)
			// Read slot in access list (0x2)
			byte(vm.PUSH1), 0x02, byte(vm.SLOAD), // SLOAD( 0x2)
			// Read slot in access list (0x1)
			byte(vm.PUSH1), 0x01, byte(vm.SLOAD), // SLOAD( 0x1)
		}
		prettyPrint("This checks `sload( 0x1)` followed by `sstore(loc: 0x01, val:0x11)`, then 'naked' sstore:"+
			"`sstore(loc: 0x02, val:0x11)` twice, and `sload(0x2)`, `sload(0x1)`. ", code)
	}
	{ // Call variants
		code := []byte{
			// identity precompile
			byte(vm.PUSH1), 0x0, byte(vm.DUP1), byte(vm.DUP1), byte(vm.DUP1), byte(vm.DUP1),
			byte(vm.PUSH1), 0x04, byte(vm.PUSH1), 0x0, byte(vm.CALL), byte(vm.POP),

			// random account - call 1
			byte(vm.PUSH1), 0x0, byte(vm.DUP1), byte(vm.DUP1), byte(vm.DUP1), byte(vm.DUP1),
			byte(vm.PUSH1), 0xff, byte(vm.PUSH1), 0x0, byte(vm.CALL), byte(vm.POP),

			// random account - call 2
			byte(vm.PUSH1), 0x0, byte(vm.DUP1), byte(vm.DUP1), byte(vm.DUP1), byte(vm.DUP1),
			byte(vm.PUSH1), 0xff, byte(vm.PUSH1), 0x0, byte(vm.STATICCALL), byte(vm.POP),
		}
		prettyPrint("This calls the `identity`-precompile (cheap), then calls an account (expensive) and `staticcall`s the same"+
			"account (cheap)", code)
	}
}

// TestColdAccountAccessCost test that the cold account access cost is reported
// correctly
// see: https://github.com/ethereum/go-ethereum/issues/22649
func TestColdAccountAccessCost(t *testing.T) {
	for i, tc := range []struct {
		code []byte
		step int
		want uint64
	}{
		{ // EXTCODEHASH(0xff)
			code: []byte{byte(vm.PUSH1), 0xFF, byte(vm.EXTCODEHASH), byte(vm.POP)},
			step: 1,
			want: 2600,
		},
		{ // BALANCE(0xff)
			code: []byte{byte(vm.PUSH1), 0xFF, byte(vm.BALANCE), byte(vm.POP)},
			step: 1,
			want: 2600,
		},
		{ // CALL(0xff)
			code: []byte{
				byte(vm.PUSH1), 0x0,
				byte(vm.DUP1), byte(vm.DUP1), byte(vm.DUP1), byte(vm.DUP1),
				byte(vm.PUSH1), 0xff, byte(vm.DUP1), byte(vm.CALL), byte(vm.POP),
			},
			step: 7,
			want: 2855,
		},
		{ // CALLCODE(0xff)
			code: []byte{
				byte(vm.PUSH1), 0x0,
				byte(vm.DUP1), byte(vm.DUP1), byte(vm.DUP1), byte(vm.DUP1),
				byte(vm.PUSH1), 0xff, byte(vm.DUP1), byte(vm.CALLCODE), byte(vm.POP),
			},
			step: 7,
			want: 2855,
		},
		{ // DELEGATECALL(0xff)
			code: []byte{
				byte(vm.PUSH1), 0x0,
				byte(vm.DUP1), byte(vm.DUP1), byte(vm.DUP1),
				byte(vm.PUSH1), 0xff, byte(vm.DUP1), byte(vm.DELEGATECALL), byte(vm.POP),
			},
			step: 6,
			want: 2855,
		},
		{ // STATICCALL(0xff)
			code: []byte{
				byte(vm.PUSH1), 0x0,
				byte(vm.DUP1), byte(vm.DUP1), byte(vm.DUP1),
				byte(vm.PUSH1), 0xff, byte(vm.DUP1), byte(vm.STATICCALL), byte(vm.POP),
			},
			step: 6,
			want: 2855,
		},
		{ // SELFDESTRUCT(0xff)
			code: []byte{
				byte(vm.PUSH1), 0xff, byte(vm.SELFDESTRUCT),
			},
			step: 1,
			want: 7600,
		},
	} {
		tracer := logger.NewStructLogger(nil)
		Execute(tc.code, nil, &Config{
			EVMConfig: vm.Config{
				Tracer: tracer.Hooks(),
			},
		})

		have := tracer.StructLogs()[tc.step].GasCost
		if want := tc.want; have != want {
			for ii, op := range tracer.StructLogs() {
				t.Logf("%d: %v %d", ii, op.OpName(), op.GasCost)
			}
			t.Fatalf("testcase %d, gas report wrong, step %d, have %d want %d", i, tc.step, have, want)
		}
	}
}

func TestRuntimeJSTracer(t *testing.T) {
	jsTracers := []string{
		`{enters: 0, exits: 0, enterGas: 0, gasUsed: 0, steps:0,
	step: function() { this.steps++},
	fault: function() {},
	result: function() {
		return [this.enters, this.exits,this.enterGas,this.gasUsed, this.steps].join(",")
	},
	enter: function(frame) {
		this.enters++;
		this.enterGas = frame.getGas();
	},
	exit: function(res) {
		this.exits++;
		this.gasUsed = res.getGasUsed();
	}}`,
		`{enters: 0, exits: 0, enterGas: 0, gasUsed: 0, steps:0,
	fault: function() {},
	result: function() {
		return [this.enters, this.exits,this.enterGas,this.gasUsed, this.steps].join(",")
	},
	enter: function(frame) {
		this.enters++;
		this.enterGas = frame.getGas();
	},
	exit: function(res) {
		this.exits++;
		this.gasUsed = res.getGasUsed();
	}}`}
	tests := []struct {
		code []byte
		// One result per tracer
		results []string
	}{
		{
			// CREATE
			code: []byte{
				// Store initcode in memory at 0x00 (5 bytes left-padded to 32 bytes)
				byte(vm.PUSH5),
				// Init code: PUSH1 0, PUSH1 0, RETURN (3 steps)
				byte(vm.PUSH1), 0, byte(vm.PUSH1), 0, byte(vm.RETURN),
				byte(vm.PUSH1), 0,
				byte(vm.MSTORE),
				// length, offset, value
				byte(vm.PUSH1), 5, byte(vm.PUSH1), 27, byte(vm.PUSH1), 0,
				byte(vm.CREATE),
				byte(vm.POP),
			},
			results: []string{`"1,1,952853,6,12"`, `"1,1,952853,6,0"`},
		},
		{
			// CREATE2
			code: []byte{
				// Store initcode in memory at 0x00 (5 bytes left-padded to 32 bytes)
				byte(vm.PUSH5),
				// Init code: PUSH1 0, PUSH1 0, RETURN (3 steps)
				byte(vm.PUSH1), 0, byte(vm.PUSH1), 0, byte(vm.RETURN),
				byte(vm.PUSH1), 0,
				byte(vm.MSTORE),
				// salt, length, offset, value
				byte(vm.PUSH1), 1, byte(vm.PUSH1), 5, byte(vm.PUSH1), 27, byte(vm.PUSH1), 0,
				byte(vm.CREATE2),
				byte(vm.POP),
			},
			results: []string{`"1,1,952844,6,13"`, `"1,1,952844,6,0"`},
		},
		{
			// CALL
			code: []byte{
				// outsize, outoffset, insize, inoffset
				byte(vm.PUSH1), 0, byte(vm.PUSH1), 0, byte(vm.PUSH1), 0, byte(vm.PUSH1), 0,
				byte(vm.PUSH1), 0, // value
				byte(vm.PUSH1), 0xbb, //address
				byte(vm.GAS), // gas
				byte(vm.CALL),
				byte(vm.POP),
			},
			results: []string{`"1,1,981796,6,13"`, `"1,1,981796,6,0"`},
		},
		{
			// CALLCODE
			code: []byte{
				// outsize, outoffset, insize, inoffset
				byte(vm.PUSH1), 0, byte(vm.PUSH1), 0, byte(vm.PUSH1), 0, byte(vm.PUSH1), 0,
				byte(vm.PUSH1), 0, // value
				byte(vm.PUSH1), 0xcc, //address
				byte(vm.GAS), // gas
				byte(vm.CALLCODE),
				byte(vm.POP),
			},
			results: []string{`"1,1,981796,6,13"`, `"1,1,981796,6,0"`},
		},
		{
			// STATICCALL
			code: []byte{
				// outsize, outoffset, insize, inoffset
				byte(vm.PUSH1), 0, byte(vm.PUSH1), 0, byte(vm.PUSH1), 0, byte(vm.PUSH1), 0,
				byte(vm.PUSH1), 0xdd, //address
				byte(vm.GAS), // gas
				byte(vm.STATICCALL),
				byte(vm.POP),
			},
			results: []string{`"1,1,981799,6,12"`, `"1,1,981799,6,0"`},
		},
		{
			// DELEGATECALL
			code: []byte{
				// outsize, outoffset, insize, inoffset
				byte(vm.PUSH1), 0, byte(vm.PUSH1), 0, byte(vm.PUSH1), 0, byte(vm.PUSH1), 0,
				byte(vm.PUSH1), 0xee, //address
				byte(vm.GAS), // gas
				byte(vm.DELEGATECALL),
				byte(vm.POP),
			},
			results: []string{`"1,1,981799,6,12"`, `"1,1,981799,6,0"`},
		},
		{
			// CALL self-destructing contract
			code: []byte{
				// outsize, outoffset, insize, inoffset
				byte(vm.PUSH1), 0, byte(vm.PUSH1), 0, byte(vm.PUSH1), 0, byte(vm.PUSH1), 0,
				byte(vm.PUSH1), 0, // value
				byte(vm.PUSH1), 0xff, //address
				byte(vm.GAS), // gas
				byte(vm.CALL),
				byte(vm.POP),
			},
			results: []string{`"2,2,0,5003,12"`, `"2,2,0,5003,0"`},
		},
	}
	calleeCode := []byte{
		byte(vm.PUSH1), 0,
		byte(vm.PUSH1), 0,
		byte(vm.RETURN),
	}
	suicideCode := []byte{
		byte(vm.PUSH1), 0xaa,
		byte(vm.SELFDESTRUCT),
	}
	main := common.HexToAddress("0xaa")

	for i, jsTracer := range jsTracers {
		for j, tc := range tests {
			statedb, _ := state.New(types.EmptyRootHash, state.NewDatabase(rawdb.NewMemoryDatabase()), nil)
			statedb.SetCode(main, tc.code)
			statedb.SetCode(common.HexToAddress("0xbb"), calleeCode)
			statedb.SetCode(common.HexToAddress("0xcc"), calleeCode)
			statedb.SetCode(common.HexToAddress("0xdd"), calleeCode)
			statedb.SetCode(common.HexToAddress("0xee"), calleeCode)
			statedb.SetCode(common.HexToAddress("0xff"), suicideCode)

			tracer, err := tracers.DefaultDirectory.New(jsTracer, new(tracers.Context), nil)
			if err != nil {
				t.Fatal(err)
			}

			_, _, err = Call(main, nil, &Config{
				GasLimit: 1000000,
				State:    statedb,
				EVMConfig: vm.Config{
					Tracer: tracer.Hooks,
				}})
			if err != nil {
				t.Fatal("didn't expect error", err)
			}

			res, err := tracer.GetResult()
			if err != nil {
				t.Fatal(err)
			}

			if have, want := string(res), tc.results[i]; have != want {
				t.Errorf("wrong result for tracer %d testcase %d, have \n%v\nwant\n%v\n", i, j, have, want)
			}
		}
	}
}

func TestJSTracerCreateTx(t *testing.T) {
	jsTracer := `
	{enters: 0, exits: 0,
	step: function() {},
	fault: function() {},
	result: function() { return [this.enters, this.exits].join(",") },
	enter: function(frame) { this.enters++ },
	exit: function(res) { this.exits++ }}`
	code := []byte{byte(vm.PUSH1), 0, byte(vm.PUSH1), 0, byte(vm.RETURN)}

	statedb, _ := state.New(types.EmptyRootHash, state.NewDatabase(rawdb.NewMemoryDatabase()), nil)
	tracer, err := tracers.DefaultDirectory.New(jsTracer, new(tracers.Context), nil)
	if err != nil {
		t.Fatal(err)
	}

	_, _, _, err = Create(code, &Config{
		State: statedb,
		EVMConfig: vm.Config{
			Tracer: tracer.Hooks,
		}})
	if err != nil {
		t.Fatal(err)
	}

	res, err := tracer.GetResult()
	if err != nil {
		t.Fatal(err)
	}

	if have, want := string(res), `"0,0"`; have != want {
		t.Errorf("wrong result for tracer, have \n%v\nwant\n%v\n", have, want)
	}
}

func BenchmarkTracerStepVsCallFrame(b *testing.B) {
	// Simply pushes and pops some values in a loop
	code := []byte{
		byte(vm.JUMPDEST),
		byte(vm.PUSH1), 0,
		byte(vm.PUSH1), 0,
		byte(vm.POP),
		byte(vm.POP),
		byte(vm.PUSH1), 0, // jumpdestination
		byte(vm.JUMP),
	}

	stepTracer := `
	{
	step: function() {},
	fault: function() {},
	result: function() {},
	}`
	callFrameTracer := `
	{
	enter: function() {},
	exit: function() {},
	fault: function() {},
	result: function() {},
	}`

	benchmarkNonModifyingCode(10000000, code, "tracer-step-10M", stepTracer, b)
	benchmarkNonModifyingCode(10000000, code, "tracer-call-frame-10M", callFrameTracer, b)
}<|MERGE_RESOLUTION|>--- conflicted
+++ resolved
@@ -384,17 +384,7 @@
 			Tracer: tracer.Hooks,
 		}
 	}
-<<<<<<< HEAD
-
-	var (
-		destination = common.BytesToAddress([]byte("contract"))
-		vmenv       = NewEnv(cfg)
-		sender      = vm.AccountRef(cfg.Origin)
-	)
-
-=======
 	destination := common.BytesToAddress([]byte("contract"))
->>>>>>> a9523b64
 	cfg.State.CreateAccount(destination)
 
 	eoa := common.HexToAddress("E0")
@@ -416,24 +406,13 @@
 	//cfg.State.CreateAccount(cfg.Origin)
 	// set the receiver's (the executing contract) code for execution.
 	cfg.State.SetCode(destination, code)
-<<<<<<< HEAD
-
-	// nolint: errcheck
-	vmenv.Call(sender, destination, nil, gas, uint256.MustFromBig(cfg.Value), nil)
-=======
 	Call(destination, nil, cfg)
->>>>>>> a9523b64
 
 	b.Run(name, func(b *testing.B) {
 		b.ReportAllocs()
 
 		for i := 0; i < b.N; i++ {
-<<<<<<< HEAD
-			// nolint: errcheck
-			vmenv.Call(sender, destination, nil, gas, uint256.MustFromBig(cfg.Value), nil)
-=======
 			Call(destination, nil, cfg)
->>>>>>> a9523b64
 		}
 	})
 }
