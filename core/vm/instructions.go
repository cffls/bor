--- conflicted
+++ resolved
@@ -291,12 +291,9 @@
 func opBalance(pc *uint64, interpreter *EVMInterpreter, scope *ScopeContext) ([]byte, error) {
 	slot := scope.Stack.peek()
 	address := common.Address(slot.Bytes20())
-<<<<<<< HEAD
-	slot.SetFromBig(interpreter.evm.StateDB.GetBalance(address))
-
-=======
+
 	slot.Set(interpreter.evm.StateDB.GetBalance(address))
->>>>>>> c5ba367e
+
 	return nil, nil
 }
 
@@ -311,13 +308,8 @@
 }
 
 func opCallValue(pc *uint64, interpreter *EVMInterpreter, scope *ScopeContext) ([]byte, error) {
-<<<<<<< HEAD
-	v, _ := uint256.FromBig(scope.Contract.value)
-	scope.Stack.push(v)
-
-=======
 	scope.Stack.push(scope.Contract.value)
->>>>>>> c5ba367e
+
 	return nil, nil
 }
 
@@ -396,14 +388,8 @@
 }
 
 func opCodeSize(pc *uint64, interpreter *EVMInterpreter, scope *ScopeContext) ([]byte, error) {
-<<<<<<< HEAD
-	l := new(uint256.Int)
-	l.SetUint64(uint64(len(scope.Contract.Code)))
-	scope.Stack.push(l)
-
-=======
 	scope.Stack.push(new(uint256.Int).SetUint64(uint64(len(scope.Contract.Code))))
->>>>>>> c5ba367e
+
 	return nil, nil
 }
 
@@ -718,15 +704,7 @@
 	scope.Contract.UseGas(gas)
 	// reuse size int for stackvalue
 	stackvalue := size
-<<<<<<< HEAD
-	//TODO: use uint256.Int instead of converting with toBig()
-	bigEndowment := big0
-	if !endowment.IsZero() {
-		bigEndowment = endowment.ToBig()
-	}
-
-=======
->>>>>>> c5ba367e
+
 	res, addr, returnGas, suberr := interpreter.evm.Create2(scope.Contract, input, gas,
 		&endowment, &salt)
 	// Push item on the stack based on the returned error.
@@ -764,23 +742,12 @@
 	if interpreter.readOnly && !value.IsZero() {
 		return nil, ErrWriteProtection
 	}
-<<<<<<< HEAD
-
-	var bigVal = big0
-	//TODO: use uint256.Int instead of converting with toBig()
-	// By using big0 here, we save an alloc for the most common case (non-ether-transferring contract calls),
-	// but it would make more sense to extend the usage of uint256.Int
-=======
->>>>>>> c5ba367e
+
 	if !value.IsZero() {
 		gas += params.CallStipend
 	}
-<<<<<<< HEAD
-
-	ret, returnGas, err := interpreter.evm.Call(scope.Contract, toAddr, args, gas, bigVal, nil)
-=======
-	ret, returnGas, err := interpreter.evm.Call(scope.Contract, toAddr, args, gas, &value)
->>>>>>> c5ba367e
+
+	ret, returnGas, err := interpreter.evm.Call(scope.Contract, toAddr, args, gas, &value, nil)
 
 	if err != nil {
 		temp.Clear()
@@ -813,12 +780,6 @@
 	// Get arguments from the memory.
 	args := scope.Memory.GetPtr(int64(inOffset.Uint64()), int64(inSize.Uint64()))
 
-<<<<<<< HEAD
-	//TODO: use uint256.Int instead of converting with toBig()
-	var bigVal = big0
-
-=======
->>>>>>> c5ba367e
 	if !value.IsZero() {
 		gas += params.CallStipend
 	}
