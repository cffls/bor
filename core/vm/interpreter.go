--- conflicted
+++ resolved
@@ -99,13 +99,8 @@
 	if cfg.JumpTable[STOP] == nil {
 		var jt JumpTable
 		switch {
-<<<<<<< HEAD
-		case evm.chainRules.IsYoloV1:
-			jt = yoloV1InstructionSet
-=======
 		case evm.chainRules.IsYoloV2:
 			jt = yoloV2InstructionSet
->>>>>>> cc05b050
 		case evm.chainRules.IsIstanbul:
 			jt = istanbulInstructionSet
 		case evm.chainRules.IsConstantinople:
