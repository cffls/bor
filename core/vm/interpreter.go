// Copyright 2014 The go-ethereum Authors
// This file is part of the go-ethereum library.
//
// The go-ethereum library is free software: you can redistribute it and/or modify
// it under the terms of the GNU Lesser General Public License as published by
// the Free Software Foundation, either version 3 of the License, or
// (at your option) any later version.
//
// The go-ethereum library is distributed in the hope that it will be useful,
// but WITHOUT ANY WARRANTY; without even the implied warranty of
// MERCHANTABILITY or FITNESS FOR A PARTICULAR PURPOSE. See the
// GNU Lesser General Public License for more details.
//
// You should have received a copy of the GNU Lesser General Public License
// along with the go-ethereum library. If not, see <http://www.gnu.org/licenses/>.

package vm

import (
	"context"
	"errors"
	"time"

	"github.com/ethereum/go-ethereum/common"
	"github.com/ethereum/go-ethereum/common/math"
	"github.com/ethereum/go-ethereum/crypto"
	"github.com/ethereum/go-ethereum/log"
	"github.com/ethereum/go-ethereum/metrics"

	lru "github.com/hashicorp/golang-lru"
)

var (
	opcodeCommitInterruptCounter = metrics.NewRegisteredCounter("worker/opcodeCommitInterrupt", nil)
	ErrInterrupt                 = errors.New("EVM execution interrupted")
	ErrNoCache                   = errors.New("no tx cache found")
	ErrNoCurrentTx               = errors.New("no current tx found in interruptCtx")
)

const (
	// These are keys for the interruptCtx
	InterruptCtxDelayKey       = "delay"
	InterruptCtxOpcodeDelayKey = "opcodeDelay"

	// InterruptedTxCacheSize is size of lru cache for interrupted txs
	InterruptedTxCacheSize = 90000
)

// Config are the configuration options for the Interpreter
type Config struct {
	Tracer                  EVMLogger // Opcode logger
	NoBaseFee               bool      // Forces the EIP-1559 baseFee to 0 (needed for 0 price calls)
	EnablePreimageRecording bool      // Enables recording of SHA3/keccak preimages
<<<<<<< HEAD
	ExtraEips               []int     // Additional EIPS that are to be enabled
=======

	JumpTable *JumpTable // EVM instruction table, automatically populated if unset

	ExtraEips []int // Additional EIPS that are to be enabled

	// parallel EVM configs
	ParallelEnable               bool
	ParallelSpeculativeProcesses int
>>>>>>> 891ec7fe
}

// ScopeContext contains the things that are per-call, such as stack and memory,
// but not transients like pc and gas
type ScopeContext struct {
	Memory   *Memory
	Stack    *Stack
	Contract *Contract
}

// EVMInterpreter represents an EVM interpreter
type EVMInterpreter struct {
	evm   *EVM
	table *JumpTable

	hasher    crypto.KeccakState // Keccak256 hasher instance shared across opcodes
	hasherBuf common.Hash        // Keccak256 hasher result array shared aross opcodes

	readOnly   bool   // Whether to throw on stateful modifications
	returnData []byte // Last CALL's return data for subsequent reuse
}

// TxCacher is an wrapper of lru.cache for caching transactions that get interrupted
type TxCache struct {
	Cache *lru.Cache
}

type txCacheKey struct{}
type InterruptedTxContext_currenttxKey struct{}

// SetCurrentTxOnContext sets the current tx on the context
func SetCurrentTxOnContext(ctx context.Context, txHash common.Hash) context.Context {
	return context.WithValue(ctx, InterruptedTxContext_currenttxKey{}, txHash)
}

// GetCurrentTxFromContext gets the current tx from the context
func GetCurrentTxFromContext(ctx context.Context) (common.Hash, error) {
	val := ctx.Value(InterruptedTxContext_currenttxKey{})
	if val == nil {
		return common.Hash{}, ErrNoCurrentTx
	}

	c, ok := val.(common.Hash)
	if !ok {
		return common.Hash{}, ErrNoCurrentTx
	}

	return c, nil
}

// GetCache returns the txCache from the context
func GetCache(ctx context.Context) (*TxCache, error) {
	val := ctx.Value(txCacheKey{})
	if val == nil {
		return nil, ErrNoCache
	}

	c, ok := val.(*TxCache)
	if !ok {
		return nil, ErrNoCache
	}

	return c, nil
}

// PutCache puts the txCache into the context
func PutCache(ctx context.Context, cache *TxCache) context.Context {
	return context.WithValue(ctx, txCacheKey{}, cache)
}

// NewEVMInterpreter returns a new instance of the Interpreter.
func NewEVMInterpreter(evm *EVM) *EVMInterpreter {
	// If jump table was not initialised we set the default one.
	var table *JumpTable
	switch {
	// TODO marcello Shanghai
	case evm.chainRules.IsShanghai:
		table = &shanghaiInstructionSet
	case evm.chainRules.IsMerge:
		table = &mergeInstructionSet
	case evm.chainRules.IsLondon:
		table = &londonInstructionSet
	case evm.chainRules.IsBerlin:
		table = &berlinInstructionSet
	case evm.chainRules.IsIstanbul:
		table = &istanbulInstructionSet
	case evm.chainRules.IsConstantinople:
		table = &constantinopleInstructionSet
	case evm.chainRules.IsByzantium:
		table = &byzantiumInstructionSet
	case evm.chainRules.IsEIP158:
		table = &spuriousDragonInstructionSet
	case evm.chainRules.IsEIP150:
		table = &tangerineWhistleInstructionSet
	case evm.chainRules.IsHomestead:
		table = &homesteadInstructionSet
	default:
		table = &frontierInstructionSet
	}
	var extraEips []int
	if len(evm.Config.ExtraEips) > 0 {
		// Deep-copy jumptable to prevent modification of opcodes in other tables
		table = copyJumpTable(table)
	}
	for _, eip := range evm.Config.ExtraEips {
		if err := EnableEIP(eip, table); err != nil {
			// Disable it, so caller can check if it's activated or not
			log.Error("EIP activation failed", "eip", eip, "error", err)
		} else {
			extraEips = append(extraEips, eip)
		}
	}
	evm.Config.ExtraEips = extraEips
	return &EVMInterpreter{evm: evm, table: table}
}

// PreRun is a wrapper around Run that allows for a delay to be injected before each opcode when induced by tests else it calls the lagace Run() method
func (in *EVMInterpreter) PreRun(contract *Contract, input []byte, readOnly bool, interruptCtx context.Context) (ret []byte, err error) {
	var opcodeDelay interface{}

	if interruptCtx != nil {
		if interruptCtx.Value(InterruptCtxOpcodeDelayKey) != nil {
			opcodeDelay = interruptCtx.Value(InterruptCtxOpcodeDelayKey)
		}
	}

	if opcodeDelay != nil {
		return in.RunWithDelay(contract, input, readOnly, interruptCtx, opcodeDelay.(uint))
	}

	return in.Run(contract, input, readOnly, interruptCtx)
}

// Run loops and evaluates the contract's code with the given input data and returns
// the return byte-slice and an error if one occurred.
//
// It's important to note that any errors returned by the interpreter should be
// considered a revert-and-consume-all-gas operation except for
// ErrExecutionReverted which means revert-and-keep-gas-left.
// nolint: gocognit
func (in *EVMInterpreter) Run(contract *Contract, input []byte, readOnly bool, interruptCtx context.Context) (ret []byte, err error) {
	// Increment the call depth which is restricted to 1024
	in.evm.depth++
	defer func() { in.evm.depth-- }()

	// Make sure the readOnly is only set if we aren't in readOnly yet.
	// This also makes sure that the readOnly flag isn't removed for child calls.
	if readOnly && !in.readOnly {
		in.readOnly = true
		defer func() { in.readOnly = false }()
	}

	// Reset the previous call's return data. It's unimportant to preserve the old buffer
	// as every returning call will return new data anyway.
	in.returnData = nil

	// Don't bother with the execution if there's no code.
	if len(contract.Code) == 0 {
		return nil, nil
	}

	var (
		op          OpCode        // current opcode
		mem         = NewMemory() // bound memory
		stack       = newstack()  // local stack
		callContext = &ScopeContext{
			Memory:   mem,
			Stack:    stack,
			Contract: contract,
		}
		// For optimisation reason we're using uint64 as the program counter.
		// It's theoretically possible to go above 2^64. The YP defines the PC
		// to be uint256. Practically much less so feasible.
		pc   = uint64(0) // program counter
		cost uint64
		// copies used by tracer
		pcCopy  uint64 // needed for the deferred EVMLogger
		gasCopy uint64 // for EVMLogger to log gas remaining before execution
		logged  bool   // deferred EVMLogger should ignore already logged steps
		res     []byte // result of the opcode execution function
		debug   = in.evm.Config.Tracer != nil
	)
	// Don't move this deferred function, it's placed before the capturestate-deferred method,
	// so that it get's executed _after_: the capturestate needs the stacks before
	// they are returned to the pools
	defer func() {
		returnStack(stack)
	}()
	contract.Input = input

	if debug {
		defer func() {
			if err != nil {
				if !logged {
					in.evm.Config.Tracer.CaptureState(pcCopy, op, gasCopy, cost, callContext, in.returnData, in.evm.depth, err)
				} else {
					in.evm.Config.Tracer.CaptureFault(pcCopy, op, gasCopy, cost, callContext, in.evm.depth, err)
				}
			}
		}()
	}
	// The Interpreter main run loop (contextual). This loop runs until either an
	// explicit STOP, RETURN or SELFDESTRUCT is executed, an error occurred during
	// the execution of one of the operations or until the done flag is set by the
	// parent context.
	for {
		if interruptCtx != nil {
			// case of interrupting by timeout
			select {
			case <-interruptCtx.Done():
				txHash, _ := GetCurrentTxFromContext(interruptCtx)
				interruptedTxCache, _ := GetCache(interruptCtx)

				if interruptedTxCache == nil {
					break
				}

				// if the tx is already in the cache, it means that it has been interrupted before and we will not interrupt it again
				found, _ := interruptedTxCache.Cache.ContainsOrAdd(txHash, true)
				if found {
					interruptedTxCache.Cache.Remove(txHash)
				} else {
					// if the tx is not in the cache, it means that it has not been interrupted before and we will interrupt it
					opcodeCommitInterruptCounter.Inc(1)
					log.Warn("OPCODE Level interrupt")

					return nil, ErrInterrupt
				}
			default:
			}
		}

		if debug {
			// Capture pre-execution values for tracing.
			logged, pcCopy, gasCopy = false, pc, contract.Gas
		}
		// Get the operation from the jump table and validate the stack to ensure there are
		// enough stack items available to perform the operation.
		op = contract.GetOp(pc)
		operation := in.table[op]
		cost = operation.constantGas // For tracing
		// Validate stack
		if sLen := stack.len(); sLen < operation.minStack {
			return nil, &ErrStackUnderflow{stackLen: sLen, required: operation.minStack}
		} else if sLen > operation.maxStack {
			return nil, &ErrStackOverflow{stackLen: sLen, limit: operation.maxStack}
		}

		if !contract.UseGas(cost) {
			return nil, ErrOutOfGas
		}
		// nolint : nestif
		if operation.dynamicGas != nil {
			// All ops with a dynamic memory usage also has a dynamic gas cost.
			var memorySize uint64
			// calculate the new memory size and expand the memory to fit
			// the operation
			// Memory check needs to be done prior to evaluating the dynamic gas portion,
			// to detect calculation overflows
			if operation.memorySize != nil {
				memSize, overflow := operation.memorySize(stack)
				if overflow {
					return nil, ErrGasUintOverflow
				}
				// memory is expanded in words of 32 bytes. Gas
				// is also calculated in words.
				if memorySize, overflow = math.SafeMul(toWordSize(memSize), 32); overflow {
					return nil, ErrGasUintOverflow
				}
			}
			// Consume the gas and return an error if not enough gas is available.
			// cost is explicitly set so that the capture state defer method can get the proper cost
			var dynamicCost uint64
			dynamicCost, err = operation.dynamicGas(in.evm, contract, stack, mem, memorySize)
			cost += dynamicCost // for tracing
			if err != nil || !contract.UseGas(dynamicCost) {
				return nil, ErrOutOfGas
			}
			if memorySize > 0 {
				mem.Resize(memorySize)
			}
		}

		if debug {
			in.evm.Config.Tracer.CaptureState(pc, op, gasCopy, cost, callContext, in.returnData, in.evm.depth, err)

			logged = true
		}
		// execute the operation
		res, err = operation.execute(&pc, in, callContext)
		if err != nil {
			break
		}
		pc++
	}

	if err == errStopToken {
		err = nil // clear stop token error
	}

	return res, err
}

// nolint: gocognit
// RunWithDelay is Run() with a delay between each opcode. Only used by testcases.
func (in *EVMInterpreter) RunWithDelay(contract *Contract, input []byte, readOnly bool, interruptCtx context.Context, opcodeDelay uint) (ret []byte, err error) {
	// Increment the call depth which is restricted to 1024
	in.evm.depth++
	defer func() { in.evm.depth-- }()

	// Make sure the readOnly is only set if we aren't in readOnly yet.
	// This also makes sure that the readOnly flag isn't removed for child calls.
	if readOnly && !in.readOnly {
		in.readOnly = true
		defer func() { in.readOnly = false }()
	}

	// Reset the previous call's return data. It's unimportant to preserve the old buffer
	// as every returning call will return new data anyway.
	in.returnData = nil

	// Don't bother with the execution if there's no code.
	if len(contract.Code) == 0 {
		return nil, nil
	}

	var (
		op          OpCode        // current opcode
		mem         = NewMemory() // bound memory
		stack       = newstack()  // local stack
		callContext = &ScopeContext{
			Memory:   mem,
			Stack:    stack,
			Contract: contract,
		}
		// For optimisation reason we're using uint64 as the program counter.
		// It's theoretically possible to go above 2^64. The YP defines the PC
		// to be uint256. Practically much less so feasible.
		pc   = uint64(0) // program counter
		cost uint64
		// copies used by tracer
		pcCopy  uint64 // needed for the deferred EVMLogger
		gasCopy uint64 // for EVMLogger to log gas remaining before execution
		logged  bool   // deferred EVMLogger should ignore already logged steps
		res     []byte // result of the opcode execution function
		debug   = in.evm.Config.Tracer != nil
	)
	// Don't move this deferrred function, it's placed before the capturestate-deferred method,
	// so that it get's executed _after_: the capturestate needs the stacks before
	// they are returned to the pools
	defer func() {
		returnStack(stack)
	}()
	contract.Input = input

	if debug {
		defer func() {
			if err != nil {
				if !logged {
					in.evm.Config.Tracer.CaptureState(pcCopy, op, gasCopy, cost, callContext, in.returnData, in.evm.depth, err)
				} else {
					in.evm.Config.Tracer.CaptureFault(pcCopy, op, gasCopy, cost, callContext, in.evm.depth, err)
				}
			}
		}()
	}
	// The Interpreter main run loop (contextual). This loop runs until either an
	// explicit STOP, RETURN or SELFDESTRUCT is executed, an error occurred during
	// the execution of one of the operations or until the done flag is set by the
	// parent context.
	for {
		if interruptCtx != nil {
			// case of interrupting by timeout
			select {
			case <-interruptCtx.Done():
				txHash, _ := GetCurrentTxFromContext(interruptCtx)
				interruptedTxCache, _ := GetCache(interruptCtx)

				if interruptedTxCache == nil {
					break
				}

				// if the tx is already in the cache, it means that it has been interrupted before and we will not interrupt it again
				found, _ := interruptedTxCache.Cache.ContainsOrAdd(txHash, true)
				log.Info("FOUND", "found", found, "txHash", txHash)

				if found {
					interruptedTxCache.Cache.Remove(txHash)
				} else {
					// if the tx is not in the cache, it means that it has not been interrupted before and we will interrupt it
					opcodeCommitInterruptCounter.Inc(1)
					log.Warn("OPCODE Level interrupt")

					return nil, ErrInterrupt
				}
			default:
			}
		}

		time.Sleep(time.Duration(opcodeDelay) * time.Millisecond)

		if debug {
			// Capture pre-execution values for tracing.
			logged, pcCopy, gasCopy = false, pc, contract.Gas
		}
		// Get the operation from the jump table and validate the stack to ensure there are
		// enough stack items available to perform the operation.
		op = contract.GetOp(pc)
		operation := in.table[op]
		cost = operation.constantGas // For tracing
		// Validate stack
		if sLen := stack.len(); sLen < operation.minStack {
			return nil, &ErrStackUnderflow{stackLen: sLen, required: operation.minStack}
		} else if sLen > operation.maxStack {
			return nil, &ErrStackOverflow{stackLen: sLen, limit: operation.maxStack}
		}
		if !contract.UseGas(cost) {
			return nil, ErrOutOfGas
		}
		if operation.dynamicGas != nil {
			// All ops with a dynamic memory usage also has a dynamic gas cost.
			var memorySize uint64
			// calculate the new memory size and expand the memory to fit
			// the operation
			// Memory check needs to be done prior to evaluating the dynamic gas portion,
			// to detect calculation overflows
			if operation.memorySize != nil {
				memSize, overflow := operation.memorySize(stack)
				if overflow {
					return nil, ErrGasUintOverflow
				}
				// memory is expanded in words of 32 bytes. Gas
				// is also calculated in words.
				if memorySize, overflow = math.SafeMul(toWordSize(memSize), 32); overflow {
					return nil, ErrGasUintOverflow
				}
			}
			// Consume the gas and return an error if not enough gas is available.
			// cost is explicitly set so that the capture state defer method can get the proper cost
			var dynamicCost uint64
			dynamicCost, err = operation.dynamicGas(in.evm, contract, stack, mem, memorySize)
			cost += dynamicCost // for tracing
			if err != nil || !contract.UseGas(dynamicCost) {
				return nil, ErrOutOfGas
			}
			// Do tracing before memory expansion
			if debug {
				in.evm.Config.Tracer.CaptureState(pc, op, gasCopy, cost, callContext, in.returnData, in.evm.depth, err)
				logged = true
			}
			if memorySize > 0 {
				mem.Resize(memorySize)
			}
		} else if debug {
			in.evm.Config.Tracer.CaptureState(pc, op, gasCopy, cost, callContext, in.returnData, in.evm.depth, err)
			logged = true
		}
		// execute the operation
		res, err = operation.execute(&pc, in, callContext)
		if err != nil {
			break
		}
		pc++
	}

	if err == errStopToken {
		err = nil // clear stop token error
	}

	return res, err
}<|MERGE_RESOLUTION|>--- conflicted
+++ resolved
@@ -51,18 +51,11 @@
 	Tracer                  EVMLogger // Opcode logger
 	NoBaseFee               bool      // Forces the EIP-1559 baseFee to 0 (needed for 0 price calls)
 	EnablePreimageRecording bool      // Enables recording of SHA3/keccak preimages
-<<<<<<< HEAD
 	ExtraEips               []int     // Additional EIPS that are to be enabled
-=======
-
-	JumpTable *JumpTable // EVM instruction table, automatically populated if unset
-
-	ExtraEips []int // Additional EIPS that are to be enabled
 
 	// parallel EVM configs
 	ParallelEnable               bool
 	ParallelSpeculativeProcesses int
->>>>>>> 891ec7fe
 }
 
 // ScopeContext contains the things that are per-call, such as stack and memory,
