// Copyright 2015 The go-ethereum Authors
// This file is part of the go-ethereum library.
//
// The go-ethereum library is free software: you can redistribute it and/or modify
// it under the terms of the GNU Lesser General Public License as published by
// the Free Software Foundation, either version 3 of the License, or
// (at your option) any later version.
//
// The go-ethereum library is distributed in the hope that it will be useful,
// but WITHOUT ANY WARRANTY; without even the implied warranty of
// MERCHANTABILITY or FITNESS FOR A PARTICULAR PURPOSE. See the
// GNU Lesser General Public License for more details.
//
// You should have received a copy of the GNU Lesser General Public License
// along with the go-ethereum library. If not, see <http://www.gnu.org/licenses/>.

package vm

import (
	"fmt"

	"github.com/ethereum/go-ethereum/params"
)

type (
	executionFunc func(pc *uint64, interpreter *EVMInterpreter, callContext *ScopeContext) ([]byte, error)
	gasFunc       func(*EVM, *Contract, *Stack, *Memory, uint64) (uint64, error) // last parameter is the requested memory size as a uint64
	// memorySizeFunc returns the required size, and whether the operation overflowed a uint64
	memorySizeFunc func(*Stack) (size uint64, overflow bool)
)

type operation struct {
	// execute is the operation function
	execute     executionFunc
	constantGas uint64
	dynamicGas  gasFunc
	// minStack tells how many stack items are required
	minStack int
	// maxStack specifies the max length the stack can have for this operation
	// to not overflow the stack.
	maxStack int

	// memorySize returns the memory size required for the operation
	memorySize memorySizeFunc
}

var (
	frontierInstructionSet         = newFrontierInstructionSet()
	homesteadInstructionSet        = newHomesteadInstructionSet()
	tangerineWhistleInstructionSet = newTangerineWhistleInstructionSet()
	spuriousDragonInstructionSet   = newSpuriousDragonInstructionSet()
	byzantiumInstructionSet        = newByzantiumInstructionSet()
	constantinopleInstructionSet   = newConstantinopleInstructionSet()
	istanbulInstructionSet         = newIstanbulInstructionSet()
	berlinInstructionSet           = newBerlinInstructionSet()
	londonInstructionSet           = newLondonInstructionSet()
	mergeInstructionSet            = newMergeInstructionSet()
<<<<<<< HEAD
=======
	shanghaiInstructionSet         = newShanghaiInstructionSet()
>>>>>>> ea9e62ca
)

// JumpTable contains the EVM opcodes supported at a given fork.
type JumpTable [256]*operation

func validate(jt JumpTable) JumpTable {
	for i, op := range jt {
		if op == nil {
<<<<<<< HEAD
			panic(fmt.Sprintf("op 0x%x is not set", i))
=======
			panic(fmt.Sprintf("op %#x is not set", i))
>>>>>>> ea9e62ca
		}
		// The interpreter has an assumption that if the memorySize function is
		// set, then the dynamicGas function is also set. This is a somewhat
		// arbitrary assumption, and can be removed if we need to -- but it
		// allows us to avoid a condition check. As long as we have that assumption
		// in there, this little sanity check prevents us from merging in a
		// change which violates it.
		if op.memorySize != nil && op.dynamicGas == nil {
			panic(fmt.Sprintf("op %v has dynamic memory but not dynamic gas", OpCode(i).String()))
		}
	}
	return jt
}

<<<<<<< HEAD
func newMergeInstructionSet() JumpTable {
	instructionSet := newLondonInstructionSet()
	instructionSet[RANDOM] = &operation{
=======
func newShanghaiInstructionSet() JumpTable {
	instructionSet := newMergeInstructionSet()
	enable3855(&instructionSet) // PUSH0 instruction
	enable3860(&instructionSet) // Limit and meter initcode
	return validate(instructionSet)
}

func newMergeInstructionSet() JumpTable {
	instructionSet := newLondonInstructionSet()
	instructionSet[PREVRANDAO] = &operation{
>>>>>>> ea9e62ca
		execute:     opRandom,
		constantGas: GasQuickStep,
		minStack:    minStack(0, 1),
		maxStack:    maxStack(0, 1),
	}
	return validate(instructionSet)
}

// newLondonInstructionSet returns the frontier, homestead, byzantium,
// constantinople, istanbul, petersburg, berlin and london instructions.
func newLondonInstructionSet() JumpTable {
	instructionSet := newBerlinInstructionSet()
	enable3529(&instructionSet) // EIP-3529: Reduction in refunds https://eips.ethereum.org/EIPS/eip-3529
	enable3198(&instructionSet) // Base fee opcode https://eips.ethereum.org/EIPS/eip-3198
	return validate(instructionSet)
}

// newBerlinInstructionSet returns the frontier, homestead, byzantium,
// constantinople, istanbul, petersburg and berlin instructions.
func newBerlinInstructionSet() JumpTable {
	instructionSet := newIstanbulInstructionSet()
	enable2929(&instructionSet) // Access lists for trie accesses https://eips.ethereum.org/EIPS/eip-2929
	return validate(instructionSet)
}

// newIstanbulInstructionSet returns the frontier, homestead, byzantium,
// constantinople, istanbul and petersburg instructions.
func newIstanbulInstructionSet() JumpTable {
	instructionSet := newConstantinopleInstructionSet()

	enable1344(&instructionSet) // ChainID opcode - https://eips.ethereum.org/EIPS/eip-1344
	enable1884(&instructionSet) // Reprice reader opcodes - https://eips.ethereum.org/EIPS/eip-1884
	enable2200(&instructionSet) // Net metered SSTORE - https://eips.ethereum.org/EIPS/eip-2200

	return validate(instructionSet)
}

// newConstantinopleInstructionSet returns the frontier, homestead,
// byzantium and constantinople instructions.
func newConstantinopleInstructionSet() JumpTable {
	instructionSet := newByzantiumInstructionSet()
	instructionSet[SHL] = &operation{
		execute:     opSHL,
		constantGas: GasFastestStep,
		minStack:    minStack(2, 1),
		maxStack:    maxStack(2, 1),
	}
	instructionSet[SHR] = &operation{
		execute:     opSHR,
		constantGas: GasFastestStep,
		minStack:    minStack(2, 1),
		maxStack:    maxStack(2, 1),
	}
	instructionSet[SAR] = &operation{
		execute:     opSAR,
		constantGas: GasFastestStep,
		minStack:    minStack(2, 1),
		maxStack:    maxStack(2, 1),
	}
	instructionSet[EXTCODEHASH] = &operation{
		execute:     opExtCodeHash,
		constantGas: params.ExtcodeHashGasConstantinople,
		minStack:    minStack(1, 1),
		maxStack:    maxStack(1, 1),
	}
	instructionSet[CREATE2] = &operation{
		execute:     opCreate2,
		constantGas: params.Create2Gas,
		dynamicGas:  gasCreate2,
		minStack:    minStack(4, 1),
		maxStack:    maxStack(4, 1),
		memorySize:  memoryCreate2,
	}
	return validate(instructionSet)
}

// newByzantiumInstructionSet returns the frontier, homestead and
// byzantium instructions.
func newByzantiumInstructionSet() JumpTable {
	instructionSet := newSpuriousDragonInstructionSet()
	instructionSet[STATICCALL] = &operation{
		execute:     opStaticCall,
		constantGas: params.CallGasEIP150,
		dynamicGas:  gasStaticCall,
		minStack:    minStack(6, 1),
		maxStack:    maxStack(6, 1),
		memorySize:  memoryStaticCall,
	}
	instructionSet[RETURNDATASIZE] = &operation{
		execute:     opReturnDataSize,
		constantGas: GasQuickStep,
		minStack:    minStack(0, 1),
		maxStack:    maxStack(0, 1),
	}
	instructionSet[RETURNDATACOPY] = &operation{
		execute:     opReturnDataCopy,
		constantGas: GasFastestStep,
		dynamicGas:  gasReturnDataCopy,
		minStack:    minStack(3, 0),
		maxStack:    maxStack(3, 0),
		memorySize:  memoryReturnDataCopy,
	}
	instructionSet[REVERT] = &operation{
		execute:    opRevert,
		dynamicGas: gasRevert,
		minStack:   minStack(2, 0),
		maxStack:   maxStack(2, 0),
		memorySize: memoryRevert,
	}
	return validate(instructionSet)
}

// EIP 158 a.k.a Spurious Dragon
func newSpuriousDragonInstructionSet() JumpTable {
	instructionSet := newTangerineWhistleInstructionSet()
	instructionSet[EXP].dynamicGas = gasExpEIP158
	return validate(instructionSet)
<<<<<<< HEAD

=======
>>>>>>> ea9e62ca
}

// EIP 150 a.k.a Tangerine Whistle
func newTangerineWhistleInstructionSet() JumpTable {
	instructionSet := newHomesteadInstructionSet()
	instructionSet[BALANCE].constantGas = params.BalanceGasEIP150
	instructionSet[EXTCODESIZE].constantGas = params.ExtcodeSizeGasEIP150
	instructionSet[SLOAD].constantGas = params.SloadGasEIP150
	instructionSet[EXTCODECOPY].constantGas = params.ExtcodeCopyBaseEIP150
	instructionSet[CALL].constantGas = params.CallGasEIP150
	instructionSet[CALLCODE].constantGas = params.CallGasEIP150
	instructionSet[DELEGATECALL].constantGas = params.CallGasEIP150
	return validate(instructionSet)
}

// newHomesteadInstructionSet returns the frontier and homestead
// instructions that can be executed during the homestead phase.
func newHomesteadInstructionSet() JumpTable {
	instructionSet := newFrontierInstructionSet()
	instructionSet[DELEGATECALL] = &operation{
		execute:     opDelegateCall,
		dynamicGas:  gasDelegateCall,
		constantGas: params.CallGasFrontier,
		minStack:    minStack(6, 1),
		maxStack:    maxStack(6, 1),
		memorySize:  memoryDelegateCall,
	}
	return validate(instructionSet)
}

// newFrontierInstructionSet returns the frontier instructions
// that can be executed during the frontier phase.
func newFrontierInstructionSet() JumpTable {
	tbl := JumpTable{
		STOP: {
			execute:     opStop,
			constantGas: 0,
			minStack:    minStack(0, 0),
			maxStack:    maxStack(0, 0),
		},
		ADD: {
			execute:     opAdd,
			constantGas: GasFastestStep,
			minStack:    minStack(2, 1),
			maxStack:    maxStack(2, 1),
		},
		MUL: {
			execute:     opMul,
			constantGas: GasFastStep,
			minStack:    minStack(2, 1),
			maxStack:    maxStack(2, 1),
		},
		SUB: {
			execute:     opSub,
			constantGas: GasFastestStep,
			minStack:    minStack(2, 1),
			maxStack:    maxStack(2, 1),
		},
		DIV: {
			execute:     opDiv,
			constantGas: GasFastStep,
			minStack:    minStack(2, 1),
			maxStack:    maxStack(2, 1),
		},
		SDIV: {
			execute:     opSdiv,
			constantGas: GasFastStep,
			minStack:    minStack(2, 1),
			maxStack:    maxStack(2, 1),
		},
		MOD: {
			execute:     opMod,
			constantGas: GasFastStep,
			minStack:    minStack(2, 1),
			maxStack:    maxStack(2, 1),
		},
		SMOD: {
			execute:     opSmod,
			constantGas: GasFastStep,
			minStack:    minStack(2, 1),
			maxStack:    maxStack(2, 1),
		},
		ADDMOD: {
			execute:     opAddmod,
			constantGas: GasMidStep,
			minStack:    minStack(3, 1),
			maxStack:    maxStack(3, 1),
		},
		MULMOD: {
			execute:     opMulmod,
			constantGas: GasMidStep,
			minStack:    minStack(3, 1),
			maxStack:    maxStack(3, 1),
		},
		EXP: {
			execute:    opExp,
			dynamicGas: gasExpFrontier,
			minStack:   minStack(2, 1),
			maxStack:   maxStack(2, 1),
		},
		SIGNEXTEND: {
			execute:     opSignExtend,
			constantGas: GasFastStep,
			minStack:    minStack(2, 1),
			maxStack:    maxStack(2, 1),
		},
		LT: {
			execute:     opLt,
			constantGas: GasFastestStep,
			minStack:    minStack(2, 1),
			maxStack:    maxStack(2, 1),
		},
		GT: {
			execute:     opGt,
			constantGas: GasFastestStep,
			minStack:    minStack(2, 1),
			maxStack:    maxStack(2, 1),
		},
		SLT: {
			execute:     opSlt,
			constantGas: GasFastestStep,
			minStack:    minStack(2, 1),
			maxStack:    maxStack(2, 1),
		},
		SGT: {
			execute:     opSgt,
			constantGas: GasFastestStep,
			minStack:    minStack(2, 1),
			maxStack:    maxStack(2, 1),
		},
		EQ: {
			execute:     opEq,
			constantGas: GasFastestStep,
			minStack:    minStack(2, 1),
			maxStack:    maxStack(2, 1),
		},
		ISZERO: {
			execute:     opIszero,
			constantGas: GasFastestStep,
			minStack:    minStack(1, 1),
			maxStack:    maxStack(1, 1),
		},
		AND: {
			execute:     opAnd,
			constantGas: GasFastestStep,
			minStack:    minStack(2, 1),
			maxStack:    maxStack(2, 1),
		},
		XOR: {
			execute:     opXor,
			constantGas: GasFastestStep,
			minStack:    minStack(2, 1),
			maxStack:    maxStack(2, 1),
		},
		OR: {
			execute:     opOr,
			constantGas: GasFastestStep,
			minStack:    minStack(2, 1),
			maxStack:    maxStack(2, 1),
		},
		NOT: {
			execute:     opNot,
			constantGas: GasFastestStep,
			minStack:    minStack(1, 1),
			maxStack:    maxStack(1, 1),
		},
		BYTE: {
			execute:     opByte,
			constantGas: GasFastestStep,
			minStack:    minStack(2, 1),
			maxStack:    maxStack(2, 1),
		},
		KECCAK256: {
			execute:     opKeccak256,
			constantGas: params.Keccak256Gas,
			dynamicGas:  gasKeccak256,
			minStack:    minStack(2, 1),
			maxStack:    maxStack(2, 1),
			memorySize:  memoryKeccak256,
		},
		ADDRESS: {
			execute:     opAddress,
			constantGas: GasQuickStep,
			minStack:    minStack(0, 1),
			maxStack:    maxStack(0, 1),
		},
		BALANCE: {
			execute:     opBalance,
			constantGas: params.BalanceGasFrontier,
			minStack:    minStack(1, 1),
			maxStack:    maxStack(1, 1),
		},
		ORIGIN: {
			execute:     opOrigin,
			constantGas: GasQuickStep,
			minStack:    minStack(0, 1),
			maxStack:    maxStack(0, 1),
		},
		CALLER: {
			execute:     opCaller,
			constantGas: GasQuickStep,
			minStack:    minStack(0, 1),
			maxStack:    maxStack(0, 1),
		},
		CALLVALUE: {
			execute:     opCallValue,
			constantGas: GasQuickStep,
			minStack:    minStack(0, 1),
			maxStack:    maxStack(0, 1),
		},
		CALLDATALOAD: {
			execute:     opCallDataLoad,
			constantGas: GasFastestStep,
			minStack:    minStack(1, 1),
			maxStack:    maxStack(1, 1),
		},
		CALLDATASIZE: {
			execute:     opCallDataSize,
			constantGas: GasQuickStep,
			minStack:    minStack(0, 1),
			maxStack:    maxStack(0, 1),
		},
		CALLDATACOPY: {
			execute:     opCallDataCopy,
			constantGas: GasFastestStep,
			dynamicGas:  gasCallDataCopy,
			minStack:    minStack(3, 0),
			maxStack:    maxStack(3, 0),
			memorySize:  memoryCallDataCopy,
		},
		CODESIZE: {
			execute:     opCodeSize,
			constantGas: GasQuickStep,
			minStack:    minStack(0, 1),
			maxStack:    maxStack(0, 1),
		},
		CODECOPY: {
			execute:     opCodeCopy,
			constantGas: GasFastestStep,
			dynamicGas:  gasCodeCopy,
			minStack:    minStack(3, 0),
			maxStack:    maxStack(3, 0),
			memorySize:  memoryCodeCopy,
		},
		GASPRICE: {
			execute:     opGasprice,
			constantGas: GasQuickStep,
			minStack:    minStack(0, 1),
			maxStack:    maxStack(0, 1),
		},
		EXTCODESIZE: {
			execute:     opExtCodeSize,
			constantGas: params.ExtcodeSizeGasFrontier,
			minStack:    minStack(1, 1),
			maxStack:    maxStack(1, 1),
		},
		EXTCODECOPY: {
			execute:     opExtCodeCopy,
			constantGas: params.ExtcodeCopyBaseFrontier,
			dynamicGas:  gasExtCodeCopy,
			minStack:    minStack(4, 0),
			maxStack:    maxStack(4, 0),
			memorySize:  memoryExtCodeCopy,
		},
		BLOCKHASH: {
			execute:     opBlockhash,
			constantGas: GasExtStep,
			minStack:    minStack(1, 1),
			maxStack:    maxStack(1, 1),
		},
		COINBASE: {
			execute:     opCoinbase,
			constantGas: GasQuickStep,
			minStack:    minStack(0, 1),
			maxStack:    maxStack(0, 1),
		},
		TIMESTAMP: {
			execute:     opTimestamp,
			constantGas: GasQuickStep,
			minStack:    minStack(0, 1),
			maxStack:    maxStack(0, 1),
		},
		NUMBER: {
			execute:     opNumber,
			constantGas: GasQuickStep,
			minStack:    minStack(0, 1),
			maxStack:    maxStack(0, 1),
		},
		DIFFICULTY: {
			execute:     opDifficulty,
			constantGas: GasQuickStep,
			minStack:    minStack(0, 1),
			maxStack:    maxStack(0, 1),
		},
		GASLIMIT: {
			execute:     opGasLimit,
			constantGas: GasQuickStep,
			minStack:    minStack(0, 1),
			maxStack:    maxStack(0, 1),
		},
		POP: {
			execute:     opPop,
			constantGas: GasQuickStep,
			minStack:    minStack(1, 0),
			maxStack:    maxStack(1, 0),
		},
		MLOAD: {
			execute:     opMload,
			constantGas: GasFastestStep,
			dynamicGas:  gasMLoad,
			minStack:    minStack(1, 1),
			maxStack:    maxStack(1, 1),
			memorySize:  memoryMLoad,
		},
		MSTORE: {
			execute:     opMstore,
			constantGas: GasFastestStep,
			dynamicGas:  gasMStore,
			minStack:    minStack(2, 0),
			maxStack:    maxStack(2, 0),
			memorySize:  memoryMStore,
		},
		MSTORE8: {
			execute:     opMstore8,
			constantGas: GasFastestStep,
			dynamicGas:  gasMStore8,
			memorySize:  memoryMStore8,
			minStack:    minStack(2, 0),
			maxStack:    maxStack(2, 0),
		},
		SLOAD: {
			execute:     opSload,
			constantGas: params.SloadGasFrontier,
			minStack:    minStack(1, 1),
			maxStack:    maxStack(1, 1),
		},
		SSTORE: {
			execute:    opSstore,
			dynamicGas: gasSStore,
			minStack:   minStack(2, 0),
			maxStack:   maxStack(2, 0),
		},
		JUMP: {
			execute:     opJump,
			constantGas: GasMidStep,
			minStack:    minStack(1, 0),
			maxStack:    maxStack(1, 0),
		},
		JUMPI: {
			execute:     opJumpi,
			constantGas: GasSlowStep,
			minStack:    minStack(2, 0),
			maxStack:    maxStack(2, 0),
		},
		PC: {
			execute:     opPc,
			constantGas: GasQuickStep,
			minStack:    minStack(0, 1),
			maxStack:    maxStack(0, 1),
		},
		MSIZE: {
			execute:     opMsize,
			constantGas: GasQuickStep,
			minStack:    minStack(0, 1),
			maxStack:    maxStack(0, 1),
		},
		GAS: {
			execute:     opGas,
			constantGas: GasQuickStep,
			minStack:    minStack(0, 1),
			maxStack:    maxStack(0, 1),
		},
		JUMPDEST: {
			execute:     opJumpdest,
			constantGas: params.JumpdestGas,
			minStack:    minStack(0, 0),
			maxStack:    maxStack(0, 0),
		},
		PUSH1: {
			execute:     opPush1,
			constantGas: GasFastestStep,
			minStack:    minStack(0, 1),
			maxStack:    maxStack(0, 1),
		},
		PUSH2: {
			execute:     makePush(2, 2),
			constantGas: GasFastestStep,
			minStack:    minStack(0, 1),
			maxStack:    maxStack(0, 1),
		},
		PUSH3: {
			execute:     makePush(3, 3),
			constantGas: GasFastestStep,
			minStack:    minStack(0, 1),
			maxStack:    maxStack(0, 1),
		},
		PUSH4: {
			execute:     makePush(4, 4),
			constantGas: GasFastestStep,
			minStack:    minStack(0, 1),
			maxStack:    maxStack(0, 1),
		},
		PUSH5: {
			execute:     makePush(5, 5),
			constantGas: GasFastestStep,
			minStack:    minStack(0, 1),
			maxStack:    maxStack(0, 1),
		},
		PUSH6: {
			execute:     makePush(6, 6),
			constantGas: GasFastestStep,
			minStack:    minStack(0, 1),
			maxStack:    maxStack(0, 1),
		},
		PUSH7: {
			execute:     makePush(7, 7),
			constantGas: GasFastestStep,
			minStack:    minStack(0, 1),
			maxStack:    maxStack(0, 1),
		},
		PUSH8: {
			execute:     makePush(8, 8),
			constantGas: GasFastestStep,
			minStack:    minStack(0, 1),
			maxStack:    maxStack(0, 1),
		},
		PUSH9: {
			execute:     makePush(9, 9),
			constantGas: GasFastestStep,
			minStack:    minStack(0, 1),
			maxStack:    maxStack(0, 1),
		},
		PUSH10: {
			execute:     makePush(10, 10),
			constantGas: GasFastestStep,
			minStack:    minStack(0, 1),
			maxStack:    maxStack(0, 1),
		},
		PUSH11: {
			execute:     makePush(11, 11),
			constantGas: GasFastestStep,
			minStack:    minStack(0, 1),
			maxStack:    maxStack(0, 1),
		},
		PUSH12: {
			execute:     makePush(12, 12),
			constantGas: GasFastestStep,
			minStack:    minStack(0, 1),
			maxStack:    maxStack(0, 1),
		},
		PUSH13: {
			execute:     makePush(13, 13),
			constantGas: GasFastestStep,
			minStack:    minStack(0, 1),
			maxStack:    maxStack(0, 1),
		},
		PUSH14: {
			execute:     makePush(14, 14),
			constantGas: GasFastestStep,
			minStack:    minStack(0, 1),
			maxStack:    maxStack(0, 1),
		},
		PUSH15: {
			execute:     makePush(15, 15),
			constantGas: GasFastestStep,
			minStack:    minStack(0, 1),
			maxStack:    maxStack(0, 1),
		},
		PUSH16: {
			execute:     makePush(16, 16),
			constantGas: GasFastestStep,
			minStack:    minStack(0, 1),
			maxStack:    maxStack(0, 1),
		},
		PUSH17: {
			execute:     makePush(17, 17),
			constantGas: GasFastestStep,
			minStack:    minStack(0, 1),
			maxStack:    maxStack(0, 1),
		},
		PUSH18: {
			execute:     makePush(18, 18),
			constantGas: GasFastestStep,
			minStack:    minStack(0, 1),
			maxStack:    maxStack(0, 1),
		},
		PUSH19: {
			execute:     makePush(19, 19),
			constantGas: GasFastestStep,
			minStack:    minStack(0, 1),
			maxStack:    maxStack(0, 1),
		},
		PUSH20: {
			execute:     makePush(20, 20),
			constantGas: GasFastestStep,
			minStack:    minStack(0, 1),
			maxStack:    maxStack(0, 1),
		},
		PUSH21: {
			execute:     makePush(21, 21),
			constantGas: GasFastestStep,
			minStack:    minStack(0, 1),
			maxStack:    maxStack(0, 1),
		},
		PUSH22: {
			execute:     makePush(22, 22),
			constantGas: GasFastestStep,
			minStack:    minStack(0, 1),
			maxStack:    maxStack(0, 1),
		},
		PUSH23: {
			execute:     makePush(23, 23),
			constantGas: GasFastestStep,
			minStack:    minStack(0, 1),
			maxStack:    maxStack(0, 1),
		},
		PUSH24: {
			execute:     makePush(24, 24),
			constantGas: GasFastestStep,
			minStack:    minStack(0, 1),
			maxStack:    maxStack(0, 1),
		},
		PUSH25: {
			execute:     makePush(25, 25),
			constantGas: GasFastestStep,
			minStack:    minStack(0, 1),
			maxStack:    maxStack(0, 1),
		},
		PUSH26: {
			execute:     makePush(26, 26),
			constantGas: GasFastestStep,
			minStack:    minStack(0, 1),
			maxStack:    maxStack(0, 1),
		},
		PUSH27: {
			execute:     makePush(27, 27),
			constantGas: GasFastestStep,
			minStack:    minStack(0, 1),
			maxStack:    maxStack(0, 1),
		},
		PUSH28: {
			execute:     makePush(28, 28),
			constantGas: GasFastestStep,
			minStack:    minStack(0, 1),
			maxStack:    maxStack(0, 1),
		},
		PUSH29: {
			execute:     makePush(29, 29),
			constantGas: GasFastestStep,
			minStack:    minStack(0, 1),
			maxStack:    maxStack(0, 1),
		},
		PUSH30: {
			execute:     makePush(30, 30),
			constantGas: GasFastestStep,
			minStack:    minStack(0, 1),
			maxStack:    maxStack(0, 1),
		},
		PUSH31: {
			execute:     makePush(31, 31),
			constantGas: GasFastestStep,
			minStack:    minStack(0, 1),
			maxStack:    maxStack(0, 1),
		},
		PUSH32: {
			execute:     makePush(32, 32),
			constantGas: GasFastestStep,
			minStack:    minStack(0, 1),
			maxStack:    maxStack(0, 1),
		},
		DUP1: {
			execute:     makeDup(1),
			constantGas: GasFastestStep,
			minStack:    minDupStack(1),
			maxStack:    maxDupStack(1),
		},
		DUP2: {
			execute:     makeDup(2),
			constantGas: GasFastestStep,
			minStack:    minDupStack(2),
			maxStack:    maxDupStack(2),
		},
		DUP3: {
			execute:     makeDup(3),
			constantGas: GasFastestStep,
			minStack:    minDupStack(3),
			maxStack:    maxDupStack(3),
		},
		DUP4: {
			execute:     makeDup(4),
			constantGas: GasFastestStep,
			minStack:    minDupStack(4),
			maxStack:    maxDupStack(4),
		},
		DUP5: {
			execute:     makeDup(5),
			constantGas: GasFastestStep,
			minStack:    minDupStack(5),
			maxStack:    maxDupStack(5),
		},
		DUP6: {
			execute:     makeDup(6),
			constantGas: GasFastestStep,
			minStack:    minDupStack(6),
			maxStack:    maxDupStack(6),
		},
		DUP7: {
			execute:     makeDup(7),
			constantGas: GasFastestStep,
			minStack:    minDupStack(7),
			maxStack:    maxDupStack(7),
		},
		DUP8: {
			execute:     makeDup(8),
			constantGas: GasFastestStep,
			minStack:    minDupStack(8),
			maxStack:    maxDupStack(8),
		},
		DUP9: {
			execute:     makeDup(9),
			constantGas: GasFastestStep,
			minStack:    minDupStack(9),
			maxStack:    maxDupStack(9),
		},
		DUP10: {
			execute:     makeDup(10),
			constantGas: GasFastestStep,
			minStack:    minDupStack(10),
			maxStack:    maxDupStack(10),
		},
		DUP11: {
			execute:     makeDup(11),
			constantGas: GasFastestStep,
			minStack:    minDupStack(11),
			maxStack:    maxDupStack(11),
		},
		DUP12: {
			execute:     makeDup(12),
			constantGas: GasFastestStep,
			minStack:    minDupStack(12),
			maxStack:    maxDupStack(12),
		},
		DUP13: {
			execute:     makeDup(13),
			constantGas: GasFastestStep,
			minStack:    minDupStack(13),
			maxStack:    maxDupStack(13),
		},
		DUP14: {
			execute:     makeDup(14),
			constantGas: GasFastestStep,
			minStack:    minDupStack(14),
			maxStack:    maxDupStack(14),
		},
		DUP15: {
			execute:     makeDup(15),
			constantGas: GasFastestStep,
			minStack:    minDupStack(15),
			maxStack:    maxDupStack(15),
		},
		DUP16: {
			execute:     makeDup(16),
			constantGas: GasFastestStep,
			minStack:    minDupStack(16),
			maxStack:    maxDupStack(16),
		},
		SWAP1: {
			execute:     makeSwap(1),
			constantGas: GasFastestStep,
			minStack:    minSwapStack(2),
			maxStack:    maxSwapStack(2),
		},
		SWAP2: {
			execute:     makeSwap(2),
			constantGas: GasFastestStep,
			minStack:    minSwapStack(3),
			maxStack:    maxSwapStack(3),
		},
		SWAP3: {
			execute:     makeSwap(3),
			constantGas: GasFastestStep,
			minStack:    minSwapStack(4),
			maxStack:    maxSwapStack(4),
		},
		SWAP4: {
			execute:     makeSwap(4),
			constantGas: GasFastestStep,
			minStack:    minSwapStack(5),
			maxStack:    maxSwapStack(5),
		},
		SWAP5: {
			execute:     makeSwap(5),
			constantGas: GasFastestStep,
			minStack:    minSwapStack(6),
			maxStack:    maxSwapStack(6),
		},
		SWAP6: {
			execute:     makeSwap(6),
			constantGas: GasFastestStep,
			minStack:    minSwapStack(7),
			maxStack:    maxSwapStack(7),
		},
		SWAP7: {
			execute:     makeSwap(7),
			constantGas: GasFastestStep,
			minStack:    minSwapStack(8),
			maxStack:    maxSwapStack(8),
		},
		SWAP8: {
			execute:     makeSwap(8),
			constantGas: GasFastestStep,
			minStack:    minSwapStack(9),
			maxStack:    maxSwapStack(9),
		},
		SWAP9: {
			execute:     makeSwap(9),
			constantGas: GasFastestStep,
			minStack:    minSwapStack(10),
			maxStack:    maxSwapStack(10),
		},
		SWAP10: {
			execute:     makeSwap(10),
			constantGas: GasFastestStep,
			minStack:    minSwapStack(11),
			maxStack:    maxSwapStack(11),
		},
		SWAP11: {
			execute:     makeSwap(11),
			constantGas: GasFastestStep,
			minStack:    minSwapStack(12),
			maxStack:    maxSwapStack(12),
		},
		SWAP12: {
			execute:     makeSwap(12),
			constantGas: GasFastestStep,
			minStack:    minSwapStack(13),
			maxStack:    maxSwapStack(13),
		},
		SWAP13: {
			execute:     makeSwap(13),
			constantGas: GasFastestStep,
			minStack:    minSwapStack(14),
			maxStack:    maxSwapStack(14),
		},
		SWAP14: {
			execute:     makeSwap(14),
			constantGas: GasFastestStep,
			minStack:    minSwapStack(15),
			maxStack:    maxSwapStack(15),
		},
		SWAP15: {
			execute:     makeSwap(15),
			constantGas: GasFastestStep,
			minStack:    minSwapStack(16),
			maxStack:    maxSwapStack(16),
		},
		SWAP16: {
			execute:     makeSwap(16),
			constantGas: GasFastestStep,
			minStack:    minSwapStack(17),
			maxStack:    maxSwapStack(17),
		},
		LOG0: {
			execute:    makeLog(0),
			dynamicGas: makeGasLog(0),
			minStack:   minStack(2, 0),
			maxStack:   maxStack(2, 0),
			memorySize: memoryLog,
		},
		LOG1: {
			execute:    makeLog(1),
			dynamicGas: makeGasLog(1),
			minStack:   minStack(3, 0),
			maxStack:   maxStack(3, 0),
			memorySize: memoryLog,
		},
		LOG2: {
			execute:    makeLog(2),
			dynamicGas: makeGasLog(2),
			minStack:   minStack(4, 0),
			maxStack:   maxStack(4, 0),
			memorySize: memoryLog,
		},
		LOG3: {
			execute:    makeLog(3),
			dynamicGas: makeGasLog(3),
			minStack:   minStack(5, 0),
			maxStack:   maxStack(5, 0),
			memorySize: memoryLog,
		},
		LOG4: {
			execute:    makeLog(4),
			dynamicGas: makeGasLog(4),
			minStack:   minStack(6, 0),
			maxStack:   maxStack(6, 0),
			memorySize: memoryLog,
		},
		CREATE: {
			execute:     opCreate,
			constantGas: params.CreateGas,
			dynamicGas:  gasCreate,
			minStack:    minStack(3, 1),
			maxStack:    maxStack(3, 1),
			memorySize:  memoryCreate,
		},
		CALL: {
			execute:     opCall,
			constantGas: params.CallGasFrontier,
			dynamicGas:  gasCall,
			minStack:    minStack(7, 1),
			maxStack:    maxStack(7, 1),
			memorySize:  memoryCall,
		},
		CALLCODE: {
			execute:     opCallCode,
			constantGas: params.CallGasFrontier,
			dynamicGas:  gasCallCode,
			minStack:    minStack(7, 1),
			maxStack:    maxStack(7, 1),
			memorySize:  memoryCall,
		},
		RETURN: {
			execute:    opReturn,
			dynamicGas: gasReturn,
			minStack:   minStack(2, 0),
			maxStack:   maxStack(2, 0),
			memorySize: memoryReturn,
		},
		SELFDESTRUCT: {
			execute:    opSelfdestruct,
			dynamicGas: gasSelfdestruct,
			minStack:   minStack(1, 0),
			maxStack:   maxStack(1, 0),
		},
	}

	// Fill all unassigned slots with opUndefined.
	for i, entry := range tbl {
		if entry == nil {
			tbl[i] = &operation{execute: opUndefined, maxStack: maxStack(0, 0)}
		}
	}

	return validate(tbl)
<<<<<<< HEAD
=======
}

func copyJumpTable(source *JumpTable) *JumpTable {
	dest := *source
	for i, op := range source {
		if op != nil {
			opCopy := *op
			dest[i] = &opCopy
		}
	}
	return &dest
>>>>>>> ea9e62ca
}<|MERGE_RESOLUTION|>--- conflicted
+++ resolved
@@ -55,10 +55,7 @@
 	berlinInstructionSet           = newBerlinInstructionSet()
 	londonInstructionSet           = newLondonInstructionSet()
 	mergeInstructionSet            = newMergeInstructionSet()
-<<<<<<< HEAD
-=======
 	shanghaiInstructionSet         = newShanghaiInstructionSet()
->>>>>>> ea9e62ca
 )
 
 // JumpTable contains the EVM opcodes supported at a given fork.
@@ -67,11 +64,7 @@
 func validate(jt JumpTable) JumpTable {
 	for i, op := range jt {
 		if op == nil {
-<<<<<<< HEAD
-			panic(fmt.Sprintf("op 0x%x is not set", i))
-=======
 			panic(fmt.Sprintf("op %#x is not set", i))
->>>>>>> ea9e62ca
 		}
 		// The interpreter has an assumption that if the memorySize function is
 		// set, then the dynamicGas function is also set. This is a somewhat
@@ -86,11 +79,6 @@
 	return jt
 }
 
-<<<<<<< HEAD
-func newMergeInstructionSet() JumpTable {
-	instructionSet := newLondonInstructionSet()
-	instructionSet[RANDOM] = &operation{
-=======
 func newShanghaiInstructionSet() JumpTable {
 	instructionSet := newMergeInstructionSet()
 	enable3855(&instructionSet) // PUSH0 instruction
@@ -101,7 +89,6 @@
 func newMergeInstructionSet() JumpTable {
 	instructionSet := newLondonInstructionSet()
 	instructionSet[PREVRANDAO] = &operation{
->>>>>>> ea9e62ca
 		execute:     opRandom,
 		constantGas: GasQuickStep,
 		minStack:    minStack(0, 1),
@@ -219,10 +206,6 @@
 	instructionSet := newTangerineWhistleInstructionSet()
 	instructionSet[EXP].dynamicGas = gasExpEIP158
 	return validate(instructionSet)
-<<<<<<< HEAD
-
-=======
->>>>>>> ea9e62ca
 }
 
 // EIP 150 a.k.a Tangerine Whistle
@@ -1067,8 +1050,6 @@
 	}
 
 	return validate(tbl)
-<<<<<<< HEAD
-=======
 }
 
 func copyJumpTable(source *JumpTable) *JumpTable {
@@ -1080,5 +1061,4 @@
 		}
 	}
 	return &dest
->>>>>>> ea9e62ca
 }