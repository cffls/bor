// Copyright 2014 The go-ethereum Authors
// This file is part of the go-ethereum library.
//
// The go-ethereum library is free software: you can redistribute it and/or modify
// it under the terms of the GNU Lesser General Public License as published by
// the Free Software Foundation, either version 3 of the License, or
// (at your option) any later version.
//
// The go-ethereum library is distributed in the hope that it will be useful,
// but WITHOUT ANY WARRANTY; without even the implied warranty of
// MERCHANTABILITY or FITNESS FOR A PARTICULAR PURPOSE. See the
// GNU Lesser General Public License for more details.
//
// You should have received a copy of the GNU Lesser General Public License
// along with the go-ethereum library. If not, see <http://www.gnu.org/licenses/>.

package state

import (
	"bytes"
	"fmt"
<<<<<<< HEAD
	"io"
	"sync"
=======
	"maps"
>>>>>>> aadddf3a
	"time"

	"github.com/ethereum/go-ethereum/common"
	"github.com/ethereum/go-ethereum/core/tracing"
	"github.com/ethereum/go-ethereum/core/types"
	"github.com/ethereum/go-ethereum/crypto"
	"github.com/ethereum/go-ethereum/log"
	"github.com/ethereum/go-ethereum/rlp"
	"github.com/ethereum/go-ethereum/trie/trienode"
	"github.com/holiman/uint256"
)

type Storage map[common.Hash]common.Hash

<<<<<<< HEAD
func (s Storage) String() (str string) {
	for key, value := range s {
		str += fmt.Sprintf("%X : %X\n", key, value)
	}

	return
}

func (s Storage) Copy() Storage {
	cpy := make(Storage, len(s))
	for key, value := range s {
		cpy[key] = value
	}

	return cpy
=======
func (s Storage) Copy() Storage {
	return maps.Clone(s)
>>>>>>> aadddf3a
}

// stateObject represents an Ethereum account which is being modified.
//
// The usage pattern is as follows:
// - First you need to obtain a state object.
// - Account values as well as storages can be accessed and modified through the object.
// - Finally, call commit to return the changes of storage trie and update account data.
type stateObject struct {
	db       *StateDB
	address  common.Address      // address of ethereum account
	addrHash common.Hash         // hash of ethereum address of the account
	origin   *types.StateAccount // Account original data without any change applied, nil means it was not existent
	data     types.StateAccount  // Account data with all mutations applied in the scope of block

	// Write caches.
<<<<<<< HEAD
	trie Trie // storage trie, which becomes non-nil on first access
	code Code // contract bytecode, which gets set when code is loaded

	storageMutex   sync.Mutex
	originStorage  Storage // Storage cache of original entries to dedup rewrites
	pendingStorage Storage // Storage entries that need to be flushed to disk, at the end of an entire block
	dirtyStorage   Storage // Storage entries that have been modified in the current transaction execution, reset for every transaction
=======
	trie Trie   // storage trie, which becomes non-nil on first access
	code []byte // contract bytecode, which gets set when code is loaded

	originStorage  Storage // Storage entries that have been accessed within the current block
	dirtyStorage   Storage // Storage entries that have been modified within the current transaction
	pendingStorage Storage // Storage entries that have been modified within the current block

	// uncommittedStorage tracks a set of storage entries that have been modified
	// but not yet committed since the "last commit operation", along with their
	// original values before mutation.
	//
	// Specifically, the commit will be performed after each transaction before
	// the byzantium fork, therefore the map is already reset at the transaction
	// boundary; however post the byzantium fork, the commit will only be performed
	// at the end of block, this set essentially tracks all the modifications
	// made within the block.
	uncommittedStorage Storage
>>>>>>> aadddf3a

	// Cache flags.
	dirtyCode bool // true if the code was updated

	// Flag whether the account was marked as self-destructed. The self-destructed
	// account is still accessible in the scope of same transaction.
	selfDestructed bool

	// This is an EIP-6780 flag indicating whether the object is eligible for
	// self-destruct according to EIP-6780. The flag could be set either when
	// the contract is just created within the current transaction, or when the
	// object was previously existent and is being deployed as a contract within
	// the current transaction.
	newContract bool
}

// empty returns whether the account is considered empty.
func (s *stateObject) empty() bool {
	return s.data.Nonce == 0 && s.data.Balance.IsZero() && bytes.Equal(s.data.CodeHash, types.EmptyCodeHash.Bytes())
}

// newObject creates a state object.
func newObject(db *StateDB, address common.Address, acct *types.StateAccount) *stateObject {
	origin := acct
	if acct == nil {
		acct = types.NewEmptyStateAccount()
	}

	return &stateObject{
		db:                 db,
		address:            address,
		addrHash:           crypto.Keccak256Hash(address[:]),
		origin:             origin,
		data:               *acct,
		originStorage:      make(Storage),
		dirtyStorage:       make(Storage),
		pendingStorage:     make(Storage),
		uncommittedStorage: make(Storage),
	}
}

func (s *stateObject) markSelfdestructed() {
	s.selfDestructed = true
}

func (s *stateObject) touch() {
	s.db.journal.append(touchChange{
		account: &s.address,
	})

	if s.address == ripemd {
		// Explicitly put it in the dirty-cache, which is otherwise generated from
		// flattened journals.
		s.db.journal.dirty(s.address)
	}
}

// getTrie returns the associated storage trie. The trie will be opened if it's
// not loaded previously. An error will be returned if trie can't be loaded.
//
// If a new trie is opened, it will be cached within the state object to allow
// subsequent reads to expand the same trie instead of reloading from disk.
func (s *stateObject) getTrie() (Trie, error) {
	if s.trie == nil {
<<<<<<< HEAD
		// Try fetching from prefetcher first
		if s.data.Root != types.EmptyRootHash && s.db.prefetcher != nil {
			// When the miner is creating the pending state, there is no prefetcher
			s.trie = s.db.prefetcher.trie(s.addrHash, s.data.Root)
		}

		if s.trie == nil {
			tr, err := s.db.db.OpenStorageTrie(s.db.originalRoot, s.address, s.data.Root, s.db.trie)
			if err != nil {
				return nil, err
			}

			s.trie = tr
=======
		tr, err := s.db.db.OpenStorageTrie(s.db.originalRoot, s.address, s.data.Root, s.db.trie)
		if err != nil {
			return nil, err
>>>>>>> aadddf3a
		}
		s.trie = tr
	}

	return s.trie, nil
}

// getPrefetchedTrie returns the associated trie, as populated by the prefetcher
// if it's available.
//
// Note, opposed to getTrie, this method will *NOT* blindly cache the resulting
// trie in the state object. The caller might want to do that, but it's cleaner
// to break the hidden interdependency between retrieving tries from the db or
// from the prefetcher.
func (s *stateObject) getPrefetchedTrie() Trie {
	// If there's nothing to meaningfully return, let the user figure it out by
	// pulling the trie from disk.
	if s.data.Root == types.EmptyRootHash || s.db.prefetcher == nil {
		return nil
	}
	// Attempt to retrieve the trie from the prefetcher
	return s.db.prefetcher.trie(s.addrHash, s.data.Root)
}

// GetState retrieves a value associated with the given storage key.
func (s *stateObject) GetState(key common.Hash) common.Hash {
	value, _ := s.getState(key)
	return value
}

// getState retrieves a value associated with the given storage key, along with
// its original value.
func (s *stateObject) getState(key common.Hash) (common.Hash, common.Hash) {
	origin := s.GetCommittedState(key)
	value, dirty := s.dirtyStorage[key]
	if dirty {
		return value, origin
	}
	return origin, origin
}

// GetCommittedState retrieves the value associated with the specific key
// without any mutations caused in the current execution.
func (s *stateObject) GetCommittedState(key common.Hash) common.Hash {
	s.storageMutex.Lock()
	defer s.storageMutex.Unlock()
	// If we have a pending write or clean cached, return that
	if value, pending := s.pendingStorage[key]; pending {
		return value
	}

	if value, cached := s.originStorage[key]; cached {
		return value
	}

	// If the object was destructed in *this* block (and potentially resurrected),
	// the storage has been cleared out, and we should *not* consult the previous
	// database about any storage values. The only possible alternatives are:
	//   1) resurrect happened, and new slot values were set -- those should
	//      have been handles via pendingStorage above.
	//   2) we don't have new values, and can deliver empty response back
	if _, destructed := s.db.stateObjectsDestruct[s.address]; destructed {
		s.originStorage[key] = common.Hash{} // track the empty slot as origin value
		return common.Hash{}
	}
	// If no live objects are available, attempt to use snapshots
	var (
		enc   []byte
		err   error
		value common.Hash
	)

	if s.db.snap != nil {
		start := time.Now()
		enc, err = s.db.snap.Storage(s.addrHash, crypto.Keccak256Hash(key.Bytes()))
<<<<<<< HEAD

		if metrics.EnabledExpensive {
			s.db.SnapshotStorageReads += time.Since(start)
		}
=======
		s.db.SnapshotStorageReads += time.Since(start)

>>>>>>> aadddf3a
		if len(enc) > 0 {
			_, content, _, err := rlp.Split(enc)
			if err != nil {
				s.db.setError(err)
			}
			value.SetBytes(content)
		}
	}
	// If the snapshot is unavailable or reading from it fails, load from the database.
	if s.db.snap == nil || err != nil {
		start := time.Now()
		tr, err := s.getTrie()
		if err != nil {
			s.db.setError(err)
			return common.Hash{}
		}
		val, err := tr.GetStorage(s.address, key.Bytes())
<<<<<<< HEAD
		if metrics.EnabledExpensive {
			s.db.StorageReads += time.Since(start)
		}
=======
		s.db.StorageReads += time.Since(start)
>>>>>>> aadddf3a

		if err != nil {
			s.db.setError(err)
			return common.Hash{}
		}
		value.SetBytes(val)
	}
<<<<<<< HEAD

=======
	// Independent of where we loaded the data from, add it to the prefetcher.
	// Whilst this would be a bit weird if snapshots are disabled, but we still
	// want the trie nodes to end up in the prefetcher too, so just push through.
	if s.db.prefetcher != nil && s.data.Root != types.EmptyRootHash {
		if err = s.db.prefetcher.prefetch(s.addrHash, s.origin.Root, s.address, [][]byte{key[:]}, true); err != nil {
			log.Error("Failed to prefetch storage slot", "addr", s.address, "key", key, "err", err)
		}
	}
>>>>>>> aadddf3a
	s.originStorage[key] = value

	return value
}

// SetState updates a value in account storage.
func (s *stateObject) SetState(key, value common.Hash) {
	// If the new value is the same as old, don't set. Otherwise, track only the
	// dirty changes, supporting reverting all of it back to no change.
	prev, origin := s.getState(key)
	if prev == value {
		return
	}
	// New value is different, update and journal the change
	s.db.journal.append(storageChange{
		account:   &s.address,
		key:       key,
		prevvalue: prev,
		origvalue: origin,
	})
	if s.db.logger != nil && s.db.logger.OnStorageChange != nil {
		s.db.logger.OnStorageChange(s.address, key, prev, value)
	}
	s.setState(key, value, origin)
}

// setState updates a value in account dirty storage. The dirtiness will be
// removed if the value being set equals to the original value.
func (s *stateObject) setState(key common.Hash, value common.Hash, origin common.Hash) {
	// Storage slot is set back to its original value, undo the dirty marker
	if value == origin {
		delete(s.dirtyStorage, key)
		return
	}
	s.dirtyStorage[key] = value
}

// finalise moves all dirty storage slots into the pending area to be hashed or
// committed later. It is invoked at the end of every transaction.
func (s *stateObject) finalise() {
	slotsToPrefetch := make([][]byte, 0, len(s.dirtyStorage))

	for key, value := range s.dirtyStorage {
		if origin, exist := s.uncommittedStorage[key]; exist && origin == value {
			// The slot is reverted to its original value, delete the entry
			// to avoid thrashing the data structures.
			delete(s.uncommittedStorage, key)
		} else if exist {
			// The slot is modified to another value and the slot has been
			// tracked for commit, do nothing here.
		} else {
			// The slot is different from its original value and hasn't been
			// tracked for commit yet.
			s.uncommittedStorage[key] = s.GetCommittedState(key)
			slotsToPrefetch = append(slotsToPrefetch, common.CopyBytes(key[:])) // Copy needed for closure
		}
		// Aggregate the dirty storage slots into the pending area. It might
		// be possible that the value of tracked slot here is same with the
		// one in originStorage (e.g. the slot was modified in tx_a and then
		// modified back in tx_b). We can't blindly remove it from pending
		// map as the dirty slot might have been committed already (before the
		// byzantium fork) and entry is necessary to modify the value back.
		s.pendingStorage[key] = value
	}
<<<<<<< HEAD

	if s.db.prefetcher != nil && prefetch && len(slotsToPrefetch) > 0 && s.data.Root != types.EmptyRootHash {
		s.db.prefetcher.prefetch(s.addrHash, s.data.Root, s.address, slotsToPrefetch)
=======
	if s.db.prefetcher != nil && len(slotsToPrefetch) > 0 && s.data.Root != types.EmptyRootHash {
		if err := s.db.prefetcher.prefetch(s.addrHash, s.data.Root, s.address, slotsToPrefetch, false); err != nil {
			log.Error("Failed to prefetch slots", "addr", s.address, "slots", len(slotsToPrefetch), "err", err)
		}
>>>>>>> aadddf3a
	}

	if len(s.dirtyStorage) > 0 {
		s.dirtyStorage = make(Storage)
	}
	// Revoke the flag at the end of the transaction. It finalizes the status
	// of the newly-created object as it's no longer eligible for self-destruct
	// by EIP-6780. For non-newly-created objects, it's a no-op.
	s.newContract = false
}

// updateTrie is responsible for persisting cached storage changes into the
// object's storage trie. In case the storage trie is not yet loaded, this
// function will load the trie automatically. If any issues arise during the
// loading or updating of the trie, an error will be returned. Furthermore,
// this function will return the mutated storage trie, or nil if there is no
// storage change at all.
//
// It assumes all the dirty storage slots have been finalized before.
func (s *stateObject) updateTrie() (Trie, error) {
	// Short circuit if nothing was accessed, don't trigger a prefetcher warning
	if len(s.uncommittedStorage) == 0 {
		// Nothing was written, so we could stop early. Unless we have both reads
		// and witness collection enabled, in which case we need to fetch the trie.
		if s.db.witness == nil || len(s.originStorage) == 0 {
			return s.trie, nil
		}
	}
	// Retrieve a pretecher populated trie, or fall back to the database. This will
	// block until all prefetch tasks are done, which are needed for witnesses even
	// for unmodified state objects.
	tr := s.getPrefetchedTrie()
	if tr != nil {
		// Prefetcher returned a live trie, swap it out for the current one
		s.trie = tr
	} else {
		// Fetcher not running or empty trie, fallback to the database trie
		var err error
		tr, err = s.getTrie()
		if err != nil {
			s.db.setError(err)
			return nil, err
		}
	}
	// Short circuit if nothing changed, don't bother with hashing anything
	if len(s.uncommittedStorage) == 0 {
		return s.trie, nil
	}
	// Perform trie updates before deletions. This prevents resolution of unnecessary trie nodes
	// in circumstances similar to the following:
	//
	// Consider nodes `A` and `B` who share the same full node parent `P` and have no other siblings.
	// During the execution of a block:
	// - `A` is deleted,
	// - `C` is created, and also shares the parent `P`.
	// If the deletion is handled first, then `P` would be left with only one child, thus collapsed
	// into a shortnode. This requires `B` to be resolved from disk.
	// Whereas if the created node is handled first, then the collapse is avoided, and `B` is not resolved.
	var (
		deletions []common.Hash
		used      = make([][]byte, 0, len(s.uncommittedStorage))
	)
<<<<<<< HEAD
	tr, err := s.getTrie()
	if err != nil {
		s.db.setError(err)
		return nil, err
	}
	// Insert all the pending storage updates into the trie
	usedStorage := make([][]byte, 0, len(s.pendingStorage))

	for key, value := range s.pendingStorage {
=======
	for key, origin := range s.uncommittedStorage {
>>>>>>> aadddf3a
		// Skip noop changes, persist actual changes
		value, exist := s.pendingStorage[key]
		if value == origin {
			log.Error("Storage update was noop", "address", s.address, "slot", key)
			continue
		}
		if !exist {
			log.Error("Storage slot is not found in pending area", s.address, "slot", key)
			continue
		}
		if (value != common.Hash{}) {
			if err := tr.UpdateStorage(s.address, key[:], common.TrimLeftZeroes(value[:])); err != nil {
				s.db.setError(err)
				return nil, err
			}
<<<<<<< HEAD

			s.db.StorageDeleted += 1
		} else {
			// Encoding []byte cannot fail, ok to ignore the error.
			trimmed := common.TrimLeftZeroes(value[:])
			encoded, _ = rlp.EncodeToBytes(trimmed)
			if err := tr.UpdateStorage(s.address, key[:], trimmed); err != nil {
				s.db.setError(err)
				return nil, err
			}

			s.db.StorageUpdated += 1
		}
		// Cache the mutated storage slots until commit
		if storage == nil {
			if storage = s.db.storages[s.addrHash]; storage == nil {
				storage = make(map[common.Hash][]byte)
				s.db.storages[s.addrHash] = storage
			}
		}
		khash := crypto.HashData(s.db.hasher, key[:])
		storage[khash] = encoded // encoded will be nil if it's deleted

		// Cache the original value of mutated storage slots
		if origin == nil {
			if origin = s.db.storagesOrigin[s.address]; origin == nil {
				origin = make(map[common.Hash][]byte)
				s.db.storagesOrigin[s.address] = origin
			}
		}
		// Track the original value of slot only if it's mutated first time
		if _, ok := origin[khash]; !ok {
			if prev == (common.Hash{}) {
				origin[khash] = nil // nil if it was not present previously
			} else {
				// Encoding []byte cannot fail, ok to ignore the error.
				b, _ := rlp.EncodeToBytes(common.TrimLeftZeroes(prev[:]))
				origin[khash] = b
			}
=======
			s.db.StorageUpdated.Add(1)
		} else {
			deletions = append(deletions, key)
>>>>>>> aadddf3a
		}
		// Cache the items for preloading
		used = append(used, common.CopyBytes(key[:])) // Copy needed for closure
	}
	for _, key := range deletions {
		if err := tr.DeleteStorage(s.address, key[:]); err != nil {
			s.db.setError(err)
			return nil, err
		}
		s.db.StorageDeleted.Add(1)
	}

	if s.db.prefetcher != nil {
		s.db.prefetcher.used(s.addrHash, s.data.Root, used)
	}
	s.uncommittedStorage = make(Storage) // empties the commit markers
	return tr, nil
}

// updateRoot flushes all cached storage mutations to trie, recalculating the
// new storage trie root.
func (s *stateObject) updateRoot() {
	// Flush cached storage mutations into trie, short circuit if any error
	// is occurred or there is no change in the trie.
	tr, err := s.updateTrie()
	if err != nil || tr == nil {
		return
	}
<<<<<<< HEAD
	// Track the amount of time wasted on hashing the storage trie
	if metrics.EnabledExpensive {
		defer func(start time.Time) { s.db.StorageHashes += time.Since(start) }(time.Now())
	}

=======
>>>>>>> aadddf3a
	s.data.Root = tr.Hash()
}

// commitStorage overwrites the clean storage with the storage changes and
// fulfills the storage diffs into the given accountUpdate struct.
func (s *stateObject) commitStorage(op *accountUpdate) {
	var (
		buf    = crypto.NewKeccakState()
		encode = func(val common.Hash) []byte {
			if val == (common.Hash{}) {
				return nil
			}
			blob, _ := rlp.EncodeToBytes(common.TrimLeftZeroes(val[:]))
			return blob
		}
	)
	for key, val := range s.pendingStorage {
		// Skip the noop storage changes, it might be possible the value
		// of tracked slot is same in originStorage and pendingStorage
		// map, e.g. the storage slot is modified in tx_a and then reset
		// back in tx_b.
		if val == s.originStorage[key] {
			continue
		}
		hash := crypto.HashData(buf, key[:])
		if op.storages == nil {
			op.storages = make(map[common.Hash][]byte)
		}
		op.storages[hash] = encode(val)
		if op.storagesOrigin == nil {
			op.storagesOrigin = make(map[common.Hash][]byte)
		}
		op.storagesOrigin[hash] = encode(s.originStorage[key])

		// Overwrite the clean value of storage slots
		s.originStorage[key] = val
	}
	s.pendingStorage = make(Storage)
}

// commit obtains the account changes (metadata, storage slots, code) caused by
// state execution along with the dirty storage trie nodes.
//
// Note, commit may run concurrently across all the state objects. Do not assume
// thread-safe access to the statedb.
func (s *stateObject) commit() (*accountUpdate, *trienode.NodeSet, error) {
	// commit the account metadata changes
	op := &accountUpdate{
		address: s.address,
		data:    types.SlimAccountRLP(s.data),
	}
	if s.origin != nil {
		op.origin = types.SlimAccountRLP(*s.origin)
	}
	// commit the contract code if it's modified
	if s.dirtyCode {
		op.code = &contractCode{
			hash: common.BytesToHash(s.CodeHash()),
			blob: s.code,
		}
		s.dirtyCode = false // reset the dirty flag
	}
	// Commit storage changes and the associated storage trie
	s.commitStorage(op)
	if len(op.storages) == 0 {
		// nothing changed, don't bother to commit the trie
		s.origin = s.data.Copy()
		return op, nil, nil
	}
	root, nodes := s.trie.Commit(false)
	s.data.Root = root
	s.origin = s.data.Copy()
	return op, nodes, nil
}

// AddBalance adds amount to s's balance.
// It is used to add funds to the destination account of a transfer.
func (s *stateObject) AddBalance(amount *uint256.Int, reason tracing.BalanceChangeReason) {
	// EIP161: We must check emptiness for the objects such that the account
	// clearing (0,0,0 objects) can take effect.
	if amount.IsZero() {
		if s.empty() {
			s.touch()
		}

		return
	}
<<<<<<< HEAD

	s.SetBalance(new(uint256.Int).Add(s.Balance(), amount))
=======
	s.SetBalance(new(uint256.Int).Add(s.Balance(), amount), reason)
>>>>>>> aadddf3a
}

// SubBalance removes amount from s's balance.
// It is used to remove funds from the origin account of a transfer.
func (s *stateObject) SubBalance(amount *uint256.Int, reason tracing.BalanceChangeReason) {
	if amount.IsZero() {
		return
	}
<<<<<<< HEAD

	s.SetBalance(new(uint256.Int).Sub(s.Balance(), amount))
=======
	s.SetBalance(new(uint256.Int).Sub(s.Balance(), amount), reason)
>>>>>>> aadddf3a
}

func (s *stateObject) SetBalance(amount *uint256.Int, reason tracing.BalanceChangeReason) {
	s.db.journal.append(balanceChange{
		account: &s.address,
		prev:    new(uint256.Int).Set(s.data.Balance),
	})
<<<<<<< HEAD

=======
	if s.db.logger != nil && s.db.logger.OnBalanceChange != nil {
		s.db.logger.OnBalanceChange(s.address, s.Balance().ToBig(), amount.ToBig(), reason)
	}
>>>>>>> aadddf3a
	s.setBalance(amount)
}

func (s *stateObject) setBalance(amount *uint256.Int) {
	s.data.Balance = amount
}

func (s *stateObject) deepCopy(db *StateDB) *stateObject {
	obj := &stateObject{
		db:                 db,
		address:            s.address,
		addrHash:           s.addrHash,
		origin:             s.origin,
		data:               s.data,
		code:               s.code,
		originStorage:      s.originStorage.Copy(),
		pendingStorage:     s.pendingStorage.Copy(),
		dirtyStorage:       s.dirtyStorage.Copy(),
		uncommittedStorage: s.uncommittedStorage.Copy(),
		dirtyCode:          s.dirtyCode,
		selfDestructed:     s.selfDestructed,
		newContract:        s.newContract,
	}
	if s.trie != nil {
		obj.trie = db.db.CopyTrie(s.trie)
	}
	return obj
}

//
// Attribute accessors
//

// Address returns the address of the contract/account
func (s *stateObject) Address() common.Address {
	return s.address
}

// Code returns the contract code associated with this object, if any.
func (s *stateObject) Code() []byte {
	if len(s.code) != 0 {
		return s.code
	}

	if bytes.Equal(s.CodeHash(), types.EmptyCodeHash.Bytes()) {
		return nil
	}
	code, err := s.db.db.ContractCode(s.address, common.BytesToHash(s.CodeHash()))
	if err != nil {
		s.db.setError(fmt.Errorf("can't load code hash %x: %v", s.CodeHash(), err))
	}

	s.code = code

	return code
}

// CodeSize returns the size of the contract code associated with this object,
// or zero if none. This method is an almost mirror of Code, but uses a cache
// inside the database to avoid loading codes seen recently.
func (s *stateObject) CodeSize() int {
	if len(s.code) != 0 {
		return len(s.code)
	}

	if bytes.Equal(s.CodeHash(), types.EmptyCodeHash.Bytes()) {
		return 0
	}
	size, err := s.db.db.ContractCodeSize(s.address, common.BytesToHash(s.CodeHash()))
	if err != nil {
		s.db.setError(fmt.Errorf("can't load code size %x: %v", s.CodeHash(), err))
	}

	return size
}

func (s *stateObject) SetCode(codeHash common.Hash, code []byte) {
	prevcode := s.Code()
	s.db.journal.append(codeChange{
		account:  &s.address,
		prevhash: s.CodeHash(),
		prevcode: prevcode,
	})
	if s.db.logger != nil && s.db.logger.OnCodeChange != nil {
		s.db.logger.OnCodeChange(s.address, common.BytesToHash(s.CodeHash()), prevcode, codeHash, code)
	}
	s.setCode(codeHash, code)
}

func (s *stateObject) setCode(codeHash common.Hash, code []byte) {
	s.code = code
	s.data.CodeHash = codeHash[:]
	s.dirtyCode = true
}

func (s *stateObject) SetNonce(nonce uint64) {
	s.db.journal.append(nonceChange{
		account: &s.address,
		prev:    s.data.Nonce,
	})
	if s.db.logger != nil && s.db.logger.OnNonceChange != nil {
		s.db.logger.OnNonceChange(s.address, s.data.Nonce, nonce)
	}
	s.setNonce(nonce)
}

func (s *stateObject) setNonce(nonce uint64) {
	s.data.Nonce = nonce
}

func (s *stateObject) CodeHash() []byte {
	return s.data.CodeHash
}

func (s *stateObject) Balance() *uint256.Int {
	return s.data.Balance
}

func (s *stateObject) Nonce() uint64 {
	return s.data.Nonce
}

func (s *stateObject) Root() common.Hash {
	return s.data.Root
}<|MERGE_RESOLUTION|>--- conflicted
+++ resolved
@@ -19,12 +19,8 @@
 import (
 	"bytes"
 	"fmt"
-<<<<<<< HEAD
-	"io"
+	"maps"
 	"sync"
-=======
-	"maps"
->>>>>>> aadddf3a
 	"time"
 
 	"github.com/ethereum/go-ethereum/common"
@@ -39,26 +35,8 @@
 
 type Storage map[common.Hash]common.Hash
 
-<<<<<<< HEAD
-func (s Storage) String() (str string) {
-	for key, value := range s {
-		str += fmt.Sprintf("%X : %X\n", key, value)
-	}
-
-	return
-}
-
-func (s Storage) Copy() Storage {
-	cpy := make(Storage, len(s))
-	for key, value := range s {
-		cpy[key] = value
-	}
-
-	return cpy
-=======
 func (s Storage) Copy() Storage {
 	return maps.Clone(s)
->>>>>>> aadddf3a
 }
 
 // stateObject represents an Ethereum account which is being modified.
@@ -75,18 +53,10 @@
 	data     types.StateAccount  // Account data with all mutations applied in the scope of block
 
 	// Write caches.
-<<<<<<< HEAD
-	trie Trie // storage trie, which becomes non-nil on first access
-	code Code // contract bytecode, which gets set when code is loaded
-
-	storageMutex   sync.Mutex
-	originStorage  Storage // Storage cache of original entries to dedup rewrites
-	pendingStorage Storage // Storage entries that need to be flushed to disk, at the end of an entire block
-	dirtyStorage   Storage // Storage entries that have been modified in the current transaction execution, reset for every transaction
-=======
 	trie Trie   // storage trie, which becomes non-nil on first access
 	code []byte // contract bytecode, which gets set when code is loaded
 
+	storageMutex   sync.Mutex
 	originStorage  Storage // Storage entries that have been accessed within the current block
 	dirtyStorage   Storage // Storage entries that have been modified within the current transaction
 	pendingStorage Storage // Storage entries that have been modified within the current block
@@ -101,7 +71,6 @@
 	// at the end of block, this set essentially tracks all the modifications
 	// made within the block.
 	uncommittedStorage Storage
->>>>>>> aadddf3a
 
 	// Cache flags.
 	dirtyCode bool // true if the code was updated
@@ -166,25 +135,9 @@
 // subsequent reads to expand the same trie instead of reloading from disk.
 func (s *stateObject) getTrie() (Trie, error) {
 	if s.trie == nil {
-<<<<<<< HEAD
-		// Try fetching from prefetcher first
-		if s.data.Root != types.EmptyRootHash && s.db.prefetcher != nil {
-			// When the miner is creating the pending state, there is no prefetcher
-			s.trie = s.db.prefetcher.trie(s.addrHash, s.data.Root)
-		}
-
-		if s.trie == nil {
-			tr, err := s.db.db.OpenStorageTrie(s.db.originalRoot, s.address, s.data.Root, s.db.trie)
-			if err != nil {
-				return nil, err
-			}
-
-			s.trie = tr
-=======
 		tr, err := s.db.db.OpenStorageTrie(s.db.originalRoot, s.address, s.data.Root, s.db.trie)
 		if err != nil {
 			return nil, err
->>>>>>> aadddf3a
 		}
 		s.trie = tr
 	}
@@ -260,15 +213,8 @@
 	if s.db.snap != nil {
 		start := time.Now()
 		enc, err = s.db.snap.Storage(s.addrHash, crypto.Keccak256Hash(key.Bytes()))
-<<<<<<< HEAD
-
-		if metrics.EnabledExpensive {
-			s.db.SnapshotStorageReads += time.Since(start)
-		}
-=======
 		s.db.SnapshotStorageReads += time.Since(start)
 
->>>>>>> aadddf3a
 		if len(enc) > 0 {
 			_, content, _, err := rlp.Split(enc)
 			if err != nil {
@@ -286,13 +232,7 @@
 			return common.Hash{}
 		}
 		val, err := tr.GetStorage(s.address, key.Bytes())
-<<<<<<< HEAD
-		if metrics.EnabledExpensive {
-			s.db.StorageReads += time.Since(start)
-		}
-=======
 		s.db.StorageReads += time.Since(start)
->>>>>>> aadddf3a
 
 		if err != nil {
 			s.db.setError(err)
@@ -300,9 +240,6 @@
 		}
 		value.SetBytes(val)
 	}
-<<<<<<< HEAD
-
-=======
 	// Independent of where we loaded the data from, add it to the prefetcher.
 	// Whilst this would be a bit weird if snapshots are disabled, but we still
 	// want the trie nodes to end up in the prefetcher too, so just push through.
@@ -311,7 +248,6 @@
 			log.Error("Failed to prefetch storage slot", "addr", s.address, "key", key, "err", err)
 		}
 	}
->>>>>>> aadddf3a
 	s.originStorage[key] = value
 
 	return value
@@ -376,16 +312,10 @@
 		// byzantium fork) and entry is necessary to modify the value back.
 		s.pendingStorage[key] = value
 	}
-<<<<<<< HEAD
-
-	if s.db.prefetcher != nil && prefetch && len(slotsToPrefetch) > 0 && s.data.Root != types.EmptyRootHash {
-		s.db.prefetcher.prefetch(s.addrHash, s.data.Root, s.address, slotsToPrefetch)
-=======
 	if s.db.prefetcher != nil && len(slotsToPrefetch) > 0 && s.data.Root != types.EmptyRootHash {
 		if err := s.db.prefetcher.prefetch(s.addrHash, s.data.Root, s.address, slotsToPrefetch, false); err != nil {
 			log.Error("Failed to prefetch slots", "addr", s.address, "slots", len(slotsToPrefetch), "err", err)
 		}
->>>>>>> aadddf3a
 	}
 
 	if len(s.dirtyStorage) > 0 {
@@ -448,19 +378,7 @@
 		deletions []common.Hash
 		used      = make([][]byte, 0, len(s.uncommittedStorage))
 	)
-<<<<<<< HEAD
-	tr, err := s.getTrie()
-	if err != nil {
-		s.db.setError(err)
-		return nil, err
-	}
-	// Insert all the pending storage updates into the trie
-	usedStorage := make([][]byte, 0, len(s.pendingStorage))
-
-	for key, value := range s.pendingStorage {
-=======
 	for key, origin := range s.uncommittedStorage {
->>>>>>> aadddf3a
 		// Skip noop changes, persist actual changes
 		value, exist := s.pendingStorage[key]
 		if value == origin {
@@ -476,51 +394,9 @@
 				s.db.setError(err)
 				return nil, err
 			}
-<<<<<<< HEAD
-
-			s.db.StorageDeleted += 1
-		} else {
-			// Encoding []byte cannot fail, ok to ignore the error.
-			trimmed := common.TrimLeftZeroes(value[:])
-			encoded, _ = rlp.EncodeToBytes(trimmed)
-			if err := tr.UpdateStorage(s.address, key[:], trimmed); err != nil {
-				s.db.setError(err)
-				return nil, err
-			}
-
-			s.db.StorageUpdated += 1
-		}
-		// Cache the mutated storage slots until commit
-		if storage == nil {
-			if storage = s.db.storages[s.addrHash]; storage == nil {
-				storage = make(map[common.Hash][]byte)
-				s.db.storages[s.addrHash] = storage
-			}
-		}
-		khash := crypto.HashData(s.db.hasher, key[:])
-		storage[khash] = encoded // encoded will be nil if it's deleted
-
-		// Cache the original value of mutated storage slots
-		if origin == nil {
-			if origin = s.db.storagesOrigin[s.address]; origin == nil {
-				origin = make(map[common.Hash][]byte)
-				s.db.storagesOrigin[s.address] = origin
-			}
-		}
-		// Track the original value of slot only if it's mutated first time
-		if _, ok := origin[khash]; !ok {
-			if prev == (common.Hash{}) {
-				origin[khash] = nil // nil if it was not present previously
-			} else {
-				// Encoding []byte cannot fail, ok to ignore the error.
-				b, _ := rlp.EncodeToBytes(common.TrimLeftZeroes(prev[:]))
-				origin[khash] = b
-			}
-=======
 			s.db.StorageUpdated.Add(1)
 		} else {
 			deletions = append(deletions, key)
->>>>>>> aadddf3a
 		}
 		// Cache the items for preloading
 		used = append(used, common.CopyBytes(key[:])) // Copy needed for closure
@@ -549,14 +425,6 @@
 	if err != nil || tr == nil {
 		return
 	}
-<<<<<<< HEAD
-	// Track the amount of time wasted on hashing the storage trie
-	if metrics.EnabledExpensive {
-		defer func(start time.Time) { s.db.StorageHashes += time.Since(start) }(time.Now())
-	}
-
-=======
->>>>>>> aadddf3a
 	s.data.Root = tr.Hash()
 }
 
@@ -644,12 +512,7 @@
 
 		return
 	}
-<<<<<<< HEAD
-
-	s.SetBalance(new(uint256.Int).Add(s.Balance(), amount))
-=======
 	s.SetBalance(new(uint256.Int).Add(s.Balance(), amount), reason)
->>>>>>> aadddf3a
 }
 
 // SubBalance removes amount from s's balance.
@@ -658,12 +521,7 @@
 	if amount.IsZero() {
 		return
 	}
-<<<<<<< HEAD
-
-	s.SetBalance(new(uint256.Int).Sub(s.Balance(), amount))
-=======
 	s.SetBalance(new(uint256.Int).Sub(s.Balance(), amount), reason)
->>>>>>> aadddf3a
 }
 
 func (s *stateObject) SetBalance(amount *uint256.Int, reason tracing.BalanceChangeReason) {
@@ -671,13 +529,9 @@
 		account: &s.address,
 		prev:    new(uint256.Int).Set(s.data.Balance),
 	})
-<<<<<<< HEAD
-
-=======
 	if s.db.logger != nil && s.db.logger.OnBalanceChange != nil {
 		s.db.logger.OnBalanceChange(s.address, s.Balance().ToBig(), amount.ToBig(), reason)
 	}
->>>>>>> aadddf3a
 	s.setBalance(amount)
 }
 
