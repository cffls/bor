--- conflicted
+++ resolved
@@ -117,19 +117,7 @@
 }
 
 func (s *stateObject) touch() {
-<<<<<<< HEAD
-	s.db.journal.append(touchChange{
-		account: &s.address,
-	})
-
-	if s.address == ripemd {
-		// Explicitly put it in the dirty-cache, which is otherwise generated from
-		// flattened journals.
-		s.db.journal.dirty(s.address)
-	}
-=======
 	s.db.journal.touchChange(s.address)
->>>>>>> 1015a42d
 }
 
 // getTrie returns the associated storage trie. The trie will be opened if it's
@@ -207,40 +195,7 @@
 		s.originStorage[key] = common.Hash{} // track the empty slot as origin value
 		return common.Hash{}
 	}
-<<<<<<< HEAD
-	// If no live objects are available, attempt to use snapshots
-	var (
-		enc   []byte
-		err   error
-		value common.Hash
-	)
-
-	if s.db.snap != nil {
-		start := time.Now()
-		enc, err = s.db.snap.Storage(s.addrHash, crypto.Keccak256Hash(key.Bytes()))
-		s.db.SnapshotStorageReads += time.Since(start)
-
-		if len(enc) > 0 {
-			_, content, _, err := rlp.Split(enc)
-			if err != nil {
-				s.db.setError(err)
-			}
-			value.SetBytes(content)
-		}
-	}
-	// If the snapshot is unavailable or reading from it fails, load from the database.
-	if s.db.snap == nil || err != nil {
-		start := time.Now()
-		tr, err := s.getTrie()
-		if err != nil {
-			s.db.setError(err)
-			return common.Hash{}
-		}
-		val, err := tr.GetStorage(s.address, key.Bytes())
-		s.db.StorageReads += time.Since(start)
-=======
 	s.db.StorageLoaded++
->>>>>>> 1015a42d
 
 	start := time.Now()
 	value, err := s.db.reader.Storage(s.address, key)
