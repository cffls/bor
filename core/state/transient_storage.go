--- conflicted
+++ resolved
@@ -47,11 +47,6 @@
 		}
 		t[addr][key] = value
 	}
-<<<<<<< HEAD
-
-	t[addr][key] = value
-=======
->>>>>>> aadddf3a
 }
 
 // Get gets the transient storage for `key` at the given `addr`.
