--- conflicted
+++ resolved
@@ -23,11 +23,7 @@
 	"sort"
 
 	"github.com/ethereum/go-ethereum/common"
-<<<<<<< HEAD
-	"github.com/ethereum/go-ethereum/core/blockstm"
-=======
 	"github.com/ethereum/go-ethereum/core/types"
->>>>>>> 1015a42d
 	"github.com/holiman/uint256"
 )
 
@@ -292,12 +288,7 @@
 )
 
 func (ch createObjectChange) revert(s *StateDB) {
-<<<<<<< HEAD
-	delete(s.stateObjects, *ch.account)
-	RevertWrite(s, blockstm.NewAddressKey(*ch.account))
-=======
 	delete(s.stateObjects, ch.account)
->>>>>>> 1015a42d
 }
 
 func (ch createObjectChange) dirtied() *common.Address {
@@ -327,13 +318,7 @@
 func (ch selfDestructChange) revert(s *StateDB) {
 	obj := s.getStateObject(ch.account)
 	if obj != nil {
-<<<<<<< HEAD
-		obj.selfDestructed = ch.prev
-		obj.setBalance(ch.prevbalance)
-		RevertWrite(s, blockstm.NewSubpathKey(*ch.account, SuicidePath))
-=======
 		obj.selfDestructed = false
->>>>>>> 1015a42d
 	}
 }
 
@@ -393,12 +378,7 @@
 }
 
 func (ch codeChange) revert(s *StateDB) {
-<<<<<<< HEAD
-	s.getStateObject(*ch.account).setCode(common.BytesToHash(ch.prevhash), ch.prevcode)
-	RevertWrite(s, blockstm.NewSubpathKey(*ch.account, CodePath))
-=======
 	s.getStateObject(ch.account).setCode(types.EmptyCodeHash, nil)
->>>>>>> 1015a42d
 }
 
 func (ch codeChange) dirtied() *common.Address {
@@ -410,12 +390,7 @@
 }
 
 func (ch storageChange) revert(s *StateDB) {
-<<<<<<< HEAD
-	s.getStateObject(*ch.account).setState(ch.key, ch.prevvalue, ch.origvalue)
-	RevertWrite(s, blockstm.NewStateKey(*ch.account, ch.key))
-=======
 	s.getStateObject(ch.account).setState(ch.key, ch.prevvalue, ch.origvalue)
->>>>>>> 1015a42d
 }
 
 func (ch storageChange) dirtied() *common.Address {
