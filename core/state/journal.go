// Copyright 2016 The go-ethereum Authors
// This file is part of the go-ethereum library.
//
// The go-ethereum library is free software: you can redistribute it and/or modify
// it under the terms of the GNU Lesser General Public License as published by
// the Free Software Foundation, either version 3 of the License, or
// (at your option) any later version.
//
// The go-ethereum library is distributed in the hope that it will be useful,
// but WITHOUT ANY WARRANTY; without even the implied warranty of
// MERCHANTABILITY or FITNESS FOR A PARTICULAR PURPOSE. See the
// GNU Lesser General Public License for more details.
//
// You should have received a copy of the GNU Lesser General Public License
// along with the go-ethereum library. If not, see <http://www.gnu.org/licenses/>.

package state

import (
	"maps"

	"github.com/ethereum/go-ethereum/common"
	"github.com/ethereum/go-ethereum/core/blockstm"
	"github.com/holiman/uint256"
)

// journalEntry is a modification entry in the state change journal that can be
// reverted on demand.
type journalEntry interface {
	// revert undoes the changes introduced by this journal entry.
	revert(*StateDB)

	// dirtied returns the Ethereum address modified by this journal entry.
	dirtied() *common.Address

	// copy returns a deep-copied journal entry.
	copy() journalEntry
}

// journal contains the list of state modifications applied since the last state
// commit. These are tracked to be able to be reverted in the case of an execution
// exception or request for reversal.
type journal struct {
	entries []journalEntry         // Current changes tracked by the journal
	dirties map[common.Address]int // Dirty accounts and the number of changes
}

// newJournal creates a new initialized journal.
func newJournal() *journal {
	return &journal{
		dirties: make(map[common.Address]int),
	}
}

// append inserts a new modification entry to the end of the change journal.
func (j *journal) append(entry journalEntry) {
	j.entries = append(j.entries, entry)
	if addr := entry.dirtied(); addr != nil {
		j.dirties[*addr]++
	}
}

// revert undoes a batch of journalled modifications along with any reverted
// dirty handling too.
func (j *journal) revert(statedb *StateDB, snapshot int) {
	for i := len(j.entries) - 1; i >= snapshot; i-- {
		// Undo the changes made by the operation
		j.entries[i].revert(statedb)

		// Drop any dirty tracking induced by the change
		if addr := j.entries[i].dirtied(); addr != nil {
			if j.dirties[*addr]--; j.dirties[*addr] == 0 {
				delete(j.dirties, *addr)
			}
		}
	}

	j.entries = j.entries[:snapshot]
}

// dirty explicitly sets an address to dirty, even if the change entries would
// otherwise suggest it as clean. This method is an ugly hack to handle the RIPEMD
// precompile consensus exception.
func (j *journal) dirty(addr common.Address) {
	j.dirties[addr]++
}

// length returns the current number of entries in the journal.
func (j *journal) length() int {
	return len(j.entries)
}

// copy returns a deep-copied journal.
func (j *journal) copy() *journal {
	entries := make([]journalEntry, 0, j.length())
	for i := 0; i < j.length(); i++ {
		entries = append(entries, j.entries[i].copy())
	}
	return &journal{
		entries: entries,
		dirties: maps.Clone(j.dirties),
	}
}

type (
	// Changes to the account trie.
	createObjectChange struct {
		account *common.Address
	}

	// createContractChange represents an account becoming a contract-account.
	// This event happens prior to executing initcode. The journal-event simply
	// manages the created-flag, in order to allow same-tx destruction.
	createContractChange struct {
		account common.Address
	}

	selfDestructChange struct {
		account     *common.Address
		prev        bool // whether account had already self-destructed
		prevbalance *uint256.Int
	}

	// Changes to individual accounts.
	balanceChange struct {
		account *common.Address
		prev    *uint256.Int
	}
	nonceChange struct {
		account *common.Address
		prev    uint64
	}
	storageChange struct {
		account   *common.Address
		key       common.Hash
		prevvalue common.Hash
		origvalue common.Hash
	}
	codeChange struct {
		account            *common.Address
		prevcode, prevhash []byte
	}

	// Changes to other state values.
	refundChange struct {
		prev uint64
	}
	addLogChange struct {
		txhash common.Hash
	}
	addPreimageChange struct {
		hash common.Hash
	}
	touchChange struct {
		account *common.Address
	}

	// Changes to the access list
	accessListAddAccountChange struct {
		address *common.Address
	}
	accessListAddSlotChange struct {
		address *common.Address
		slot    *common.Hash
	}

	// Changes to transient storage
	transientStorageChange struct {
		account       *common.Address
		key, prevalue common.Hash
	}
)

func (ch createObjectChange) revert(s *StateDB) {
	delete(s.stateObjects, *ch.account)
<<<<<<< HEAD
	delete(s.stateObjectsDirty, *ch.account)
	RevertWrite(s, blockstm.NewAddressKey(*ch.account))
=======
>>>>>>> aadddf3a
}

func (ch createObjectChange) dirtied() *common.Address {
	return ch.account
}

<<<<<<< HEAD
func (ch resetObjectChange) revert(s *StateDB) {
	s.setStateObject(ch.prev)
	RevertWrite(s, blockstm.NewAddressKey(ch.prev.address))

	if !ch.prevdestruct {
		delete(s.stateObjectsDestruct, ch.prev.address)
	}
	if ch.prevAccount != nil {
		s.accounts[ch.prev.addrHash] = ch.prevAccount
	}
	if ch.prevStorage != nil {
		s.storages[ch.prev.addrHash] = ch.prevStorage
	}
	if ch.prevAccountOriginExist {
		s.accountsOrigin[ch.prev.address] = ch.prevAccountOrigin
	}
	if ch.prevStorageOrigin != nil {
		s.storagesOrigin[ch.prev.address] = ch.prevStorageOrigin
=======
func (ch createObjectChange) copy() journalEntry {
	return createObjectChange{
		account: ch.account,
>>>>>>> aadddf3a
	}
}

func (ch createContractChange) revert(s *StateDB) {
	s.getStateObject(ch.account).newContract = false
}

func (ch createContractChange) dirtied() *common.Address {
	return nil
}

func (ch createContractChange) copy() journalEntry {
	return createContractChange{
		account: ch.account,
	}
}

func (ch selfDestructChange) revert(s *StateDB) {
	obj := s.getStateObject(*ch.account)
	if obj != nil {
		obj.selfDestructed = ch.prev
		obj.setBalance(ch.prevbalance)
		RevertWrite(s, blockstm.NewSubpathKey(*ch.account, SuicidePath))
	}
}

func (ch selfDestructChange) dirtied() *common.Address {
	return ch.account
}

func (ch selfDestructChange) copy() journalEntry {
	return selfDestructChange{
		account:     ch.account,
		prev:        ch.prev,
		prevbalance: new(uint256.Int).Set(ch.prevbalance),
	}
}

var ripemd = common.HexToAddress("0000000000000000000000000000000000000003")

func (ch touchChange) revert(s *StateDB) {
}

func (ch touchChange) dirtied() *common.Address {
	return ch.account
}

func (ch touchChange) copy() journalEntry {
	return touchChange{
		account: ch.account,
	}
}

func (ch balanceChange) revert(s *StateDB) {
	s.getStateObject(*ch.account).setBalance(ch.prev)
}

func (ch balanceChange) dirtied() *common.Address {
	return ch.account
}

func (ch balanceChange) copy() journalEntry {
	return balanceChange{
		account: ch.account,
		prev:    new(uint256.Int).Set(ch.prev),
	}
}

func (ch nonceChange) revert(s *StateDB) {
	s.getStateObject(*ch.account).setNonce(ch.prev)
}

func (ch nonceChange) dirtied() *common.Address {
	return ch.account
}

func (ch nonceChange) copy() journalEntry {
	return nonceChange{
		account: ch.account,
		prev:    ch.prev,
	}
}

func (ch codeChange) revert(s *StateDB) {
	s.getStateObject(*ch.account).setCode(common.BytesToHash(ch.prevhash), ch.prevcode)
	RevertWrite(s, blockstm.NewSubpathKey(*ch.account, CodePath))
}

func (ch codeChange) dirtied() *common.Address {
	return ch.account
}

func (ch codeChange) copy() journalEntry {
	return codeChange{
		account:  ch.account,
		prevhash: common.CopyBytes(ch.prevhash),
		prevcode: common.CopyBytes(ch.prevcode),
	}
}

func (ch storageChange) revert(s *StateDB) {
<<<<<<< HEAD
	s.getStateObject(*ch.account).setState(ch.key, ch.prevalue)
	RevertWrite(s, blockstm.NewStateKey(*ch.account, ch.key))
=======
	s.getStateObject(*ch.account).setState(ch.key, ch.prevvalue, ch.origvalue)
>>>>>>> aadddf3a
}

func (ch storageChange) dirtied() *common.Address {
	return ch.account
}

func (ch storageChange) copy() journalEntry {
	return storageChange{
		account:   ch.account,
		key:       ch.key,
		prevvalue: ch.prevvalue,
	}
}

func (ch transientStorageChange) revert(s *StateDB) {
	s.setTransientState(*ch.account, ch.key, ch.prevalue)
}

func (ch transientStorageChange) dirtied() *common.Address {
	return nil
}

func (ch transientStorageChange) copy() journalEntry {
	return transientStorageChange{
		account:  ch.account,
		key:      ch.key,
		prevalue: ch.prevalue,
	}
}

func (ch refundChange) revert(s *StateDB) {
	s.refund = ch.prev
}

func (ch refundChange) dirtied() *common.Address {
	return nil
}

func (ch refundChange) copy() journalEntry {
	return refundChange{
		prev: ch.prev,
	}
}

func (ch addLogChange) revert(s *StateDB) {
	logs := s.logs[ch.txhash]
	if len(logs) == 1 {
		delete(s.logs, ch.txhash)
	} else {
		s.logs[ch.txhash] = logs[:len(logs)-1]
	}

	s.logSize--
}

func (ch addLogChange) dirtied() *common.Address {
	return nil
}

func (ch addLogChange) copy() journalEntry {
	return addLogChange{
		txhash: ch.txhash,
	}
}

func (ch addPreimageChange) revert(s *StateDB) {
	delete(s.preimages, ch.hash)
}

func (ch addPreimageChange) dirtied() *common.Address {
	return nil
}

func (ch addPreimageChange) copy() journalEntry {
	return addPreimageChange{
		hash: ch.hash,
	}
}

func (ch accessListAddAccountChange) revert(s *StateDB) {
	/*
		One important invariant here, is that whenever a (addr, slot) is added, if the
		addr is not already present, the add causes two journal entries:
		- one for the address,
		- one for the (address,slot)
		Therefore, when unrolling the change, we can always blindly delete the
		(addr) at this point, since no storage adds can remain when come upon
		a single (addr) change.
	*/
	s.accessList.DeleteAddress(*ch.address)
}

func (ch accessListAddAccountChange) dirtied() *common.Address {
	return nil
}

func (ch accessListAddAccountChange) copy() journalEntry {
	return accessListAddAccountChange{
		address: ch.address,
	}
}

func (ch accessListAddSlotChange) revert(s *StateDB) {
	s.accessList.DeleteSlot(*ch.address, *ch.slot)
}

func (ch accessListAddSlotChange) dirtied() *common.Address {
	return nil
}

func (ch accessListAddSlotChange) copy() journalEntry {
	return accessListAddSlotChange{
		address: ch.address,
		slot:    ch.slot,
	}
}<|MERGE_RESOLUTION|>--- conflicted
+++ resolved
@@ -173,41 +173,16 @@
 
 func (ch createObjectChange) revert(s *StateDB) {
 	delete(s.stateObjects, *ch.account)
-<<<<<<< HEAD
-	delete(s.stateObjectsDirty, *ch.account)
 	RevertWrite(s, blockstm.NewAddressKey(*ch.account))
-=======
->>>>>>> aadddf3a
 }
 
 func (ch createObjectChange) dirtied() *common.Address {
 	return ch.account
 }
 
-<<<<<<< HEAD
-func (ch resetObjectChange) revert(s *StateDB) {
-	s.setStateObject(ch.prev)
-	RevertWrite(s, blockstm.NewAddressKey(ch.prev.address))
-
-	if !ch.prevdestruct {
-		delete(s.stateObjectsDestruct, ch.prev.address)
-	}
-	if ch.prevAccount != nil {
-		s.accounts[ch.prev.addrHash] = ch.prevAccount
-	}
-	if ch.prevStorage != nil {
-		s.storages[ch.prev.addrHash] = ch.prevStorage
-	}
-	if ch.prevAccountOriginExist {
-		s.accountsOrigin[ch.prev.address] = ch.prevAccountOrigin
-	}
-	if ch.prevStorageOrigin != nil {
-		s.storagesOrigin[ch.prev.address] = ch.prevStorageOrigin
-=======
 func (ch createObjectChange) copy() journalEntry {
 	return createObjectChange{
 		account: ch.account,
->>>>>>> aadddf3a
 	}
 }
 
@@ -309,12 +284,8 @@
 }
 
 func (ch storageChange) revert(s *StateDB) {
-<<<<<<< HEAD
-	s.getStateObject(*ch.account).setState(ch.key, ch.prevalue)
+	s.getStateObject(*ch.account).setState(ch.key, ch.prevvalue, ch.origvalue)
 	RevertWrite(s, blockstm.NewStateKey(*ch.account, ch.key))
-=======
-	s.getStateObject(*ch.account).setState(ch.key, ch.prevvalue, ch.origvalue)
->>>>>>> aadddf3a
 }
 
 func (ch storageChange) dirtied() *common.Address {
