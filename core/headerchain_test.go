// Copyright 2020 The go-ethereum Authors
// This file is part of the go-ethereum library.
//
// The go-ethereum library is free software: you can redistribute it and/or modify
// it under the terms of the GNU Lesser General Public License as published by
// the Free Software Foundation, either version 3 of the License, or
// (at your option) any later version.
//
// The go-ethereum library is distributed in the hope that it will be useful,
// but WITHOUT ANY WARRANTY; without even the implied warranty of
// MERCHANTABILITY or FITNESS FOR A PARTICULAR PURPOSE. See the
// GNU Lesser General Public License for more details.
//
// You should have received a copy of the GNU Lesser General Public License
// along with the go-ethereum library. If not, see <http://www.gnu.org/licenses/>.

package core

import (
	"errors"
	"fmt"
	"math/big"
	"testing"
	"time"

	"github.com/ethereum/go-ethereum/consensus"
	"github.com/ethereum/go-ethereum/consensus/ethash"
	"github.com/ethereum/go-ethereum/core/rawdb"
	"github.com/ethereum/go-ethereum/core/types"
	"github.com/ethereum/go-ethereum/params"
	"github.com/ethereum/go-ethereum/trie"
)

func verifyUnbrokenCanonchain(hc *HeaderChain) error {
	h := hc.CurrentHeader()

	for {
		canonHash := rawdb.ReadCanonicalHash(hc.chainDb, h.Number.Uint64())
		if exp := h.Hash(); canonHash != exp {
			return fmt.Errorf("Canon hash chain broken, block %d got %x, expected %x",
				h.Number, canonHash[:8], exp[:8])
		}
		// Verify that we have the TD
		if td := rawdb.ReadTd(hc.chainDb, canonHash, h.Number.Uint64()); td == nil {
			return fmt.Errorf("Canon TD missing at block %d", h.Number)
		}

		if h.Number.Uint64() == 0 {
			break
		}

		h = hc.GetHeader(h.ParentHash, h.Number.Uint64()-1)
	}

	return nil
}

func testInsert(t *testing.T, hc *HeaderChain, chain []*types.Header, wantStatus WriteStatus, wantErr error, forker *ForkChoice) {
	t.Helper()

	status, err := hc.InsertHeaderChain(chain, time.Now(), forker)
	if status != wantStatus {
		t.Errorf("wrong write status from InsertHeaderChain: got %v, want %v", status, wantStatus)
	}
	// Always verify that the header chain is unbroken
	if err := verifyUnbrokenCanonchain(hc); err != nil {
		t.Fatal(err)
	}

	if !errors.Is(err, wantErr) {
		t.Fatalf("unexpected error from InsertHeaderChain: %v", err)
	}
}

// This test checks status reporting of InsertHeaderChain.
func TestHeaderInsertion(t *testing.T) {
	var (
		db    = rawdb.NewMemoryDatabase()
		gspec = &Genesis{BaseFee: big.NewInt(params.InitialBaseFee), Config: params.AllEthashProtocolChanges}
	)
<<<<<<< HEAD

	_, _ = gspec.Commit(db, trie.NewDatabase(db))

=======
	gspec.Commit(db, trie.NewDatabase(db, nil))
>>>>>>> 916d6a44
	hc, err := NewHeaderChain(db, gspec.Config, ethash.NewFaker(), func() bool { return false })
	if err != nil {
		t.Fatal(err)
	}
	// chain A: G->A1->A2...A128
	genDb, chainA := makeHeaderChainWithGenesis(gspec, 128, ethash.NewFaker(), 10)
	// chain B: G->A1->B1...B128
	chainB := makeHeaderChain(gspec.Config, chainA[0], 128, ethash.NewFaker(), genDb, 10)

	forker := NewForkChoice(hc, nil, nil)
	// Inserting 64 headers on an empty chain, expecting
	// 1 callbacks, 1 canon-status, 0 sidestatus,
	testInsert(t, hc, chainA[:64], CanonStatTy, nil, forker)

	// Inserting 64 identical headers, expecting
	// 0 callbacks, 0 canon-status, 0 sidestatus,
	testInsert(t, hc, chainA[:64], NonStatTy, nil, forker)

	// Inserting the same some old, some new headers
	// 1 callbacks, 1 canon, 0 side
	testInsert(t, hc, chainA[32:96], CanonStatTy, nil, forker)

	// Inserting side blocks, but not overtaking the canon chain
	testInsert(t, hc, chainB[0:32], SideStatTy, nil, forker)

	// Inserting more side blocks, but we don't have the parent
	testInsert(t, hc, chainB[34:36], NonStatTy, consensus.ErrUnknownAncestor, forker)

	// Inserting more sideblocks, overtaking the canon chain
	testInsert(t, hc, chainB[32:97], CanonStatTy, nil, forker)

	// Inserting more A-headers, taking back the canonicality
	testInsert(t, hc, chainA[90:100], CanonStatTy, nil, forker)

	// And B becomes canon again
	testInsert(t, hc, chainB[97:107], CanonStatTy, nil, forker)

	// And B becomes even longer
	testInsert(t, hc, chainB[107:128], CanonStatTy, nil, forker)
}<|MERGE_RESOLUTION|>--- conflicted
+++ resolved
@@ -78,13 +78,7 @@
 		db    = rawdb.NewMemoryDatabase()
 		gspec = &Genesis{BaseFee: big.NewInt(params.InitialBaseFee), Config: params.AllEthashProtocolChanges}
 	)
-<<<<<<< HEAD
-
-	_, _ = gspec.Commit(db, trie.NewDatabase(db))
-
-=======
 	gspec.Commit(db, trie.NewDatabase(db, nil))
->>>>>>> 916d6a44
 	hc, err := NewHeaderChain(db, gspec.Config, ethash.NewFaker(), func() bool { return false })
 	if err != nil {
 		t.Fatal(err)
