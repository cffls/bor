--- conflicted
+++ resolved
@@ -113,12 +113,8 @@
 	t.Parallel()
 
 	c := &ChainConfig{
-<<<<<<< HEAD
-		LondonBlock:  new(big.Int),
-		ShanghaiTime: newUint64(500),
-=======
+		LondonBlock:   new(big.Int),
 		ShanghaiBlock: big.NewInt(10),
->>>>>>> 808c41d7
 	}
 
 	block := new(big.Int)
