--- conflicted
+++ resolved
@@ -53,13 +53,7 @@
 	for i, signer := range signers {
 		auths[i] = ap.address(signer)
 	}
-<<<<<<< HEAD
-
-	sort.Sort(signersAscending(auths))
-
-=======
 	slices.SortFunc(auths, common.Address.Cmp)
->>>>>>> bed84606
 	for i, auth := range auths {
 		copy(header.Extra[extraVanity+i*common.AddressLength:], auth.Bytes())
 	}
