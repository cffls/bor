// Copyright 2017 The go-ethereum Authors
// This file is part of the go-ethereum library.
//
// The go-ethereum library is free software: you can redistribute it and/or modify
// it under the terms of the GNU Lesser General Public License as published by
// the Free Software Foundation, either version 3 of the License, or
// (at your option) any later version.
//
// The go-ethereum library is distributed in the hope that it will be useful,
// but WITHOUT ANY WARRANTY; without even the implied warranty of
// MERCHANTABILITY or FITNESS FOR A PARTICULAR PURPOSE. See the
// GNU Lesser General Public License for more details.
//
// You should have received a copy of the GNU Lesser General Public License
// along with the go-ethereum library. If not, see <http://www.gnu.org/licenses/>.

package ethash

import (
	"bytes"
	"context"
	"errors"
	"fmt"
	"math/big"
	"runtime"
	"time"

	mapset "github.com/deckarep/golang-set/v2"
	"github.com/ethereum/go-ethereum/common"
	"github.com/ethereum/go-ethereum/common/math"
	"github.com/ethereum/go-ethereum/consensus"
	"github.com/ethereum/go-ethereum/consensus/misc"
	"github.com/ethereum/go-ethereum/core/state"
	"github.com/ethereum/go-ethereum/core/types"
	"github.com/ethereum/go-ethereum/params"
	"github.com/ethereum/go-ethereum/rlp"
	"github.com/ethereum/go-ethereum/trie"
	"golang.org/x/crypto/sha3"
)

// Ethash proof-of-work protocol constants.
var (
	FrontierBlockReward           = big.NewInt(5e+18) // Block reward in wei for successfully mining a block
	ByzantiumBlockReward          = big.NewInt(3e+18) // Block reward in wei for successfully mining a block upward from Byzantium
	ConstantinopleBlockReward     = big.NewInt(2e+18) // Block reward in wei for successfully mining a block upward from Constantinople
	maxUncles                     = 2                 // Maximum number of uncles allowed in a single block
	allowedFutureBlockTimeSeconds = int64(15)         // Max seconds from current time allowed for blocks, before they're considered future blocks

<<<<<<< HEAD
=======
	// calcDifficultyEip5133 is the difficulty adjustment algorithm as specified by EIP 5133.
	// It offsets the bomb a total of 11.4M blocks.
	// Specification EIP-5133: https://eips.ethereum.org/EIPS/eip-5133
	calcDifficultyEip5133 = makeDifficultyCalculator(big.NewInt(11_400_000))

>>>>>>> ea9e62ca
	// calcDifficultyEip4345 is the difficulty adjustment algorithm as specified by EIP 4345.
	// It offsets the bomb a total of 10.7M blocks.
	// Specification EIP-4345: https://eips.ethereum.org/EIPS/eip-4345
	calcDifficultyEip4345 = makeDifficultyCalculator(big.NewInt(10_700_000))

	// calcDifficultyEip3554 is the difficulty adjustment algorithm as specified by EIP 3554.
	// It offsets the bomb a total of 9.7M blocks.
	// Specification EIP-3554: https://eips.ethereum.org/EIPS/eip-3554
	calcDifficultyEip3554 = makeDifficultyCalculator(big.NewInt(9700000))

	// calcDifficultyEip2384 is the difficulty adjustment algorithm as specified by EIP 2384.
	// It offsets the bomb 4M blocks from Constantinople, so in total 9M blocks.
	// Specification EIP-2384: https://eips.ethereum.org/EIPS/eip-2384
	calcDifficultyEip2384 = makeDifficultyCalculator(big.NewInt(9000000))

	// calcDifficultyConstantinople is the difficulty adjustment algorithm for Constantinople.
	// It returns the difficulty that a new block should have when created at time given the
	// parent block's time and difficulty. The calculation uses the Byzantium rules, but with
	// bomb offset 5M.
	// Specification EIP-1234: https://eips.ethereum.org/EIPS/eip-1234
	calcDifficultyConstantinople = makeDifficultyCalculator(big.NewInt(5000000))

	// calcDifficultyByzantium is the difficulty adjustment algorithm. It returns
	// the difficulty that a new block should have when created at time given the
	// parent block's time and difficulty. The calculation uses the Byzantium rules.
	// Specification EIP-649: https://eips.ethereum.org/EIPS/eip-649
	calcDifficultyByzantium = makeDifficultyCalculator(big.NewInt(3000000))
)

// Various error messages to mark blocks invalid. These should be private to
// prevent engine specific errors from being referenced in the remainder of the
// codebase, inherently breaking if the engine is swapped out. Please put common
// error types into the consensus package.
var (
	errOlderBlockTime    = errors.New("timestamp older than parent")
	errTooManyUncles     = errors.New("too many uncles")
	errDuplicateUncle    = errors.New("duplicate uncle")
	errUncleIsAncestor   = errors.New("uncle is ancestor")
	errDanglingUncle     = errors.New("uncle's parent is not ancestor")
	errInvalidDifficulty = errors.New("non-positive difficulty")
	errInvalidMixDigest  = errors.New("invalid mix digest")
	errInvalidPoW        = errors.New("invalid proof-of-work")
)

// Author implements consensus.Engine, returning the header's coinbase as the
// proof-of-work verified author of the block.
func (ethash *Ethash) Author(header *types.Header) (common.Address, error) {
	return header.Coinbase, nil
}

// VerifyHeader checks whether a header conforms to the consensus rules of the
// stock Ethereum ethash engine.
func (ethash *Ethash) VerifyHeader(chain consensus.ChainHeaderReader, header *types.Header, seal bool) error {
	// If we're running a full engine faking, accept any input as valid
	if ethash.config.PowMode == ModeFullFake {
		return nil
	}
	// Short circuit if the header is known, or its parent not
	number := header.Number.Uint64()
	if chain.GetHeader(header.Hash(), number) != nil {
		return nil
	}
	parent := chain.GetHeader(header.ParentHash, number-1)
	if parent == nil {
		return consensus.ErrUnknownAncestor
	}
	// Sanity checks passed, do a proper verification
	return ethash.verifyHeader(chain, header, parent, false, seal, time.Now().Unix())
}

// VerifyHeaders is similar to VerifyHeader, but verifies a batch of headers
// concurrently. The method returns a quit channel to abort the operations and
// a results channel to retrieve the async verifications.
func (ethash *Ethash) VerifyHeaders(chain consensus.ChainHeaderReader, headers []*types.Header, seals []bool) (chan<- struct{}, <-chan error) {
	// If we're running a full engine faking, accept any input as valid
	if ethash.config.PowMode == ModeFullFake || len(headers) == 0 {
		abort, results := make(chan struct{}), make(chan error, len(headers))
		for i := 0; i < len(headers); i++ {
			results <- nil
		}
		return abort, results
	}

	// Spawn as many workers as allowed threads
	workers := runtime.GOMAXPROCS(0)
	if len(headers) < workers {
		workers = len(headers)
	}

	// Create a task channel and spawn the verifiers
	var (
		inputs  = make(chan int)
		done    = make(chan int, workers)
		errors  = make([]error, len(headers))
		abort   = make(chan struct{})
		unixNow = time.Now().Unix()
	)
	for i := 0; i < workers; i++ {
		go func() {
			for index := range inputs {
				errors[index] = ethash.verifyHeaderWorker(chain, headers, seals, index, unixNow)
				done <- index
			}
		}()
	}

	errorsOut := make(chan error, len(headers))
	go func() {
		defer close(inputs)
		var (
			in, out = 0, 0
			checked = make([]bool, len(headers))
			inputs  = inputs
		)
		for {
			select {
			case inputs <- in:
				if in++; in == len(headers) {
					// Reached end of headers. Stop sending to workers.
					inputs = nil
				}
			case index := <-done:
				for checked[index] = true; checked[out]; out++ {
					errorsOut <- errors[out]
					if out == len(headers)-1 {
						return
					}
				}
			case <-abort:
				return
			}
		}
	}()
	return abort, errorsOut
}

func (ethash *Ethash) verifyHeaderWorker(chain consensus.ChainHeaderReader, headers []*types.Header, seals []bool, index int, unixNow int64) error {
	var parent *types.Header
	if index == 0 {
		parent = chain.GetHeader(headers[0].ParentHash, headers[0].Number.Uint64()-1)
	} else if headers[index-1].Hash() == headers[index].ParentHash {
		parent = headers[index-1]
	}
	if parent == nil {
		return consensus.ErrUnknownAncestor
	}
	return ethash.verifyHeader(chain, headers[index], parent, false, seals[index], unixNow)
}

// VerifyUncles verifies that the given block's uncles conform to the consensus
// rules of the stock Ethereum ethash engine.
func (ethash *Ethash) VerifyUncles(chain consensus.ChainReader, block *types.Block) error {
	// If we're running a full engine faking, accept any input as valid
	if ethash.config.PowMode == ModeFullFake {
		return nil
	}
	// Verify that there are at most 2 uncles included in this block
	if len(block.Uncles()) > maxUncles {
		return errTooManyUncles
	}
	if len(block.Uncles()) == 0 {
		return nil
	}
	// Gather the set of past uncles and ancestors
	uncles, ancestors := mapset.NewSet[common.Hash](), make(map[common.Hash]*types.Header)

	number, parent := block.NumberU64()-1, block.ParentHash()
	for i := 0; i < 7; i++ {
		ancestorHeader := chain.GetHeader(parent, number)
		if ancestorHeader == nil {
			break
		}
		ancestors[parent] = ancestorHeader
		// If the ancestor doesn't have any uncles, we don't have to iterate them
		if ancestorHeader.UncleHash != types.EmptyUncleHash {
			// Need to add those uncles to the banned list too
			ancestor := chain.GetBlock(parent, number)
			if ancestor == nil {
				break
			}
			for _, uncle := range ancestor.Uncles() {
				uncles.Add(uncle.Hash())
			}
		}
		parent, number = ancestorHeader.ParentHash, number-1
	}
	ancestors[block.Hash()] = block.Header()
	uncles.Add(block.Hash())

	// Verify each of the uncles that it's recent, but not an ancestor
	for _, uncle := range block.Uncles() {
		// Make sure every uncle is rewarded only once
		hash := uncle.Hash()
		if uncles.Contains(hash) {
			return errDuplicateUncle
		}
		uncles.Add(hash)

		// Make sure the uncle has a valid ancestry
		if ancestors[hash] != nil {
			return errUncleIsAncestor
		}
		if ancestors[uncle.ParentHash] == nil || uncle.ParentHash == block.ParentHash() {
			return errDanglingUncle
		}
		if err := ethash.verifyHeader(chain, uncle, ancestors[uncle.ParentHash], true, true, time.Now().Unix()); err != nil {
			return err
		}
	}
	return nil
}

// verifyHeader checks whether a header conforms to the consensus rules of the
// stock Ethereum ethash engine.
// See YP section 4.3.4. "Block Header Validity"
func (ethash *Ethash) verifyHeader(chain consensus.ChainHeaderReader, header, parent *types.Header, uncle bool, seal bool, unixNow int64) error {
	// Ensure that the header's extra-data section is of a reasonable size
	if uint64(len(header.Extra)) > params.MaximumExtraDataSize {
		return fmt.Errorf("extra-data too long: %d > %d", len(header.Extra), params.MaximumExtraDataSize)
	}
	// Verify the header's timestamp
	if !uncle {
		if header.Time > uint64(unixNow+allowedFutureBlockTimeSeconds) {
			return consensus.ErrFutureBlock
		}
	}
	if header.Time <= parent.Time {
		return errOlderBlockTime
	}
	// Verify the block's difficulty based on its timestamp and parent's difficulty
	expected := ethash.CalcDifficulty(chain, header.Time, parent)

	if expected.Cmp(header.Difficulty) != 0 {
		return fmt.Errorf("invalid difficulty: have %v, want %v", header.Difficulty, expected)
	}
	// Verify that the gas limit is <= 2^63-1
	if header.GasLimit > params.MaxGasLimit {
		return fmt.Errorf("invalid gasLimit: have %v, max %v", header.GasLimit, params.MaxGasLimit)
	}
	// Verify that the gasUsed is <= gasLimit
	if header.GasUsed > header.GasLimit {
		return fmt.Errorf("invalid gasUsed: have %d, gasLimit %d", header.GasUsed, header.GasLimit)
	}
	// Verify the block's gas usage and (if applicable) verify the base fee.
	if !chain.Config().IsLondon(header.Number) {
		// Verify BaseFee not present before EIP-1559 fork.
		if header.BaseFee != nil {
			return fmt.Errorf("invalid baseFee before fork: have %d, expected 'nil'", header.BaseFee)
		}
		if err := misc.VerifyGaslimit(parent.GasLimit, header.GasLimit); err != nil {
			return err
		}
	} else if err := misc.VerifyEip1559Header(chain.Config(), parent, header); err != nil {
		// Verify the header's EIP-1559 attributes.
		return err
	}
	// Verify that the block number is parent's +1
	if diff := new(big.Int).Sub(header.Number, parent.Number); diff.Cmp(big.NewInt(1)) != 0 {
		return consensus.ErrInvalidNumber
	}
	if chain.Config().IsShanghai(header.Time) {
		return fmt.Errorf("ethash does not support shanghai fork")
	}
	if chain.Config().IsCancun(header.Time) {
		return fmt.Errorf("ethash does not support cancun fork")
	}
	// Verify the engine specific seal securing the block
	if seal {
		if err := ethash.verifySeal(chain, header, false); err != nil {
			return err
		}
	}
	// If all checks passed, validate any special fields for hard forks
	if err := misc.VerifyDAOHeaderExtraData(chain.Config(), header); err != nil {
		return err
	}
	return nil
}

// CalcDifficulty is the difficulty adjustment algorithm. It returns
// the difficulty that a new block should have when created at time
// given the parent block's time and difficulty.
func (ethash *Ethash) CalcDifficulty(chain consensus.ChainHeaderReader, time uint64, parent *types.Header) *big.Int {
	return CalcDifficulty(chain.Config(), time, parent)
}

// CalcDifficulty is the difficulty adjustment algorithm. It returns
// the difficulty that a new block should have when created at time
// given the parent block's time and difficulty.
func CalcDifficulty(config *params.ChainConfig, time uint64, parent *types.Header) *big.Int {
	next := new(big.Int).Add(parent.Number, big1)
	switch {
<<<<<<< HEAD
=======
	case config.IsGrayGlacier(next):
		return calcDifficultyEip5133(time, parent)
>>>>>>> ea9e62ca
	case config.IsArrowGlacier(next):
		return calcDifficultyEip4345(time, parent)
	case config.IsLondon(next):
		return calcDifficultyEip3554(time, parent)
	case config.IsMuirGlacier(next):
		return calcDifficultyEip2384(time, parent)
	case config.IsConstantinople(next):
		return calcDifficultyConstantinople(time, parent)
	case config.IsByzantium(next):
		return calcDifficultyByzantium(time, parent)
	case config.IsHomestead(next):
		return calcDifficultyHomestead(time, parent)
	default:
		return calcDifficultyFrontier(time, parent)
	}
}

// Some weird constants to avoid constant memory allocs for them.
var (
	expDiffPeriod = big.NewInt(100000)
	big1          = big.NewInt(1)
	big2          = big.NewInt(2)
	big9          = big.NewInt(9)
	big10         = big.NewInt(10)
	bigMinus99    = big.NewInt(-99)
)

// makeDifficultyCalculator creates a difficultyCalculator with the given bomb-delay.
// the difficulty is calculated with Byzantium rules, which differs from Homestead in
// how uncles affect the calculation
func makeDifficultyCalculator(bombDelay *big.Int) func(time uint64, parent *types.Header) *big.Int {
	// Note, the calculations below looks at the parent number, which is 1 below
	// the block number. Thus we remove one from the delay given
	bombDelayFromParent := new(big.Int).Sub(bombDelay, big1)
	return func(time uint64, parent *types.Header) *big.Int {
		// https://github.com/ethereum/EIPs/issues/100.
		// algorithm:
		// diff = (parent_diff +
		//         (parent_diff / 2048 * max((2 if len(parent.uncles) else 1) - ((timestamp - parent.timestamp) // 9), -99))
		//        ) + 2^(periodCount - 2)

		bigTime := new(big.Int).SetUint64(time)
		bigParentTime := new(big.Int).SetUint64(parent.Time)

		// holds intermediate values to make the algo easier to read & audit
		x := new(big.Int)
		y := new(big.Int)

		// (2 if len(parent_uncles) else 1) - (block_timestamp - parent_timestamp) // 9
		x.Sub(bigTime, bigParentTime)
		x.Div(x, big9)
		if parent.UncleHash == types.EmptyUncleHash {
			x.Sub(big1, x)
		} else {
			x.Sub(big2, x)
		}
		// max((2 if len(parent_uncles) else 1) - (block_timestamp - parent_timestamp) // 9, -99)
		if x.Cmp(bigMinus99) < 0 {
			x.Set(bigMinus99)
		}
		// parent_diff + (parent_diff / 2048 * max((2 if len(parent.uncles) else 1) - ((timestamp - parent.timestamp) // 9), -99))
		y.Div(parent.Difficulty, params.DifficultyBoundDivisor)
		x.Mul(y, x)
		x.Add(parent.Difficulty, x)

		// minimum difficulty can ever be (before exponential factor)
		if x.Cmp(params.MinimumDifficulty) < 0 {
			x.Set(params.MinimumDifficulty)
		}
		// calculate a fake block number for the ice-age delay
		// Specification: https://eips.ethereum.org/EIPS/eip-1234
		fakeBlockNumber := new(big.Int)
		if parent.Number.Cmp(bombDelayFromParent) >= 0 {
			fakeBlockNumber = fakeBlockNumber.Sub(parent.Number, bombDelayFromParent)
		}
		// for the exponential factor
		periodCount := fakeBlockNumber
		periodCount.Div(periodCount, expDiffPeriod)

		// the exponential factor, commonly referred to as "the bomb"
		// diff = diff + 2^(periodCount - 2)
		if periodCount.Cmp(big1) > 0 {
			y.Sub(periodCount, big2)
			y.Exp(big2, y, nil)
			x.Add(x, y)
		}
		return x
	}
}

// calcDifficultyHomestead is the difficulty adjustment algorithm. It returns
// the difficulty that a new block should have when created at time given the
// parent block's time and difficulty. The calculation uses the Homestead rules.
func calcDifficultyHomestead(time uint64, parent *types.Header) *big.Int {
	// https://github.com/ethereum/EIPs/blob/master/EIPS/eip-2.md
	// algorithm:
	// diff = (parent_diff +
	//         (parent_diff / 2048 * max(1 - (block_timestamp - parent_timestamp) // 10, -99))
	//        ) + 2^(periodCount - 2)

	bigTime := new(big.Int).SetUint64(time)
	bigParentTime := new(big.Int).SetUint64(parent.Time)

	// holds intermediate values to make the algo easier to read & audit
	x := new(big.Int)
	y := new(big.Int)

	// 1 - (block_timestamp - parent_timestamp) // 10
	x.Sub(bigTime, bigParentTime)
	x.Div(x, big10)
	x.Sub(big1, x)

	// max(1 - (block_timestamp - parent_timestamp) // 10, -99)
	if x.Cmp(bigMinus99) < 0 {
		x.Set(bigMinus99)
	}
	// (parent_diff + parent_diff // 2048 * max(1 - (block_timestamp - parent_timestamp) // 10, -99))
	y.Div(parent.Difficulty, params.DifficultyBoundDivisor)
	x.Mul(y, x)
	x.Add(parent.Difficulty, x)

	// minimum difficulty can ever be (before exponential factor)
	if x.Cmp(params.MinimumDifficulty) < 0 {
		x.Set(params.MinimumDifficulty)
	}
	// for the exponential factor
	periodCount := new(big.Int).Add(parent.Number, big1)
	periodCount.Div(periodCount, expDiffPeriod)

	// the exponential factor, commonly referred to as "the bomb"
	// diff = diff + 2^(periodCount - 2)
	if periodCount.Cmp(big1) > 0 {
		y.Sub(periodCount, big2)
		y.Exp(big2, y, nil)
		x.Add(x, y)
	}
	return x
}

// calcDifficultyFrontier is the difficulty adjustment algorithm. It returns the
// difficulty that a new block should have when created at time given the parent
// block's time and difficulty. The calculation uses the Frontier rules.
func calcDifficultyFrontier(time uint64, parent *types.Header) *big.Int {
	diff := new(big.Int)
	adjust := new(big.Int).Div(parent.Difficulty, params.DifficultyBoundDivisor)
	bigTime := new(big.Int)
	bigParentTime := new(big.Int)

	bigTime.SetUint64(time)
	bigParentTime.SetUint64(parent.Time)

	if bigTime.Sub(bigTime, bigParentTime).Cmp(params.DurationLimit) < 0 {
		diff.Add(parent.Difficulty, adjust)
	} else {
		diff.Sub(parent.Difficulty, adjust)
	}
	if diff.Cmp(params.MinimumDifficulty) < 0 {
		diff.Set(params.MinimumDifficulty)
	}

	periodCount := new(big.Int).Add(parent.Number, big1)
	periodCount.Div(periodCount, expDiffPeriod)
	if periodCount.Cmp(big1) > 0 {
		// diff = diff + 2^(periodCount - 2)
		expDiff := periodCount.Sub(periodCount, big2)
		expDiff.Exp(big2, expDiff, nil)
		diff.Add(diff, expDiff)
		diff = math.BigMax(diff, params.MinimumDifficulty)
	}
	return diff
}

// Exported for fuzzing
var FrontierDifficultyCalculator = calcDifficultyFrontier
var HomesteadDifficultyCalculator = calcDifficultyHomestead
var DynamicDifficultyCalculator = makeDifficultyCalculator

// verifySeal checks whether a block satisfies the PoW difficulty requirements,
// either using the usual ethash cache for it, or alternatively using a full DAG
// to make remote mining fast.
func (ethash *Ethash) verifySeal(chain consensus.ChainHeaderReader, header *types.Header, fulldag bool) error {
	// If we're running a fake PoW, accept any seal as valid
	if ethash.config.PowMode == ModeFake || ethash.config.PowMode == ModeFullFake {
		time.Sleep(ethash.fakeDelay)
		if ethash.fakeFail == header.Number.Uint64() {
			return errInvalidPoW
		}
		return nil
	}
	// If we're running a shared PoW, delegate verification to it
	if ethash.shared != nil {
		return ethash.shared.verifySeal(chain, header, fulldag)
	}
	// Ensure that we have a valid difficulty for the block
	if header.Difficulty.Sign() <= 0 {
		return errInvalidDifficulty
	}
	// Recompute the digest and PoW values
	number := header.Number.Uint64()

	var (
		digest []byte
		result []byte
	)
	// If fast-but-heavy PoW verification was requested, use an ethash dataset
	if fulldag {
		dataset := ethash.dataset(number, true)
		if dataset.generated() {
			digest, result = hashimotoFull(dataset.dataset, ethash.SealHash(header).Bytes(), header.Nonce.Uint64())

			// Datasets are unmapped in a finalizer. Ensure that the dataset stays alive
			// until after the call to hashimotoFull so it's not unmapped while being used.
			runtime.KeepAlive(dataset)
		} else {
			// Dataset not yet generated, don't hang, use a cache instead
			fulldag = false
		}
	}
	// If slow-but-light PoW verification was requested (or DAG not yet ready), use an ethash cache
	if !fulldag {
		cache := ethash.cache(number)

		size := datasetSize(number)
		if ethash.config.PowMode == ModeTest {
			size = 32 * 1024
		}
		digest, result = hashimotoLight(size, cache.cache, ethash.SealHash(header).Bytes(), header.Nonce.Uint64())

		// Caches are unmapped in a finalizer. Ensure that the cache stays alive
		// until after the call to hashimotoLight so it's not unmapped while being used.
		runtime.KeepAlive(cache)
	}
	// Verify the calculated values against the ones provided in the header
	if !bytes.Equal(header.MixDigest[:], digest) {
		return errInvalidMixDigest
	}
	target := new(big.Int).Div(two256, header.Difficulty)
	if new(big.Int).SetBytes(result).Cmp(target) > 0 {
		return errInvalidPoW
	}
	return nil
}

// Prepare implements consensus.Engine, initializing the difficulty field of a
// header to conform to the ethash protocol. The changes are done inline.
func (ethash *Ethash) Prepare(chain consensus.ChainHeaderReader, header *types.Header) error {
	parent := chain.GetHeader(header.ParentHash, header.Number.Uint64()-1)
	if parent == nil {
		return consensus.ErrUnknownAncestor
	}
	header.Difficulty = ethash.CalcDifficulty(chain, header.Time, parent)
	return nil
}

// Finalize implements consensus.Engine, accumulating the block and uncle rewards.
func (ethash *Ethash) Finalize(chain consensus.ChainHeaderReader, header *types.Header, state *state.StateDB, txs []*types.Transaction, uncles []*types.Header, withdrawals []*types.Withdrawal) {
	// Accumulate any block and uncle rewards
	accumulateRewards(chain.Config(), state, header, uncles)
}

// FinalizeAndAssemble implements consensus.Engine, accumulating the block and
// uncle rewards, setting the final state and assembling the block.
<<<<<<< HEAD
func (ethash *Ethash) FinalizeAndAssemble(ctx context.Context, chain consensus.ChainHeaderReader, header *types.Header, state *state.StateDB, txs []*types.Transaction, uncles []*types.Header, receipts []*types.Receipt) (*types.Block, error) {
=======
func (ethash *Ethash) FinalizeAndAssemble(chain consensus.ChainHeaderReader, header *types.Header, state *state.StateDB, txs []*types.Transaction, uncles []*types.Header, receipts []*types.Receipt, withdrawals []*types.Withdrawal) (*types.Block, error) {
	if len(withdrawals) > 0 {
		return nil, errors.New("ethash does not support withdrawals")
	}
>>>>>>> ea9e62ca
	// Finalize block
	ethash.Finalize(chain, header, state, txs, uncles, nil)

	// Assign the final state root to header.
	header.Root = state.IntermediateRoot(chain.Config().IsEIP158(header.Number))

	// Header seems complete, assemble into a block and return
	return types.NewBlock(header, txs, uncles, receipts, trie.NewStackTrie(nil)), nil
}

// SealHash returns the hash of a block prior to it being sealed.
func (ethash *Ethash) SealHash(header *types.Header) (hash common.Hash) {
	hasher := sha3.NewLegacyKeccak256()

	enc := []interface{}{
		header.ParentHash,
		header.UncleHash,
		header.Coinbase,
		header.Root,
		header.TxHash,
		header.ReceiptHash,
		header.Bloom,
		header.Difficulty,
		header.Number,
		header.GasLimit,
		header.GasUsed,
		header.Time,
		header.Extra,
	}
	if header.BaseFee != nil {
		enc = append(enc, header.BaseFee)
	}
	if header.WithdrawalsHash != nil {
		panic("withdrawal hash set on ethash")
	}
	rlp.Encode(hasher, enc)
	hasher.Sum(hash[:0])
	return hash
}

// Some weird constants to avoid constant memory allocs for them.
var (
	big8  = big.NewInt(8)
	big32 = big.NewInt(32)
)

// AccumulateRewards credits the coinbase of the given block with the mining
// reward. The total reward consists of the static block reward and rewards for
// included uncles. The coinbase of each uncle block is also rewarded.
func accumulateRewards(config *params.ChainConfig, state *state.StateDB, header *types.Header, uncles []*types.Header) {
	// Select the correct block reward based on chain progression
	blockReward := FrontierBlockReward
	if config.IsByzantium(header.Number) {
		blockReward = ByzantiumBlockReward
	}
	if config.IsConstantinople(header.Number) {
		blockReward = ConstantinopleBlockReward
	}
	// Accumulate the rewards for the miner and any included uncles
	reward := new(big.Int).Set(blockReward)
	r := new(big.Int)
	for _, uncle := range uncles {
		r.Add(uncle.Number, big8)
		r.Sub(r, header.Number)
		r.Mul(r, blockReward)
		r.Div(r, big8)
		state.AddBalance(uncle.Coinbase, r)

		r.Div(blockReward, big32)
		reward.Add(reward, r)
	}
	state.AddBalance(header.Coinbase, reward)
}<|MERGE_RESOLUTION|>--- conflicted
+++ resolved
@@ -46,14 +46,11 @@
 	maxUncles                     = 2                 // Maximum number of uncles allowed in a single block
 	allowedFutureBlockTimeSeconds = int64(15)         // Max seconds from current time allowed for blocks, before they're considered future blocks
 
-<<<<<<< HEAD
-=======
 	// calcDifficultyEip5133 is the difficulty adjustment algorithm as specified by EIP 5133.
 	// It offsets the bomb a total of 11.4M blocks.
 	// Specification EIP-5133: https://eips.ethereum.org/EIPS/eip-5133
 	calcDifficultyEip5133 = makeDifficultyCalculator(big.NewInt(11_400_000))
 
->>>>>>> ea9e62ca
 	// calcDifficultyEip4345 is the difficulty adjustment algorithm as specified by EIP 4345.
 	// It offsets the bomb a total of 10.7M blocks.
 	// Specification EIP-4345: https://eips.ethereum.org/EIPS/eip-4345
@@ -314,6 +311,7 @@
 	if diff := new(big.Int).Sub(header.Number, parent.Number); diff.Cmp(big.NewInt(1)) != 0 {
 		return consensus.ErrInvalidNumber
 	}
+	// TODO marcello remove?
 	if chain.Config().IsShanghai(header.Time) {
 		return fmt.Errorf("ethash does not support shanghai fork")
 	}
@@ -346,11 +344,8 @@
 func CalcDifficulty(config *params.ChainConfig, time uint64, parent *types.Header) *big.Int {
 	next := new(big.Int).Add(parent.Number, big1)
 	switch {
-<<<<<<< HEAD
-=======
 	case config.IsGrayGlacier(next):
 		return calcDifficultyEip5133(time, parent)
->>>>>>> ea9e62ca
 	case config.IsArrowGlacier(next):
 		return calcDifficultyEip4345(time, parent)
 	case config.IsLondon(next):
@@ -613,14 +608,10 @@
 
 // FinalizeAndAssemble implements consensus.Engine, accumulating the block and
 // uncle rewards, setting the final state and assembling the block.
-<<<<<<< HEAD
-func (ethash *Ethash) FinalizeAndAssemble(ctx context.Context, chain consensus.ChainHeaderReader, header *types.Header, state *state.StateDB, txs []*types.Transaction, uncles []*types.Header, receipts []*types.Receipt) (*types.Block, error) {
-=======
-func (ethash *Ethash) FinalizeAndAssemble(chain consensus.ChainHeaderReader, header *types.Header, state *state.StateDB, txs []*types.Transaction, uncles []*types.Header, receipts []*types.Receipt, withdrawals []*types.Withdrawal) (*types.Block, error) {
+func (ethash *Ethash) FinalizeAndAssemble(ctx context.Context, chain consensus.ChainHeaderReader, header *types.Header, state *state.StateDB, txs []*types.Transaction, uncles []*types.Header, receipts []*types.Receipt, withdrawals []*types.Withdrawal) (*types.Block, error) {
 	if len(withdrawals) > 0 {
 		return nil, errors.New("ethash does not support withdrawals")
 	}
->>>>>>> ea9e62ca
 	// Finalize block
 	ethash.Finalize(chain, header, state, txs, uncles, nil)
 
