--- conflicted
+++ resolved
@@ -1,10 +1,7 @@
 # This file configures github.com/golangci/golangci-lint.
 
 run:
-<<<<<<< HEAD
   go: '1.18'
-=======
->>>>>>> ea9e62ca
   timeout: 20m
   tests: true
   # default is true. Enables skipping of directories:
@@ -21,7 +18,6 @@
     - goimports
     - misspell
     - unconvert
-<<<<<<< HEAD
     - bodyclose
     - containedctx
     - contextcheck
@@ -56,24 +52,6 @@
     - wsl
     - asasalint
     #- errorlint causes stack overflow. TODO: recheck after each golangci update
-=======
-    - typecheck
-    - unused
-    - staticcheck
-    - bidichk
-    - durationcheck
-    - exportloopref
-    - whitespace
-
-    # - structcheck # lots of false positives
-    # - errcheck #lot of false positives
-    # - contextcheck
-    # - errchkjson # lots of false positives
-    # - errorlint # this check crashes
-    # - exhaustive # silly check
-    # - makezero # false positives
-    # - nilerr # several intentional
->>>>>>> ea9e62ca
 
 linters-settings:
   gofmt:
@@ -171,7 +149,9 @@
     - path: crypto/bn256/cloudflare/optate.go
       linters:
         - deadcode
-<<<<<<< HEAD
+    - path: crypto/bn256/cloudflare
+      linters:
+        - deadcode
     - path: p2p/discv5/
       linters:
         - deadcode
@@ -205,20 +185,4 @@
   max-issues-per-linter: 0
   max-same-issues: 0
   #new: true
-  new-from-rev: origin/master
-=======
-        - staticcheck
-    - path: internal/build/pgp.go
-      text: 'SA1019: "golang.org/x/crypto/openpgp" is deprecated: this package is unmaintained except for security fixes.'
-    - path: core/vm/contracts.go
-      text: 'SA1019: "golang.org/x/crypto/ripemd160" is deprecated: RIPEMD-160 is a legacy hash and should not be used for new applications.'
-    - path: accounts/usbwallet/trezor.go
-      text: 'SA1019: "github.com/golang/protobuf/proto" is deprecated: Use the "google.golang.org/protobuf/proto" package instead.'
-    - path: accounts/usbwallet/trezor/
-      text: 'SA1019: "github.com/golang/protobuf/proto" is deprecated: Use the "google.golang.org/protobuf/proto" package instead.'
-  exclude:
-    - 'SA1019: event.TypeMux is deprecated: use Feed'
-    - 'SA1019: strings.Title is deprecated'
-    - 'SA1019: strings.Title has been deprecated since Go 1.18 and an alternative has been available since Go 1.0: The rule Title uses for word boundaries does not handle Unicode punctuation properly. Use golang.org/x/text/cases instead.'
-    - 'SA1029: should not use built-in type string as key for value'
->>>>>>> ea9e62ca
+  new-from-rev: origin/master