--- conflicted
+++ resolved
@@ -303,10 +303,5 @@
 
 		return snpMsg.(Message), nil
 	}
-<<<<<<< HEAD
-
-	return nil, fmt.Errorf("request timed out")
-=======
 	return nil, errors.New("request timed out")
->>>>>>> bed84606
 }