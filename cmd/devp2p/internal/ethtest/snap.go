--- conflicted
+++ resolved
@@ -556,23 +556,6 @@
 	for i, key := range hashes {
 		keys[i] = common.CopyBytes(key[:])
 	}
-<<<<<<< HEAD
-
-	nodes := make(light.NodeList, len(proof))
-	for i, node := range proof {
-		nodes[i] = node
-	}
-
-	proofdb := nodes.NodeSet()
-
-	var end []byte
-	if len(keys) > 0 {
-		end = keys[len(keys)-1]
-	}
-
-	_, err = trie.VerifyRangeProof(tc.root, tc.origin[:], end, keys, accounts, proofdb)
-
-=======
 	nodes := make(trienode.ProofList, len(proof))
 	for i, node := range proof {
 		nodes[i] = node
@@ -580,7 +563,6 @@
 	proofdb := nodes.Set()
 
 	_, err = trie.VerifyRangeProof(tc.root, tc.origin[:], keys, accounts, proofdb)
->>>>>>> 916d6a44
 	return err
 }
 
