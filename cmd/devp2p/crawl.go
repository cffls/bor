// Copyright 2019 The go-ethereum Authors
// This file is part of go-ethereum.
//
// go-ethereum is free software: you can redistribute it and/or modify
// it under the terms of the GNU General Public License as published by
// the Free Software Foundation, either version 3 of the License, or
// (at your option) any later version.
//
// go-ethereum is distributed in the hope that it will be useful,
// but WITHOUT ANY WARRANTY; without even the implied warranty of
// MERCHANTABILITY or FITNESS FOR A PARTICULAR PURPOSE. See the
// GNU General Public License for more details.
//
// You should have received a copy of the GNU General Public License
// along with go-ethereum. If not, see <http://www.gnu.org/licenses/>.

package main

import (
	"errors"
	"sync"
	"sync/atomic"
	"time"

	"github.com/ethereum/go-ethereum/log"
	"github.com/ethereum/go-ethereum/p2p/enode"
)

type crawler struct {
	input     nodeSet
	output    nodeSet
	disc      resolver
	iters     []enode.Iterator
	inputIter enode.Iterator
	ch        chan *enode.Node
	closed    chan struct{}

	// settings
	revalidateInterval time.Duration
	mu                 sync.RWMutex
}

const (
	nodeRemoved = iota
	nodeSkipRecent
	nodeSkipIncompat
	nodeAdded
	nodeUpdated
)

type resolver interface {
	RequestENR(*enode.Node) (*enode.Node, error)
}

func newCrawler(input nodeSet, bootnodes []*enode.Node, disc resolver, iters ...enode.Iterator) (*crawler, error) {
	if len(input) == 0 {
		input.add(bootnodes...)
	}
	if len(input) == 0 {
		return nil, errors.New("no input nodes to start crawling")
	}

	c := &crawler{
		input:     input,
		output:    make(nodeSet, len(input)),
		disc:      disc,
		iters:     iters,
		inputIter: enode.IterNodes(input.nodes()),
		ch:        make(chan *enode.Node),
		closed:    make(chan struct{}),
	}
	c.iters = append(c.iters, c.inputIter)
	// Copy input to output initially. Any nodes that fail validation
	// will be dropped from output during the run.
	for id, n := range input {
		c.output[id] = n
	}
<<<<<<< HEAD

	return c
=======
	return c, nil
>>>>>>> 916d6a44
}

// nolint:gocognit
func (c *crawler) run(timeout time.Duration, nthreads int) nodeSet {
	var (
		timeoutTimer = time.NewTimer(timeout)
		timeoutCh    <-chan time.Time
		statusTicker = time.NewTicker(time.Second * 8)
		doneCh       = make(chan enode.Iterator, len(c.iters))
		liveIters    = len(c.iters)
	)

	if nthreads < 1 {
		nthreads = 1
	}

	defer timeoutTimer.Stop()
	defer statusTicker.Stop()

	for _, it := range c.iters {
		go c.runIterator(doneCh, it)
	}

	var (
		added   atomic.Uint64
		updated atomic.Uint64
		skipped atomic.Uint64
		recent  atomic.Uint64
		removed atomic.Uint64
		wg      sync.WaitGroup
	)

	wg.Add(nthreads)

	for i := 0; i < nthreads; i++ {
		go func() {
			defer wg.Done()

			for {
				select {
				case n := <-c.ch:
					switch c.updateNode(n) {
					case nodeSkipIncompat:
						skipped.Add(1)
					case nodeSkipRecent:
						recent.Add(1)
					case nodeRemoved:
						removed.Add(1)
					case nodeAdded:
						added.Add(1)
					default:
						updated.Add(1)
					}
				case <-c.closed:
					return
				}
			}
		}()
	}

loop:
	for {
		select {
		case it := <-doneCh:
			if it == c.inputIter {
				// Enable timeout when we're done revalidating the input nodes.
				log.Info("Revalidation of input set is done", "len", len(c.input))
				if timeout > 0 {
					timeoutCh = timeoutTimer.C
				}
			}
			if liveIters--; liveIters == 0 {
				break loop
			}
		case <-timeoutCh:
			break loop
		case <-statusTicker.C:
			log.Info("Crawling in progress",
				"added", added.Load(),
				"updated", updated.Load(),
				"removed", removed.Load(),
				"ignored(recent)", recent.Load(),
				"ignored(incompatible)", skipped.Load())
		}
	}

	close(c.closed)

	for _, it := range c.iters {
		it.Close()
	}

	for ; liveIters > 0; liveIters-- {
		<-doneCh
	}
	wg.Wait()

	return c.output
}

func (c *crawler) runIterator(done chan<- enode.Iterator, it enode.Iterator) {
	defer func() { done <- it }()

	for it.Next() {
		select {
		case c.ch <- it.Node():
		case <-c.closed:
			return
		}
	}
}

// updateNode updates the info about the given node, and returns a status
// about what changed
func (c *crawler) updateNode(n *enode.Node) int {
	c.mu.RLock()
	node, ok := c.output[n.ID()]
	c.mu.RUnlock()

	// Skip validation of recently-seen nodes.
	if ok && time.Since(node.LastCheck) < c.revalidateInterval {
		return nodeSkipRecent
	}

	// Request the node record.
	status := nodeUpdated
	node.LastCheck = truncNow()

	if nn, err := c.disc.RequestENR(n); err != nil {
		if node.Score == 0 {
			// Node doesn't implement EIP-868.
			log.Debug("Skipping node", "id", n.ID())
			return nodeSkipIncompat
		}

		node.Score /= 2
	} else {
		node.N = nn
		node.Seq = nn.Seq()
		node.Score++

		if node.FirstResponse.IsZero() {
			node.FirstResponse = node.LastCheck
			status = nodeAdded
		}

		node.LastResponse = node.LastCheck
	}
	// Store/update node in output set.
	c.mu.Lock()
	defer c.mu.Unlock()

	if node.Score <= 0 {
		log.Debug("Removing node", "id", n.ID())
		delete(c.output, n.ID())

		return nodeRemoved
	}

	log.Debug("Updating node", "id", n.ID(), "seq", n.Seq(), "score", node.Score)
	c.output[n.ID()] = node

	return status
}

func truncNow() time.Time {
	return time.Now().UTC().Truncate(1 * time.Second)
}<|MERGE_RESOLUTION|>--- conflicted
+++ resolved
@@ -75,12 +75,7 @@
 	for id, n := range input {
 		c.output[id] = n
 	}
-<<<<<<< HEAD
-
-	return c
-=======
 	return c, nil
->>>>>>> 916d6a44
 }
 
 // nolint:gocognit
