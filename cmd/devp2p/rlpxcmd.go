// Copyright 2020 The go-ethereum Authors
// This file is part of go-ethereum.
//
// go-ethereum is free software: you can redistribute it and/or modify
// it under the terms of the GNU General Public License as published by
// the Free Software Foundation, either version 3 of the License, or
// (at your option) any later version.
//
// go-ethereum is distributed in the hope that it will be useful,
// but WITHOUT ANY WARRANTY; without even the implied warranty of
// MERCHANTABILITY or FITNESS FOR A PARTICULAR PURPOSE. See the
// GNU General Public License for more details.
//
// You should have received a copy of the GNU General Public License
// along with go-ethereum. If not, see <http://www.gnu.org/licenses/>.

package main

import (
	"fmt"
	"net"

	"github.com/ethereum/go-ethereum/cmd/devp2p/internal/ethtest"
	"github.com/ethereum/go-ethereum/crypto"
	"github.com/ethereum/go-ethereum/p2p"
	"github.com/ethereum/go-ethereum/p2p/rlpx"
	"github.com/ethereum/go-ethereum/rlp"
	"github.com/urfave/cli/v2"
)

var (
	rlpxCommand = &cli.Command{
		Name:  "rlpx",
		Usage: "RLPx Commands",
		Subcommands: []*cli.Command{
			rlpxPingCommand,
			rlpxEthTestCommand,
			rlpxSnapTestCommand,
		},
	}
	rlpxPingCommand = &cli.Command{
		Name:   "ping",
		Usage:  "ping <node>",
		Action: rlpxPing,
	}
	rlpxEthTestCommand = &cli.Command{
		Name:      "eth-test",
		Usage:     "Runs tests against a node",
		ArgsUsage: "<node> <chain.rlp> <genesis.json>",
		Action:    rlpxEthTest,
		Flags: []cli.Flag{
			testPatternFlag,
			testTAPFlag,
		},
	}
<<<<<<< HEAD
	rlpxSnapTestCommand = cli.Command{
=======
	rlpxSnapTestCommand = &cli.Command{
>>>>>>> ea9e62ca
		Name:      "snap-test",
		Usage:     "Runs tests against a node",
		ArgsUsage: "<node> <chain.rlp> <genesis.json>",
		Action:    rlpxSnapTest,
		Flags: []cli.Flag{
			testPatternFlag,
			testTAPFlag,
		},
	}
)

func rlpxPing(ctx *cli.Context) error {
	n := getNodeArg(ctx)
	fd, err := net.Dial("tcp", fmt.Sprintf("%v:%d", n.IP(), n.TCP()))
	if err != nil {
		return err
	}
	conn := rlpx.NewConn(fd, n.Pubkey())
	ourKey, _ := crypto.GenerateKey()
	_, err = conn.Handshake(ourKey)
	if err != nil {
		return err
	}
	code, data, _, err := conn.Read()
	if err != nil {
		return err
	}
	switch code {
	case 0:
		var h ethtest.Hello
		if err := rlp.DecodeBytes(data, &h); err != nil {
			return fmt.Errorf("invalid handshake: %v", err)
		}
		fmt.Printf("%+v\n", h)
	case 1:
		var msg []p2p.DiscReason
		if rlp.DecodeBytes(data, &msg); len(msg) == 0 {
			return fmt.Errorf("invalid disconnect message")
		}
		return fmt.Errorf("received disconnect message: %v", msg[0])
	default:
		return fmt.Errorf("invalid message code %d, expected handshake (code zero)", code)
	}
	return nil
}

// rlpxEthTest runs the eth protocol test suite.
func rlpxEthTest(ctx *cli.Context) error {
	if ctx.NArg() < 3 {
		exit("missing path to chain.rlp as command-line argument")
	}
	suite, err := ethtest.NewSuite(getNodeArg(ctx), ctx.Args().Get(1), ctx.Args().Get(2))
	if err != nil {
		exit(err)
	}
	return runTests(ctx, suite.EthTests())
}

// rlpxSnapTest runs the snap protocol test suite.
func rlpxSnapTest(ctx *cli.Context) error {
	if ctx.NArg() < 3 {
		exit("missing path to chain.rlp as command-line argument")
	}
	suite, err := ethtest.NewSuite(getNodeArg(ctx), ctx.Args().Get(1), ctx.Args().Get(2))
	if err != nil {
		exit(err)
	}
<<<<<<< HEAD
	return runTests(ctx, suite.AllEthTests())
}

// rlpxSnapTest runs the snap protocol test suite.
func rlpxSnapTest(ctx *cli.Context) error {
	if ctx.NArg() < 3 {
		exit("missing path to chain.rlp as command-line argument")
	}
	suite, err := ethtest.NewSuite(getNodeArg(ctx), ctx.Args()[1], ctx.Args()[2])
	if err != nil {
		exit(err)
	}
=======
>>>>>>> ea9e62ca
	return runTests(ctx, suite.SnapTests())
}<|MERGE_RESOLUTION|>--- conflicted
+++ resolved
@@ -53,11 +53,7 @@
 			testTAPFlag,
 		},
 	}
-<<<<<<< HEAD
-	rlpxSnapTestCommand = cli.Command{
-=======
 	rlpxSnapTestCommand = &cli.Command{
->>>>>>> ea9e62ca
 		Name:      "snap-test",
 		Usage:     "Runs tests against a node",
 		ArgsUsage: "<node> <chain.rlp> <genesis.json>",
@@ -125,20 +121,5 @@
 	if err != nil {
 		exit(err)
 	}
-<<<<<<< HEAD
-	return runTests(ctx, suite.AllEthTests())
-}
-
-// rlpxSnapTest runs the snap protocol test suite.
-func rlpxSnapTest(ctx *cli.Context) error {
-	if ctx.NArg() < 3 {
-		exit("missing path to chain.rlp as command-line argument")
-	}
-	suite, err := ethtest.NewSuite(getNodeArg(ctx), ctx.Args()[1], ctx.Args()[2])
-	if err != nil {
-		exit(err)
-	}
-=======
->>>>>>> ea9e62ca
 	return runTests(ctx, suite.SnapTests())
 }