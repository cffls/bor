// Copyright 2014 The go-ethereum Authors
// This file is part of go-ethereum.
//
// go-ethereum is free software: you can redistribute it and/or modify
// it under the terms of the GNU General Public License as published by
// the Free Software Foundation, either version 3 of the License, or
// (at your option) any later version.
//
// go-ethereum is distributed in the hope that it will be useful,
// but WITHOUT ANY WARRANTY; without even the implied warranty of
// MERCHANTABILITY or FITNESS FOR A PARTICULAR PURPOSE. See the
// GNU General Public License for more details.
//
// You should have received a copy of the GNU General Public License
// along with go-ethereum. If not, see <http://www.gnu.org/licenses/>.

// geth is the official command-line client for Ethereum.
package main

import (
	"context"
	"fmt"
	"os"
	"os/signal"
	"sort"
	"strconv"
	"strings"
	"syscall"
	"time"

	"github.com/ethereum/go-ethereum/accounts"
	"github.com/ethereum/go-ethereum/accounts/keystore"
	"github.com/ethereum/go-ethereum/cmd/utils"
	"github.com/ethereum/go-ethereum/common"
	"github.com/ethereum/go-ethereum/console/prompt"
	"github.com/ethereum/go-ethereum/eth"
	"github.com/ethereum/go-ethereum/eth/downloader"
	"github.com/ethereum/go-ethereum/ethclient"
	"github.com/ethereum/go-ethereum/internal/debug"
	"github.com/ethereum/go-ethereum/internal/ethapi"
	"github.com/ethereum/go-ethereum/internal/flags"
	"github.com/ethereum/go-ethereum/log"
	"github.com/ethereum/go-ethereum/metrics"
	"github.com/ethereum/go-ethereum/node"
	"go.uber.org/automaxprocs/maxprocs"

	// Force-load the tracer engines to trigger registration
	_ "github.com/ethereum/go-ethereum/eth/tracers/js"
	_ "github.com/ethereum/go-ethereum/eth/tracers/native"

	"github.com/maticnetwork/heimdall/cmd/heimdalld/service"
	"github.com/urfave/cli/v2"
)

const (
	clientIdentifier     = "bor" // Client identifier to advertise over the network
	repositoryIdentifier = "go-bor"
)

var (
	// flags that configure the node
	nodeFlags = flags.Merge([]cli.Flag{
		utils.BorLogsFlag,
		utils.IdentityFlag,
		utils.UnlockedAccountFlag,
		utils.PasswordFileFlag,
		utils.BootnodesFlag,
		utils.MinFreeDiskSpaceFlag,
		utils.KeyStoreDirFlag,
		utils.ExternalSignerFlag,
		utils.NoUSBFlag,
		utils.USBFlag,
		utils.SmartCardDaemonPathFlag,
<<<<<<< HEAD
		// TODO marcello double check
		utils.OverrideShanghai,
=======
		utils.OverrideCancun,
		utils.OverrideVerkle,
>>>>>>> bed84606
		utils.EnablePersonal,
		utils.TxPoolLocalsFlag,
		utils.TxPoolNoLocalsFlag,
		utils.TxPoolJournalFlag,
		utils.TxPoolRejournalFlag,
		utils.TxPoolPriceLimitFlag,
		utils.TxPoolPriceBumpFlag,
		utils.TxPoolAccountSlotsFlag,
		utils.TxPoolGlobalSlotsFlag,
		utils.TxPoolAccountQueueFlag,
		utils.TxPoolGlobalQueueFlag,
		utils.TxPoolLifetimeFlag,
		utils.BlobPoolDataDirFlag,
		utils.BlobPoolDataCapFlag,
		utils.BlobPoolPriceBumpFlag,
		utils.SyncModeFlag,
		utils.SyncTargetFlag,
		utils.ExitWhenSyncedFlag,
		utils.GCModeFlag,
		utils.SnapshotFlag,
		utils.TxLookupLimitFlag,
		utils.LightServeFlag,
		utils.LightIngressFlag,
		utils.LightEgressFlag,
		utils.LightMaxPeersFlag,
		utils.LightNoPruneFlag,
		utils.LightKDFFlag,
		utils.LightNoSyncServeFlag,
		utils.EthRequiredBlocksFlag,
		utils.LegacyWhitelistFlag,
		utils.BloomFilterSizeFlag,
		utils.CacheFlag,
		utils.CacheDatabaseFlag,
		utils.CacheTrieFlag,
		utils.CacheTrieJournalFlag,
		utils.CacheTrieRejournalFlag,
		utils.CacheGCFlag,
		utils.CacheSnapshotFlag,
		utils.CacheNoPrefetchFlag,
		utils.CachePreimagesFlag,
		utils.CacheLogSizeFlag,
		utils.FDLimitFlag,
		utils.CryptoKZGFlag,
		utils.ListenPortFlag,
		utils.DiscoveryPortFlag,
		utils.MaxPeersFlag,
		utils.MaxPendingPeersFlag,
		utils.MiningEnabledFlag,
		utils.MinerGasLimitFlag,
		utils.MinerGasPriceFlag,
		utils.MinerEtherbaseFlag,
		utils.MinerExtraDataFlag,
		utils.MinerRecommitIntervalFlag,
		utils.MinerNewPayloadTimeout,
		utils.NATFlag,
		utils.NoDiscoverFlag,
		utils.DiscoveryV4Flag,
		utils.DiscoveryV5Flag,
		utils.LegacyDiscoveryV5Flag,
		utils.NetrestrictFlag,
		utils.NodeKeyFileFlag,
		utils.NodeKeyHexFlag,
		utils.DNSDiscoveryFlag,
		utils.DeveloperFlag,
		utils.DeveloperGasLimitFlag,
<<<<<<< HEAD
		utils.SepoliaFlag,
		utils.GoerliFlag,
		utils.MumbaiFlag,
		utils.BorMainnetFlag,
=======
		utils.DeveloperPeriodFlag,
>>>>>>> bed84606
		utils.VMEnableDebugFlag,
		utils.NetworkIdFlag,
		utils.EthStatsURLFlag,
		utils.NoCompactionFlag,
		utils.GpoBlocksFlag,
		utils.GpoPercentileFlag,
		utils.GpoMaxGasPriceFlag,
		utils.GpoIgnoreGasPriceFlag,
		configFileFlag,
	}, utils.NetworkFlags, utils.DatabasePathFlags)

	rpcFlags = []cli.Flag{
		utils.HTTPEnabledFlag,
		utils.HTTPListenAddrFlag,
		utils.HTTPPortFlag,
		utils.HTTPCORSDomainFlag,
		utils.AuthListenFlag,
		utils.AuthPortFlag,
		utils.AuthVirtualHostsFlag,
		utils.JWTSecretFlag,
		utils.HTTPVirtualHostsFlag,
		utils.GraphQLEnabledFlag,
		utils.GraphQLCORSDomainFlag,
		utils.GraphQLVirtualHostsFlag,
		utils.HTTPApiFlag,
		utils.HTTPPathPrefixFlag,
		utils.WSEnabledFlag,
		utils.WSListenAddrFlag,
		utils.WSPortFlag,
		utils.WSApiFlag,
		utils.WSAllowedOriginsFlag,
		utils.WSPathPrefixFlag,
		utils.IPCDisabledFlag,
		utils.IPCPathFlag,
		utils.InsecureUnlockAllowedFlag,
		utils.RPCGlobalGasCapFlag,
		utils.RPCGlobalEVMTimeoutFlag,
		utils.RPCGlobalTxFeeCapFlag,
		utils.AllowUnprotectedTxs,
		utils.BatchRequestLimit,
		utils.BatchResponseMaxSize,
	}

	metricsFlags = []cli.Flag{
		utils.MetricsEnabledFlag,
		utils.MetricsEnabledExpensiveFlag,
		utils.MetricsHTTPFlag,
		utils.MetricsPortFlag,
		utils.MetricsEnableInfluxDBFlag,
		utils.MetricsInfluxDBEndpointFlag,
		utils.MetricsInfluxDBDatabaseFlag,
		utils.MetricsInfluxDBUsernameFlag,
		utils.MetricsInfluxDBPasswordFlag,
		utils.MetricsInfluxDBTagsFlag,
		utils.MetricsEnableInfluxDBV2Flag,
		utils.MetricsInfluxDBTokenFlag,
		utils.MetricsInfluxDBBucketFlag,
		utils.MetricsInfluxDBOrganizationFlag,
	}
)

var app = flags.NewApp("the go-ethereum command line interface")

func init() {
	// Initialize the CLI app and start Geth
	app.Action = geth
	app.Copyright = "Copyright 2013-2023 The go-ethereum Authors"
	app.Commands = []*cli.Command{
		// See chaincmd.go:
		initCommand,
		importCommand,
		exportCommand,
		importPreimagesCommand,
		exportPreimagesCommand,
		removedbCommand,
		dumpCommand,
		dumpGenesisCommand,
		// See accountcmd.go:
		accountCommand,
		walletCommand,
		// See consolecmd.go:
		consoleCommand,
		attachCommand,
		javascriptCommand,
		// See misccmd.go:
		versionCommand,
		versionCheckCommand,
		licenseCommand,
		// See config.go
		dumpConfigCommand,
		// see dbcmd.go
		dbCommand,
		// See cmd/utils/flags_legacy.go
		utils.ShowDeprecated,
		// See snapshot.go
		snapshotCommand,
		// See verkle.go
		verkleCommand,
	}
	sort.Sort(cli.CommandsByName(app.Commands))

	app.Flags = flags.Merge(
		nodeFlags,
		rpcFlags,
		consoleFlags,
		debug.Flags,
		metricsFlags,
		utils.BorFlags,
	)

	app.Before = func(ctx *cli.Context) error {
		maxprocs.Set() // Automatically set GOMAXPROCS to match Linux container CPU quota.
		flags.MigrateGlobalFlags(ctx)
		return debug.Setup(ctx)
	}
	app.After = func(ctx *cli.Context) error {
		debug.Exit()
		prompt.Stdin.Close() // Resets terminal mode.

		return nil
	}
}

func main() {
	if err := app.Run(os.Args); err != nil {
		fmt.Fprintln(os.Stderr, err)
		os.Exit(1)
	}
}

// prepare manipulates memory cache allowance and setups metric system.
// This function should be called before launching devp2p stack.
func prepare(ctx *cli.Context) {

	const light = "light"

	// If we're running a known preset, log it for convenience.
	switch {
	case ctx.IsSet(utils.GoerliFlag.Name):
		log.Info("Starting Geth on Görli testnet...")

	case ctx.IsSet(utils.SepoliaFlag.Name):
		log.Info("Starting Geth on Sepolia testnet...")

	case ctx.IsSet(utils.MumbaiFlag.Name):
		log.Info("Starting Bor on Mumbai testnet...")

	case ctx.IsSet(utils.BorMainnetFlag.Name):
		log.Info("Starting Bor on Bor mainnet...")

	case ctx.IsSet(utils.DeveloperFlag.Name):
		log.Info("Starting Geth in ephemeral dev mode...")
		log.Warn(`You are running Geth in --dev mode. Please note the following:

  1. This mode is only intended for fast, iterative development without assumptions on
     security or persistence.
  2. The database is created in memory unless specified otherwise. Therefore, shutting down
     your computer or losing power will wipe your entire block data and chain state for
     your dev environment.
  3. A random, pre-allocated developer account will be available and unlocked as
     eth.coinbase, which can be used for testing. The random dev account is temporary,
     stored on a ramdisk, and will be lost if your machine is restarted.
  4. Mining is enabled by default. However, the client will only seal blocks if transactions
     are pending in the mempool. The miner's minimum accepted gas price is 1.
  5. Networking is disabled; there is no listen-address, the maximum number of peers is set
     to 0, and discovery is disabled.
`)

	case !ctx.IsSet(utils.NetworkIdFlag.Name):
		log.Info("Starting Geth on Ethereum mainnet...")
	}
	// If we're a full node on mainnet without --cache specified, bump default cache allowance
	if ctx.String(utils.SyncModeFlag.Name) != light && !ctx.IsSet(utils.CacheFlag.Name) && !ctx.IsSet(utils.NetworkIdFlag.Name) {
		// Make sure we're not on any supported preconfigured testnet either
		if !ctx.IsSet(utils.SepoliaFlag.Name) &&
			!ctx.IsSet(utils.GoerliFlag.Name) &&
			!ctx.IsSet(utils.MumbaiFlag.Name) &&
			!ctx.IsSet(utils.DeveloperFlag.Name) {
			// Nope, we're really on mainnet. Bump that cache up!
			log.Info("Bumping default cache on mainnet", "provided", ctx.Int(utils.CacheFlag.Name), "updated", 4096)
			_ = ctx.Set(utils.CacheFlag.Name, strconv.Itoa(4096))
		}
	}
	// If we're running a light client on any network, drop the cache to some meaningfully low amount
	if ctx.String(utils.SyncModeFlag.Name) == light && !ctx.IsSet(utils.CacheFlag.Name) {
		log.Info("Dropping default light client cache", "provided", ctx.Int(utils.CacheFlag.Name), "updated", 128)
		_ = ctx.Set(utils.CacheFlag.Name, strconv.Itoa(128))
	}

	// Start metrics export if enabled
	utils.SetupMetrics(ctx)

	// Start system runtime metrics collection
	go metrics.CollectProcessMetrics(3 * time.Second)
}

// geth is the main entry point into the system if no special subcommand is run.
// It creates a default node based on the command line arguments and runs it in
// blocking mode, waiting for it to be shut down.
func geth(ctx *cli.Context) error {
	if args := ctx.Args().Slice(); len(args) > 0 {
		return fmt.Errorf("invalid command: %q", args[0])
	}

	if ctx.Bool(utils.RunHeimdallFlag.Name) {
		shutdownCtx, stop := signal.NotifyContext(context.Background(), os.Interrupt, syscall.SIGINT, syscall.SIGTERM)
		defer stop()

		go func() {
			service.NewHeimdallService(shutdownCtx, getHeimdallArgs(ctx))
		}()
	}

	prepare(ctx)

	stack, backend := makeFullNode(ctx)
	defer stack.Close()

	startNode(ctx, stack, backend, false)
	stack.Wait()

	return nil
}

// startNode boots up the system node and all registered protocols, after which
// it unlocks any requested accounts, and starts the RPC/IPC interfaces and the
// miner.
func startNode(ctx *cli.Context, stack *node.Node, backend ethapi.Backend, isConsole bool) {
	debug.Memsize.Add("node", stack)

	// Start up the node itself
	utils.StartNode(ctx, stack, isConsole)

	// Unlock any account specifically requested
	unlockAccounts(ctx, stack)

	// Register wallet event handlers to open and auto-derive wallets
	events := make(chan accounts.WalletEvent, 16)
	stack.AccountManager().Subscribe(events)

	// Create a client to interact with local geth node.
<<<<<<< HEAD
	rpcClient, err := stack.Attach()
	if err != nil {
		utils.Fatalf("Failed to attach to self: %v", err)
	}

=======
	rpcClient := stack.Attach()
>>>>>>> bed84606
	ethClient := ethclient.NewClient(rpcClient)

	go func() {
		// Open any wallets already attached
		for _, wallet := range stack.AccountManager().Wallets() {
			if err := wallet.Open(""); err != nil {
				log.Warn("Failed to open wallet", "url", wallet.URL(), "err", err)
			}
		}
		// Listen for wallet event till termination
		for event := range events {
			switch event.Kind {
			case accounts.WalletArrived:
				if err := event.Wallet.Open(""); err != nil {
					log.Warn("New wallet appeared, failed to open", "url", event.Wallet.URL(), "err", err)
				}
			case accounts.WalletOpened:
				status, _ := event.Wallet.Status()
				log.Info("New wallet appeared", "url", event.Wallet.URL(), "status", status)

				var derivationPaths []accounts.DerivationPath
				if event.Wallet.URL().Scheme == "ledger" {
					derivationPaths = append(derivationPaths, accounts.LegacyLedgerBaseDerivationPath)
				}

				derivationPaths = append(derivationPaths, accounts.DefaultBaseDerivationPath)

				event.Wallet.SelfDerive(derivationPaths, ethClient)

			case accounts.WalletDropped:
				log.Info("Old wallet dropped", "url", event.Wallet.URL())
				event.Wallet.Close()
			}
		}
	}()

	// Spawn a standalone goroutine for status synchronization monitoring,
	// close the node when synchronization is complete if user required.
	if ctx.Bool(utils.ExitWhenSyncedFlag.Name) {
		go func() {
			sub := stack.EventMux().Subscribe(downloader.DoneEvent{})
			defer sub.Unsubscribe()

			for {
				event := <-sub.Chan()
				if event == nil {
					continue
				}

				done, ok := event.Data.(downloader.DoneEvent)
				if !ok {
					continue
				}

				if timestamp := time.Unix(int64(done.Latest.Time), 0); time.Since(timestamp) < 10*time.Minute {
					log.Info("Synchronisation completed", "latestnum", done.Latest.Number, "latesthash", done.Latest.Hash(),
						"age", common.PrettyAge(timestamp))
					stack.Close()
				}
			}
		}()
	}

	// Start auxiliary services if enabled
	if ctx.Bool(utils.MiningEnabledFlag.Name) {
		// Mining only makes sense if a full Ethereum node is running
		if ctx.String(utils.SyncModeFlag.Name) == "light" {
			utils.Fatalf("Light clients do not support mining")
		}

		ethBackend, ok := backend.(*eth.EthAPIBackend)
		if !ok {
			utils.Fatalf("Ethereum service not running")
		}
		// Set the gas price to the limits from the CLI and start mining
		gasprice := flags.GlobalBig(ctx, utils.MinerGasPriceFlag.Name)
		ethBackend.TxPool().SetGasTip(gasprice)
		if err := ethBackend.StartMining(); err != nil {
			utils.Fatalf("Failed to start mining: %v", err)
		}
	}
}

// unlockAccounts unlocks any account specifically requested.
func unlockAccounts(ctx *cli.Context, stack *node.Node) {
	var unlocks []string

	inputs := strings.Split(ctx.String(utils.UnlockedAccountFlag.Name), ",")
	for _, input := range inputs {
		if trimmed := strings.TrimSpace(input); trimmed != "" {
			unlocks = append(unlocks, trimmed)
		}
	}
	// Short circuit if there is no account to unlock.
	if len(unlocks) == 0 {
		return
	}
	// If insecure account unlocking is not allowed if node's APIs are exposed to external.
	// Print warning log to user and skip unlocking.
	if !stack.Config().InsecureUnlockAllowed && stack.Config().ExtRPCEnabled() {
		utils.Fatalf("Account unlock with HTTP access is forbidden!")
	}

	backends := stack.AccountManager().Backends(keystore.KeyStoreType)

	if len(backends) == 0 {
		log.Warn("Failed to unlock accounts, keystore is not available")
		return
	}

	ks := backends[0].(*keystore.KeyStore)
	passwords := utils.MakePasswordList(ctx)

	for i, account := range unlocks {
		unlockAccount(ks, account, i, passwords)
	}
}

func getHeimdallArgs(ctx *cli.Context) []string {
	heimdallArgs := strings.Split(ctx.String(utils.RunHeimdallArgsFlag.Name), ",")
	return append([]string{"start"}, heimdallArgs...)
}<|MERGE_RESOLUTION|>--- conflicted
+++ resolved
@@ -71,13 +71,8 @@
 		utils.NoUSBFlag,
 		utils.USBFlag,
 		utils.SmartCardDaemonPathFlag,
-<<<<<<< HEAD
-		// TODO marcello double check
-		utils.OverrideShanghai,
-=======
 		utils.OverrideCancun,
 		utils.OverrideVerkle,
->>>>>>> bed84606
 		utils.EnablePersonal,
 		utils.TxPoolLocalsFlag,
 		utils.TxPoolNoLocalsFlag,
@@ -143,14 +138,11 @@
 		utils.DNSDiscoveryFlag,
 		utils.DeveloperFlag,
 		utils.DeveloperGasLimitFlag,
-<<<<<<< HEAD
 		utils.SepoliaFlag,
 		utils.GoerliFlag,
 		utils.MumbaiFlag,
 		utils.BorMainnetFlag,
-=======
 		utils.DeveloperPeriodFlag,
->>>>>>> bed84606
 		utils.VMEnableDebugFlag,
 		utils.NetworkIdFlag,
 		utils.EthStatsURLFlag,
@@ -392,15 +384,7 @@
 	stack.AccountManager().Subscribe(events)
 
 	// Create a client to interact with local geth node.
-<<<<<<< HEAD
-	rpcClient, err := stack.Attach()
-	if err != nil {
-		utils.Fatalf("Failed to attach to self: %v", err)
-	}
-
-=======
 	rpcClient := stack.Attach()
->>>>>>> bed84606
 	ethClient := ethclient.NewClient(rpcClient)
 
 	go func() {
