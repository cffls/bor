// Copyright 2016 The go-ethereum Authors
// This file is part of the go-ethereum library.
//
// The go-ethereum library is free software: you can redistribute it and/or modify
// it under the terms of the GNU Lesser General Public License as published by
// the Free Software Foundation, either version 3 of the License, or
// (at your option) any later version.
//
// The go-ethereum library is distributed in the hope that it will be useful,
// but WITHOUT ANY WARRANTY; without even the implied warranty of
// MERCHANTABILITY or FITNESS FOR A PARTICULAR PURPOSE. See the
// GNU Lesser General Public License for more details.
//
// You should have received a copy of the GNU Lesser General Public License
// along with the go-ethereum library. If not, see <http://www.gnu.org/licenses/>.

package console

import (
	"fmt"
	"io"
	"io/ioutil"
	"os"
	"os/signal"
	"path/filepath"
	"regexp"
	"sort"
	"strings"
	"syscall"

	"github.com/dop251/goja"
	"github.com/ethereum/go-ethereum/console/prompt"
	"github.com/ethereum/go-ethereum/internal/jsre"
	"github.com/ethereum/go-ethereum/internal/jsre/deps"
	"github.com/ethereum/go-ethereum/internal/web3ext"
	"github.com/ethereum/go-ethereum/rpc"
	"github.com/mattn/go-colorable"
	"github.com/peterh/liner"
)

var (
	// u: unlock, s: signXX, sendXX, n: newAccount, i: importXX
	passwordRegexp = regexp.MustCompile(`personal.[nusi]`)
	onlyWhitespace = regexp.MustCompile(`^\s*$`)
	exit           = regexp.MustCompile(`^\s*exit\s*;*\s*$`)
)

// HistoryFile is the file within the data directory to store input scrollback.
const HistoryFile = "history"

// DefaultPrompt is the default prompt line prefix to use for user input querying.
const DefaultPrompt = "> "

// Config is the collection of configurations to fine tune the behavior of the
// JavaScript console.
type Config struct {
	DataDir  string              // Data directory to store the console history at
	DocRoot  string              // Filesystem path from where to load JavaScript files from
	Client   *rpc.Client         // RPC client to execute Ethereum requests through
	Prompt   string              // Input prompt prefix string (defaults to DefaultPrompt)
	Prompter prompt.UserPrompter // Input prompter to allow interactive user feedback (defaults to TerminalPrompter)
	Printer  io.Writer           // Output writer to serialize any display strings to (defaults to os.Stdout)
	Preload  []string            // Absolute paths to JavaScript files to preload
}

// Console is a JavaScript interpreted runtime environment. It is a fully fledged
// JavaScript console attached to a running node via an external or in-process RPC
// client.
type Console struct {
	client   *rpc.Client         // RPC client to execute Ethereum requests through
	jsre     *jsre.JSRE          // JavaScript runtime environment running the interpreter
	prompt   string              // Input prompt prefix string
	prompter prompt.UserPrompter // Input prompter to allow interactive user feedback
	histPath string              // Absolute path to the console scrollback history
	history  []string            // Scroll history maintained by the console
	printer  io.Writer           // Output writer to serialize any display strings to
}

// New initializes a JavaScript interpreted runtime environment and sets defaults
// with the config struct.
func New(config Config) (*Console, error) {
	// Handle unset config values gracefully
	if config.Prompter == nil {
		config.Prompter = prompt.Stdin
	}
	if config.Prompt == "" {
		config.Prompt = DefaultPrompt
	}
	if config.Printer == nil {
		config.Printer = colorable.NewColorableStdout()
	}

	// Initialize the console and return
	console := &Console{
		client:   config.Client,
		jsre:     jsre.New(config.DocRoot, config.Printer),
		prompt:   config.Prompt,
		prompter: config.Prompter,
		printer:  config.Printer,
		histPath: filepath.Join(config.DataDir, HistoryFile),
	}
	if err := os.MkdirAll(config.DataDir, 0700); err != nil {
		return nil, err
	}
	if err := console.init(config.Preload); err != nil {
		return nil, err
	}
	return console, nil
}

// init retrieves the available APIs from the remote RPC provider and initializes
// the console's JavaScript namespaces based on the exposed modules.
func (c *Console) init(preload []string) error {
	c.initConsoleObject()

	// Initialize the JavaScript <-> Go RPC bridge.
	bridge := newBridge(c.client, c.prompter, c.printer)
	if err := c.initWeb3(bridge); err != nil {
		return err
	}
	if err := c.initExtensions(); err != nil {
		return err
	}

	// Add bridge overrides for web3.js functionality.
	c.jsre.Do(func(vm *goja.Runtime) {
		c.initAdmin(vm, bridge)
		c.initPersonal(vm, bridge)
	})

	// Preload JavaScript files.
	for _, path := range preload {
		if err := c.jsre.Exec(path); err != nil {
			failure := err.Error()
			if gojaErr, ok := err.(*goja.Exception); ok {
				failure = gojaErr.String()
			}
			return fmt.Errorf("%s: %v", path, failure)
		}
	}

	// Configure the input prompter for history and tab completion.
	if c.prompter != nil {
		if content, err := ioutil.ReadFile(c.histPath); err != nil {
			c.prompter.SetHistory(nil)
		} else {
			c.history = strings.Split(string(content), "\n")
			c.prompter.SetHistory(c.history)
		}
		c.prompter.SetWordCompleter(c.AutoCompleteInput)
	}
	return nil
}

func (c *Console) initConsoleObject() {
	c.jsre.Do(func(vm *goja.Runtime) {
		console := vm.NewObject()
		console.Set("log", c.consoleOutput)
		console.Set("error", c.consoleOutput)
		vm.Set("console", console)
	})
}

func (c *Console) initWeb3(bridge *bridge) error {
	bnJS := string(deps.MustAsset("bignumber.js"))
	web3JS := string(deps.MustAsset("web3.js"))
	if err := c.jsre.Compile("bignumber.js", bnJS); err != nil {
		return fmt.Errorf("bignumber.js: %v", err)
	}
	if err := c.jsre.Compile("web3.js", web3JS); err != nil {
		return fmt.Errorf("web3.js: %v", err)
	}
	if _, err := c.jsre.Run("var Web3 = require('web3');"); err != nil {
		return fmt.Errorf("web3 require: %v", err)
	}
	var err error
	c.jsre.Do(func(vm *goja.Runtime) {
		transport := vm.NewObject()
		transport.Set("send", jsre.MakeCallback(vm, bridge.Send))
		transport.Set("sendAsync", jsre.MakeCallback(vm, bridge.Send))
		vm.Set("_consoleWeb3Transport", transport)
		_, err = vm.RunString("var web3 = new Web3(_consoleWeb3Transport)")
	})
	return err
}

// initExtensions loads and registers web3.js extensions.
func (c *Console) initExtensions() error {
	// Compute aliases from server-provided modules.
	apis, err := c.client.SupportedModules()
	if err != nil {
		return fmt.Errorf("api modules: %v", err)
	}
	aliases := map[string]struct{}{"eth": {}, "personal": {}}
	for api := range apis {
		if api == "web3" {
			continue
		}
		aliases[api] = struct{}{}
		if file, ok := web3ext.Modules[api]; ok {
			if err = c.jsre.Compile(api+".js", file); err != nil {
				return fmt.Errorf("%s.js: %v", api, err)
			}
		}
	}

	// Apply aliases.
	c.jsre.Do(func(vm *goja.Runtime) {
		web3 := getObject(vm, "web3")
		for name := range aliases {
			if v := web3.Get(name); v != nil {
				vm.Set(name, v)
			}
		}
	})
	return nil
}

// initAdmin creates additional admin APIs implemented by the bridge.
func (c *Console) initAdmin(vm *goja.Runtime, bridge *bridge) {
	if admin := getObject(vm, "admin"); admin != nil {
		admin.Set("sleepBlocks", jsre.MakeCallback(vm, bridge.SleepBlocks))
		admin.Set("sleep", jsre.MakeCallback(vm, bridge.Sleep))
		admin.Set("clearHistory", c.clearHistory)
	}
}

// initPersonal redirects account-related API methods through the bridge.
//
// If the console is in interactive mode and the 'personal' API is available, override
// the openWallet, unlockAccount, newAccount and sign methods since these require user
// interaction. The original web3 callbacks are stored in 'jeth'. These will be called
// by the bridge after the prompt and send the original web3 request to the backend.
func (c *Console) initPersonal(vm *goja.Runtime, bridge *bridge) {
	personal := getObject(vm, "personal")
	if personal == nil || c.prompter == nil {
		return
	}
	jeth := vm.NewObject()
	vm.Set("jeth", jeth)
	jeth.Set("openWallet", personal.Get("openWallet"))
	jeth.Set("unlockAccount", personal.Get("unlockAccount"))
	jeth.Set("newAccount", personal.Get("newAccount"))
	jeth.Set("sign", personal.Get("sign"))
	personal.Set("openWallet", jsre.MakeCallback(vm, bridge.OpenWallet))
	personal.Set("unlockAccount", jsre.MakeCallback(vm, bridge.UnlockAccount))
	personal.Set("newAccount", jsre.MakeCallback(vm, bridge.NewAccount))
	personal.Set("sign", jsre.MakeCallback(vm, bridge.Sign))
}

func (c *Console) clearHistory() {
	c.history = nil
	c.prompter.ClearHistory()
	if err := os.Remove(c.histPath); err != nil {
		fmt.Fprintln(c.printer, "can't delete history file:", err)
	} else {
		fmt.Fprintln(c.printer, "history file deleted")
	}
}

// consoleOutput is an override for the console.log and console.error methods to
// stream the output into the configured output stream instead of stdout.
func (c *Console) consoleOutput(call goja.FunctionCall) goja.Value {
	var output []string
	for _, argument := range call.Arguments {
		output = append(output, fmt.Sprintf("%v", argument))
	}
	fmt.Fprintln(c.printer, strings.Join(output, " "))
	return goja.Null()
}

// AutoCompleteInput is a pre-assembled word completer to be used by the user
// input prompter to provide hints to the user about the methods available.
func (c *Console) AutoCompleteInput(line string, pos int) (string, []string, string) {
	// No completions can be provided for empty inputs
	if len(line) == 0 || pos == 0 {
		return "", nil, ""
	}
	// Chunck data to relevant part for autocompletion
	// E.g. in case of nested lines eth.getBalance(eth.coinb<tab><tab>
	start := pos - 1
	for ; start > 0; start-- {
		// Skip all methods and namespaces (i.e. including the dot)
		if line[start] == '.' || (line[start] >= 'a' && line[start] <= 'z') || (line[start] >= 'A' && line[start] <= 'Z') {
			continue
		}
		// Handle web3 in a special way (i.e. other numbers aren't auto completed)
		if start >= 3 && line[start-3:start] == "web3" {
			start -= 3
			continue
		}
		// We've hit an unexpected character, autocomplete form here
		start++
		break
	}
	return line[:start], c.jsre.CompleteKeywords(line[start:pos]), line[pos:]
}

// Welcome show summary of current Geth instance and some metadata about the
// console's available modules.
func (c *Console) Welcome() {
	message := "Welcome to the Geth JavaScript console!\n\n"

	// Print some generic Geth metadata
	if res, err := c.jsre.Run(`
		var message = "instance: " + web3.version.node + "\n";
		try {
			message += "coinbase: " + eth.coinbase + "\n";
		} catch (err) {}
		message += "at block: " + eth.blockNumber + " (" + new Date(1000 * eth.getBlock(eth.blockNumber).timestamp) + ")\n";
		try {
			message += " datadir: " + admin.datadir + "\n";
		} catch (err) {}
		message
	`); err == nil {
		message += res.String()
	}
	// List all the supported modules for the user to call
	if apis, err := c.client.SupportedModules(); err == nil {
		modules := make([]string, 0, len(apis))
		for api, version := range apis {
			modules = append(modules, fmt.Sprintf("%s:%s", api, version))
		}
		sort.Strings(modules)
		message += " modules: " + strings.Join(modules, " ") + "\n"
	}
	message += "\nTo exit, press ctrl-d"
	fmt.Fprintln(c.printer, message)
}

// Evaluate executes code and pretty prints the result to the specified output
// stream.
func (c *Console) Evaluate(statement string) {
	defer func() {
		if r := recover(); r != nil {
			fmt.Fprintf(c.printer, "[native] error: %v\n", r)
		}
	}()
	c.jsre.Evaluate(statement, c.printer)
}

// Interactive starts an interactive user session, where input is propted from
// the configured user prompter.
func (c *Console) Interactive() {
	var (
		prompt      = c.prompt             // the current prompt line (used for multi-line inputs)
		indents     = 0                    // the current number of input indents (used for multi-line inputs)
		input       = ""                   // the current user input
		inputLine   = make(chan string, 1) // receives user input
		inputErr    = make(chan error, 1)  // receives liner errors
		requestLine = make(chan string)    // requests a line of input
		interrupt   = make(chan os.Signal, 1)
	)

	// Monitor Ctrl-C. While liner does turn on the relevant terminal mode bits to avoid
	// the signal, a signal can still be received for unsupported terminals. Unfortunately
	// there is no way to cancel the line reader when this happens. The readLines
	// goroutine will be leaked in this case.
	signal.Notify(interrupt, syscall.SIGINT, syscall.SIGTERM)
	defer signal.Stop(interrupt)

	// The line reader runs in a separate goroutine.
	go c.readLines(inputLine, inputErr, requestLine)
	defer close(requestLine)

	for {
		// Send the next prompt, triggering an input read.
		requestLine <- prompt

		select {
		case <-interrupt:
			fmt.Fprintln(c.printer, "caught interrupt, exiting")
			return

		case err := <-inputErr:
<<<<<<< HEAD
			if err == liner.ErrPromptAborted && indents > 0 {
=======
			if err == liner.ErrPromptAborted {
>>>>>>> cc05b050
				// When prompting for multi-line input, the first Ctrl-C resets
				// the multi-line state.
				prompt, indents, input = c.prompt, 0, ""
				continue
			}
			return

		case line := <-inputLine:
			// User input was returned by the prompter, handle special cases.
			if indents <= 0 && exit.MatchString(line) {
				return
			}
			if onlyWhitespace.MatchString(line) {
				continue
			}
			// Append the line to the input and check for multi-line interpretation.
			input += line + "\n"
			indents = countIndents(input)
			if indents <= 0 {
				prompt = c.prompt
			} else {
				prompt = strings.Repeat(".", indents*3) + " "
			}
			// If all the needed lines are present, save the command and run it.
			if indents <= 0 {
				if len(input) > 0 && input[0] != ' ' && !passwordRegexp.MatchString(input) {
					if command := strings.TrimSpace(input); len(c.history) == 0 || command != c.history[len(c.history)-1] {
						c.history = append(c.history, command)
						if c.prompter != nil {
							c.prompter.AppendHistory(command)
						}
					}
				}
				c.Evaluate(input)
				input = ""
			}
		}
	}
}

// readLines runs in its own goroutine, prompting for input.
func (c *Console) readLines(input chan<- string, errc chan<- error, prompt <-chan string) {
	for p := range prompt {
		line, err := c.prompter.PromptInput(p)
		if err != nil {
			errc <- err
		} else {
			input <- line
		}
	}
}

// countIndents returns the number of identations for the given input.
// In case of invalid input such as var a = } the result can be negative.
func countIndents(input string) int {
	var (
		indents     = 0
		inString    = false
		strOpenChar = ' '   // keep track of the string open char to allow var str = "I'm ....";
		charEscaped = false // keep track if the previous char was the '\' char, allow var str = "abc\"def";
	)

	for _, c := range input {
		switch c {
		case '\\':
			// indicate next char as escaped when in string and previous char isn't escaping this backslash
			if !charEscaped && inString {
				charEscaped = true
			}
		case '\'', '"':
			if inString && !charEscaped && strOpenChar == c { // end string
				inString = false
			} else if !inString && !charEscaped { // begin string
				inString = true
				strOpenChar = c
			}
			charEscaped = false
		case '{', '(':
			if !inString { // ignore brackets when in string, allow var str = "a{"; without indenting
				indents++
			}
			charEscaped = false
		case '}', ')':
			if !inString {
				indents--
			}
			charEscaped = false
		default:
			charEscaped = false
		}
	}

	return indents
}

// Execute runs the JavaScript file specified as the argument.
func (c *Console) Execute(path string) error {
	return c.jsre.Exec(path)
}

// Stop cleans up the console and terminates the runtime environment.
func (c *Console) Stop(graceful bool) error {
	if err := ioutil.WriteFile(c.histPath, []byte(strings.Join(c.history, "\n")), 0600); err != nil {
		return err
	}
	if err := os.Chmod(c.histPath, 0600); err != nil { // Force 0600, even if it was different previously
		return err
	}
	c.jsre.Stop(graceful)
	return nil
}<|MERGE_RESOLUTION|>--- conflicted
+++ resolved
@@ -373,11 +373,7 @@
 			return
 
 		case err := <-inputErr:
-<<<<<<< HEAD
-			if err == liner.ErrPromptAborted && indents > 0 {
-=======
 			if err == liner.ErrPromptAborted {
->>>>>>> cc05b050
 				// When prompting for multi-line input, the first Ctrl-C resets
 				// the multi-line state.
 				prompt, indents, input = c.prompt, 0, ""
