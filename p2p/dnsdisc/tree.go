--- conflicted
+++ resolved
@@ -382,20 +382,11 @@
 
 	e = e[len(linkPrefix):]
 
-<<<<<<< HEAD
-	pos := strings.IndexByte(e, '@')
-	if pos == -1 {
-		return nil, entryError{"link", errNoPubkey}
-	}
-
-	keystring, domain := e[:pos], e[pos+1:]
-
-=======
 	keystring, domain, found := strings.Cut(e, "@")
 	if !found {
 		return nil, entryError{"link", errNoPubkey}
 	}
->>>>>>> c5ba367e
+
 	keybytes, err := b32format.DecodeString(keystring)
 	if err != nil {
 		return nil, entryError{"link", errBadPubkey}
