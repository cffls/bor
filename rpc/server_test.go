--- conflicted
+++ resolved
@@ -45,11 +45,7 @@
 		t.Fatalf("Expected service calc to be registered")
 	}
 
-<<<<<<< HEAD
-	wantCallbacks := 10
-=======
 	wantCallbacks := 13
->>>>>>> ea9e62ca
 	if len(svc.callbacks) != wantCallbacks {
 		t.Errorf("Expected %d callbacks for service 'service', got %d", wantCallbacks, len(svc.callbacks))
 	}
