--- conflicted
+++ resolved
@@ -142,12 +142,7 @@
 		dst.Set(slice)
 		return nil
 	}
-<<<<<<< HEAD
-
-	return errors.New("Cannot set slice, destination not settable")
-=======
 	return errors.New("cannot set slice, destination not settable")
->>>>>>> da6cdaf6
 }
 
 func setArray(dst, src reflect.Value) error {
@@ -172,12 +167,7 @@
 		dst.Set(array)
 		return nil
 	}
-<<<<<<< HEAD
-
-	return errors.New("Cannot set array, destination not settable")
-=======
 	return errors.New("cannot set array, destination not settable")
->>>>>>> da6cdaf6
 }
 
 func setStruct(dst, src reflect.Value) error {
