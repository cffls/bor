--- conflicted
+++ resolved
@@ -299,25 +299,6 @@
 	if len(data) < 4 {
 		return "", errors.New("invalid data for unpacking")
 	}
-<<<<<<< HEAD
-
-	if !bytes.Equal(data[:4], revertSelector) {
-		return "", errors.New("invalid data for unpacking")
-	}
-
-	typ, err := NewType("string", "", nil)
-
-	if err != nil {
-		return "", err
-	}
-
-	unpacked, err := (Arguments{{Type: typ}}).Unpack(data[4:])
-	if err != nil {
-		return "", err
-	}
-
-	return unpacked[0].(string), nil
-=======
 	switch {
 	case bytes.Equal(data[:4], revertSelector):
 		typ, err := NewType("string", "", nil)
@@ -350,5 +331,4 @@
 	default:
 		return "", errors.New("invalid data for unpacking")
 	}
->>>>>>> 916d6a44
 }