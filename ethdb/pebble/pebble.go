// Copyright 2023 The go-ethereum Authors
// This file is part of the go-ethereum library.
//
// The go-ethereum library is free software: you can redistribute it and/or modify
// it under the terms of the GNU Lesser General Public License as published by
// the Free Software Foundation, either version 3 of the License, or
// (at your option) any later version.
//
// The go-ethereum library is distributed in the hope that it will be useful,
// but WITHOUT ANY WARRANTY; without even the implied warranty of
// MERCHANTABILITY or FITNESS FOR A PARTICULAR PURPOSE. See the
// GNU Lesser General Public License for more details.
//
// You should have received a copy of the GNU Lesser General Public License
// along with the go-ethereum library. If not, see <http://www.gnu.org/licenses/>.

// Package pebble implements the key-value database layer based on pebble.
package pebble

import (
	"bytes"
	"fmt"
	"runtime"
	"sync"
	"sync/atomic"
	"time"

	"github.com/cockroachdb/pebble"
	"github.com/cockroachdb/pebble/bloom"

	"github.com/ethereum/go-ethereum/common"
	"github.com/ethereum/go-ethereum/ethdb"
	"github.com/ethereum/go-ethereum/log"
	"github.com/ethereum/go-ethereum/metrics"
)

const (
	// minCache is the minimum amount of memory in megabytes to allocate to pebble
	// read and write caching, split half and half.
	minCache = 16

	// minHandles is the minimum number of files handles to allocate to the open
	// database files.
	minHandles = 16

	// metricsGatheringInterval specifies the interval to retrieve pebble database
	// compaction, io and pause stats to report to the user.
	metricsGatheringInterval = 3 * time.Second

	// degradationWarnInterval specifies how often warning should be printed if the
	// leveldb database cannot keep up with requested writes.
	degradationWarnInterval = time.Minute
)

// Database is a persistent key-value store based on the pebble storage engine.
// Apart from basic data storage functionality it also supports batch writes and
// iterating over the keyspace in binary-alphabetical order.
type Database struct {
	fn string     // filename for reporting
	db *pebble.DB // Underlying pebble storage engine

	compTimeMeter       metrics.Meter // Meter for measuring the total time spent in database compaction
	compReadMeter       metrics.Meter // Meter for measuring the data read during compaction
	compWriteMeter      metrics.Meter // Meter for measuring the data written during compaction
	writeDelayNMeter    metrics.Meter // Meter for measuring the write delay number due to database compaction
	writeDelayMeter     metrics.Meter // Meter for measuring the write delay duration due to database compaction
	diskSizeGauge       metrics.Gauge // Gauge for tracking the size of all the levels in the database
	diskReadMeter       metrics.Meter // Meter for measuring the effective amount of data read
	diskWriteMeter      metrics.Meter // Meter for measuring the effective amount of data written
	memCompGauge        metrics.Gauge // Gauge for tracking the number of memory compaction
	level0CompGauge     metrics.Gauge // Gauge for tracking the number of table compaction in level0
	nonlevel0CompGauge  metrics.Gauge // Gauge for tracking the number of table compaction in non0 level
	seekCompGauge       metrics.Gauge // Gauge for tracking the number of table compaction caused by read opt
	manualMemAllocGauge metrics.Gauge // Gauge for tracking amount of non-managed memory currently allocated

	levelsGauge []metrics.Gauge // Gauge for tracking the number of tables in levels

	quitLock sync.RWMutex    // Mutex protecting the quit channel and the closed flag
	quitChan chan chan error // Quit channel to stop the metrics collection before closing the database
	closed   bool            // keep track of whether we're Closed

	log log.Logger // Contextual logger tracking the database path

	activeComp    int           // Current number of active compactions
	compStartTime time.Time     // The start time of the earliest currently-active compaction
	compTime      atomic.Int64  // Total time spent in compaction in ns
	level0Comp    atomic.Uint32 // Total number of level-zero compactions
	nonLevel0Comp atomic.Uint32 // Total number of non level-zero compactions

	writeStalled        atomic.Bool  // Flag whether the write is stalled
	writeDelayStartTime time.Time    // The start time of the latest write stall
	writeDelayCount     atomic.Int64 // Total number of write stall counts
	writeDelayTime      atomic.Int64 // Total time spent in write stalls

	writeOptions *pebble.WriteOptions
}

func (d *Database) onCompactionBegin(info pebble.CompactionInfo) {
	if d.activeComp == 0 {
		d.compStartTime = time.Now()
	}

	l0 := info.Input[0]

	if l0.Level == 0 {
		d.level0Comp.Add(1)
	} else {
		d.nonLevel0Comp.Add(1)
	}

	d.activeComp++
}

func (d *Database) onCompactionEnd(info pebble.CompactionInfo) {
	if d.activeComp == 1 {
		d.compTime.Add(int64(time.Since(d.compStartTime)))
	} else if d.activeComp == 0 {
		panic("should not happen")
	}

	d.activeComp--
}

func (d *Database) onWriteStallBegin(b pebble.WriteStallBeginInfo) {
	d.writeDelayStartTime = time.Now()
	d.writeDelayCount.Add(1)
	d.writeStalled.Store(true)
}

func (d *Database) onWriteStallEnd() {
	d.writeDelayTime.Add(int64(time.Since(d.writeDelayStartTime)))
	d.writeStalled.Store(false)
}

// panicLogger is just a noop logger to disable Pebble's internal logger.
//
// TODO(karalabe): Remove when Pebble sets this as the default.
type panicLogger struct{}

func (l panicLogger) Infof(format string, args ...interface{}) {
}

func (l panicLogger) Errorf(format string, args ...interface{}) {
}

func (l panicLogger) Fatalf(format string, args ...interface{}) {
	panic(fmt.Errorf("fatal: "+format, args...))
}

// New returns a wrapped pebble DB object. The namespace is the prefix that the
// metrics reporting should use for surfacing internal stats.
func New(file string, cache int, handles int, namespace string, readonly bool, ephemeral bool) (*Database, error) {
	// Ensure we have some minimal caching and file guarantees
	if cache < minCache {
		cache = minCache
	}

	if handles < minHandles {
		handles = minHandles
	}

	logger := log.New("database", file)
	logger.Info("Allocated cache and file handles", "cache", common.StorageSize(cache*1024*1024), "handles", handles)

	// The max memtable size is limited by the uint32 offsets stored in
	// internal/arenaskl.node, DeferredBatchOp, and flushableBatchEntry.
	//
	// - MaxUint32 on 64-bit platforms;
	// - MaxInt on 32-bit platforms.
	//
	// It is used when slices are limited to Uint32 on 64-bit platforms (the
	// length limit for slices is naturally MaxInt on 32-bit platforms).
	//
	// Taken from https://github.com/cockroachdb/pebble/blob/master/internal/constants/constants.go
	maxMemTableSize := (1<<31)<<(^uint(0)>>63) - 1

	// Two memory tables is configured which is identical to leveldb,
	// including a frozen memory table and another live one.
	memTableLimit := 2
	memTableSize := cache * 1024 * 1024 / 2 / memTableLimit

	// The memory table size is currently capped at maxMemTableSize-1 due to a
	// known bug in the pebble where maxMemTableSize is not recognized as a
	// valid size.
	//
	// TODO use the maxMemTableSize as the maximum table size once the issue
	// in pebble is fixed.
	if memTableSize >= maxMemTableSize {
		memTableSize = maxMemTableSize - 1
	}

	db := &Database{
		fn:           file,
		log:          logger,
		quitChan:     make(chan chan error),
		writeOptions: &pebble.WriteOptions{Sync: !ephemeral},
	}
	opt := &pebble.Options{
		// Pebble has a single combined cache area and the write
		// buffers are taken from this too. Assign all available
		// memory allowance for cache.
		Cache:        pebble.NewCache(int64(cache * 1024 * 1024)),
		MaxOpenFiles: handles,

		// The size of memory table(as well as the write buffer).
		// Note, there may have more than two memory tables in the system.
		MemTableSize: uint64(memTableSize),

		// MemTableStopWritesThreshold places a hard limit on the size
		// of the existent MemTables(including the frozen one).
		// Note, this must be the number of tables not the size of all memtables
		// according to https://github.com/cockroachdb/pebble/blob/master/options.go#L738-L742
		// and to https://github.com/cockroachdb/pebble/blob/master/db.go#L1892-L1903.
		MemTableStopWritesThreshold: memTableLimit,

		// The default compaction concurrency(1 thread),
		// Here use all available CPUs for faster compaction.
		MaxConcurrentCompactions: runtime.NumCPU,

		// Per-level options. Options for at least one level must be specified. The
		// options for the last level are used for all subsequent levels.
		Levels: []pebble.LevelOptions{
			{TargetFileSize: 2 * 1024 * 1024, FilterPolicy: bloom.FilterPolicy(10)},
			{TargetFileSize: 2 * 1024 * 1024, FilterPolicy: bloom.FilterPolicy(10)},
			{TargetFileSize: 2 * 1024 * 1024, FilterPolicy: bloom.FilterPolicy(10)},
			{TargetFileSize: 2 * 1024 * 1024, FilterPolicy: bloom.FilterPolicy(10)},
			{TargetFileSize: 2 * 1024 * 1024, FilterPolicy: bloom.FilterPolicy(10)},
			{TargetFileSize: 2 * 1024 * 1024, FilterPolicy: bloom.FilterPolicy(10)},
			{TargetFileSize: 2 * 1024 * 1024, FilterPolicy: bloom.FilterPolicy(10)},
		},
		ReadOnly: readonly,
		EventListener: &pebble.EventListener{
			CompactionBegin: db.onCompactionBegin,
			CompactionEnd:   db.onCompactionEnd,
			WriteStallBegin: db.onWriteStallBegin,
			WriteStallEnd:   db.onWriteStallEnd,
		},
		Logger: panicLogger{}, // TODO(karalabe): Delete when this is upstreamed in Pebble
	}
	// Disable seek compaction explicitly. Check https://github.com/ethereum/go-ethereum/pull/20130
	// for more details.
	opt.Experimental.ReadSamplingMultiplier = -1

	// Open the db and recover any potential corruptions
	innerDB, err := pebble.Open(file, opt)
	if err != nil {
		return nil, err
	}

	db.db = innerDB

	db.compTimeMeter = metrics.GetOrRegisterMeter(namespace+"compact/time", nil)
	db.compReadMeter = metrics.GetOrRegisterMeter(namespace+"compact/input", nil)
	db.compWriteMeter = metrics.GetOrRegisterMeter(namespace+"compact/output", nil)
	db.diskSizeGauge = metrics.GetOrRegisterGauge(namespace+"disk/size", nil)
	db.diskReadMeter = metrics.GetOrRegisterMeter(namespace+"disk/read", nil)
	db.diskWriteMeter = metrics.GetOrRegisterMeter(namespace+"disk/write", nil)
	db.writeDelayMeter = metrics.GetOrRegisterMeter(namespace+"compact/writedelay/duration", nil)
	db.writeDelayNMeter = metrics.GetOrRegisterMeter(namespace+"compact/writedelay/counter", nil)
	db.memCompGauge = metrics.GetOrRegisterGauge(namespace+"compact/memory", nil)
	db.level0CompGauge = metrics.GetOrRegisterGauge(namespace+"compact/level0", nil)
	db.nonlevel0CompGauge = metrics.GetOrRegisterGauge(namespace+"compact/nonlevel0", nil)
	db.seekCompGauge = metrics.GetOrRegisterGauge(namespace+"compact/seek", nil)
	db.manualMemAllocGauge = metrics.GetOrRegisterGauge(namespace+"memory/manualalloc", nil)

	// Start up the metrics gathering and return
	go db.meter(metricsGatheringInterval, namespace)
	return db, nil
}

// Close stops the metrics collection, flushes any pending data to disk and closes
// all io accesses to the underlying key-value store.
func (d *Database) Close() error {
	d.quitLock.Lock()
	defer d.quitLock.Unlock()
	// Allow double closing, simplifies things
	if d.closed {
		return nil
	}
	d.closed = true
	if d.quitChan != nil {
		errc := make(chan error)
		d.quitChan <- errc

		if err := <-errc; err != nil {
			d.log.Error("Metrics collection failed", "err", err)
		}

		d.quitChan = nil
	}

	return d.db.Close()
}

// Has retrieves if a key is present in the key-value store.
func (d *Database) Has(key []byte) (bool, error) {
	d.quitLock.RLock()
	defer d.quitLock.RUnlock()
	if d.closed {
		return false, pebble.ErrClosed
	}
	_, closer, err := d.db.Get(key)
	if err == pebble.ErrNotFound {
		return false, nil
	} else if err != nil {
		return false, err
	}

	closer.Close()

	return true, nil
}

// Get retrieves the given key if it's present in the key-value store.
func (d *Database) Get(key []byte) ([]byte, error) {
	d.quitLock.RLock()
	defer d.quitLock.RUnlock()
	if d.closed {
		return nil, pebble.ErrClosed
	}
	dat, closer, err := d.db.Get(key)
	if err != nil {
		return nil, err
	}

	ret := make([]byte, len(dat))
	copy(ret, dat)
	closer.Close()

	return ret, nil
}

// Put inserts the given value into the key-value store.
func (d *Database) Put(key []byte, value []byte) error {
	d.quitLock.RLock()
	defer d.quitLock.RUnlock()
	if d.closed {
		return pebble.ErrClosed
	}
	return d.db.Set(key, value, d.writeOptions)
}

// Delete removes the key from the key-value store.
func (d *Database) Delete(key []byte) error {
	d.quitLock.RLock()
	defer d.quitLock.RUnlock()
	if d.closed {
		return pebble.ErrClosed
	}
	return d.db.Delete(key, nil)
}

// NewBatch creates a write-only key-value store that buffers changes to its host
// database until a final write is called.
func (d *Database) NewBatch() ethdb.Batch {
	return &batch{
		b:  d.db.NewBatch(),
		db: d,
	}
}

// NewBatchWithSize creates a write-only database batch with pre-allocated buffer.
func (d *Database) NewBatchWithSize(size int) ethdb.Batch {
	return &batch{
		b:  d.db.NewBatchWithSize(size),
		db: d,
	}
}

// snapshot wraps a pebble snapshot for implementing the Snapshot interface.
type snapshot struct {
	db *pebble.Snapshot
}

// NewSnapshot creates a database snapshot based on the current state.
// The created snapshot will not be affected by all following mutations
// happened on the database.
// Note don't forget to release the snapshot once it's used up, otherwise
// the stale data will never be cleaned up by the underlying compactor.
func (d *Database) NewSnapshot() (ethdb.Snapshot, error) {
	snap := d.db.NewSnapshot()
	return &snapshot{db: snap}, nil
}

// Has retrieves if a key is present in the snapshot backing by a key-value
// data store.
func (snap *snapshot) Has(key []byte) (bool, error) {
	_, closer, err := snap.db.Get(key)
	if err != nil {
		if err != pebble.ErrNotFound {
			return false, err
		} else {
			return false, nil
		}
	}

	closer.Close()

	return true, nil
}

// Get retrieves the given key if it's present in the snapshot backing by
// key-value data store.
func (snap *snapshot) Get(key []byte) ([]byte, error) {
	dat, closer, err := snap.db.Get(key)
	if err != nil {
		return nil, err
	}

	ret := make([]byte, len(dat))
	copy(ret, dat)
	closer.Close()

	return ret, nil
}

// Release releases associated resources. Release should always succeed and can
// be called multiple times without causing error.
func (snap *snapshot) Release() {
	snap.db.Close()
}

// upperBound returns the upper bound for the given prefix
func upperBound(prefix []byte) (limit []byte) {
	for i := len(prefix) - 1; i >= 0; i-- {
		c := prefix[i]
		if c == 0xff {
			continue
		}

		limit = make([]byte, i+1)
		copy(limit, prefix)
		limit[i] = c + 1

		break
	}

	return limit
}

// Stat returns the internal metrics of Pebble in a text format. It's a developer
// method to read everything there is to read, independent of Pebble version.
func (d *Database) Stat() (string, error) {
	return d.db.Metrics().String(), nil
}

// Compact flattens the underlying data store for the given key range. In essence,
// deleted and overwritten versions are discarded, and the data is rearranged to
// reduce the cost of operations needed to access them.
//
// A nil start is treated as a key before all keys in the data store; a nil limit
// is treated as a key after all keys in the data store. If both is nil then it
// will compact entire data store.
func (d *Database) Compact(start []byte, limit []byte) error {
	// There is no special flag to represent the end of key range
	// in pebble(nil in leveldb). Use an ugly hack to construct a
	// large key to represent it.
	// Note any prefixed database entry will be smaller than this
	// flag, as for trie nodes we need the 32 byte 0xff because
	// there might be a shared prefix starting with a number of
	// 0xff-s, so 32 ensures than only a hash collision could touch it.
	// https://github.com/cockroachdb/pebble/issues/2359#issuecomment-1443995833
	if limit == nil {
		limit = bytes.Repeat([]byte{0xff}, 32)
	}

	return d.db.Compact(start, limit, true) // Parallelization is preferred
}

// Path returns the path to the database directory.
func (d *Database) Path() string {
	return d.fn
}

// meter periodically retrieves internal pebble counters and reports them to
// the metrics subsystem.
func (d *Database) meter(refresh time.Duration, namespace string) {
	var errc chan error

	timer := time.NewTimer(refresh)

	defer timer.Stop()

	// Create storage and warning log tracer for write delay.
	var (
		compTimes  [2]int64
		compWrites [2]int64
		compReads  [2]int64

		nWrites [2]int64

		writeDelayTimes      [2]int64
		writeDelayCounts     [2]int64
		lastWriteStallReport time.Time
	)

	// Iterate ad infinitum and collect the stats
	for i := 1; errc == nil; i++ {
		var (
			compWrite int64
			compRead  int64
			nWrite    int64

			stats              = d.db.Metrics()
			compTime           = d.compTime.Load()
			writeDelayCount    = d.writeDelayCount.Load()
			writeDelayTime     = d.writeDelayTime.Load()
			nonLevel0CompCount = int64(d.nonLevel0Comp.Load())
			level0CompCount    = int64(d.level0Comp.Load())
		)

		writeDelayTimes[i%2] = writeDelayTime
		writeDelayCounts[i%2] = writeDelayCount
		compTimes[i%2] = compTime

		for _, levelMetrics := range stats.Levels {
			nWrite += int64(levelMetrics.BytesCompacted)
			nWrite += int64(levelMetrics.BytesFlushed)
			compWrite += int64(levelMetrics.BytesCompacted)
			compRead += int64(levelMetrics.BytesRead)
		}

		nWrite += int64(stats.WAL.BytesWritten)

		compWrites[i%2] = compWrite
		compReads[i%2] = compRead
		nWrites[i%2] = nWrite

		if d.writeDelayNMeter != nil {
			d.writeDelayNMeter.Mark(writeDelayCounts[i%2] - writeDelayCounts[(i-1)%2])
		}

		if d.writeDelayMeter != nil {
			d.writeDelayMeter.Mark(writeDelayTimes[i%2] - writeDelayTimes[(i-1)%2])
		}
		// Print a warning log if writing has been stalled for a while. The log will
		// be printed per minute to avoid overwhelming users.
		if d.writeStalled.Load() && writeDelayCounts[i%2] == writeDelayCounts[(i-1)%2] &&
			time.Now().After(lastWriteStallReport.Add(degradationWarnInterval)) {
			d.log.Warn("Database compacting, degraded performance")
			lastWriteStallReport = time.Now()
		}
		if d.compTimeMeter != nil {
			d.compTimeMeter.Mark(compTimes[i%2] - compTimes[(i-1)%2])
		}

		if d.compReadMeter != nil {
			d.compReadMeter.Mark(compReads[i%2] - compReads[(i-1)%2])
		}

		if d.compWriteMeter != nil {
			d.compWriteMeter.Mark(compWrites[i%2] - compWrites[(i-1)%2])
		}

		if d.diskSizeGauge != nil {
			d.diskSizeGauge.Update(int64(stats.DiskSpaceUsage()))
		}

		if d.diskReadMeter != nil {
			d.diskReadMeter.Mark(0) // pebble doesn't track non-compaction reads
		}

		if d.diskWriteMeter != nil {
			d.diskWriteMeter.Mark(nWrites[i%2] - nWrites[(i-1)%2])
		}
		// See https://github.com/cockroachdb/pebble/pull/1628#pullrequestreview-1026664054
		manuallyAllocated := stats.BlockCache.Size + int64(stats.MemTable.Size) + int64(stats.MemTable.ZombieSize)
		d.manualMemAllocGauge.Update(manuallyAllocated)
		d.memCompGauge.Update(stats.Flush.Count)
		d.nonlevel0CompGauge.Update(nonLevel0CompCount)
		d.level0CompGauge.Update(level0CompCount)
		d.seekCompGauge.Update(stats.Compact.ReadCount)

		for i, level := range stats.Levels {
			// Append metrics for additional layers
			if i >= len(d.levelsGauge) {
				d.levelsGauge = append(d.levelsGauge, metrics.GetOrRegisterGauge(namespace+fmt.Sprintf("tables/level%v", i), nil))
			}
			d.levelsGauge[i].Update(level.NumFiles)
		}

		// Sleep a bit, then repeat the stats collection
		select {
		case errc = <-d.quitChan:
			// Quit requesting, stop hammering the database
		case <-timer.C:
			// Timeout, gather a new set of stats
			timer.Reset(refresh)
		}
	}
	errc <- nil
}

// batch is a write-only batch that commits changes to its host database
// when Write is called. A batch cannot be used concurrently.
type batch struct {
	b    *pebble.Batch
	db   *Database
	size int
}

// Put inserts the given value into the batch for later committing.
func (b *batch) Put(key, value []byte) error {
	_ = b.b.Set(key, value, nil)
	b.size += len(key) + len(value)

	return nil
}

// Delete inserts the key removal into the batch for later committing.
func (b *batch) Delete(key []byte) error {
	_ = b.b.Delete(key, nil)
	b.size += len(key)

	return nil
}

// ValueSize retrieves the amount of data queued up for writing.
func (b *batch) ValueSize() int {
	return b.size
}

// Write flushes any accumulated data to disk.
func (b *batch) Write() error {
	b.db.quitLock.RLock()
	defer b.db.quitLock.RUnlock()
	if b.db.closed {
		return pebble.ErrClosed
	}
	return b.b.Commit(b.db.writeOptions)
}

// Reset resets the batch for reuse.
func (b *batch) Reset() {
	b.b.Reset()
	b.size = 0
}

// Replay replays the batch contents.
func (b *batch) Replay(w ethdb.KeyValueWriter) error {
	reader := b.b.Reader()

	for {
		kind, k, v, ok, err := reader.Next()
<<<<<<< HEAD
		if !ok || err != nil {
=======
		if err != nil {
			return err
		}
		if !ok {
>>>>>>> d903330c
			break
		}
		// The (k,v) slices might be overwritten if the batch is reset/reused,
		// and the receiver should copy them if they are to be retained long-term.
		if kind == pebble.InternalKeyKindSet {
			_ = w.Put(k, v)
		} else if kind == pebble.InternalKeyKindDelete {
			_ = w.Delete(k)
		} else {
			return fmt.Errorf("unhandled operation, keytype: %v", kind)
		}
	}

	return nil
}

// pebbleIterator is a wrapper of underlying iterator in storage engine.
// The purpose of this structure is to implement the missing APIs.
//
// The pebble iterator is not thread-safe.
type pebbleIterator struct {
	iter     *pebble.Iterator
	moved    bool
	released bool
}

// NewIterator creates a binary-alphabetical iterator over a subset
// of database content with a particular key prefix, starting at a particular
// initial key (or after, if it does not exist).
func (d *Database) NewIterator(prefix []byte, start []byte) ethdb.Iterator {
	iter, _ := d.db.NewIter(&pebble.IterOptions{
		LowerBound: append(prefix, start...),
		UpperBound: upperBound(prefix),
	})
	iter.First()
	return &pebbleIterator{iter: iter, moved: true, released: false}
}

// Next moves the iterator to the next key/value pair. It returns whether the
// iterator is exhausted.
func (iter *pebbleIterator) Next() bool {
	if iter.moved {
		iter.moved = false
		return iter.iter.Valid()
	}

	return iter.iter.Next()
}

// Error returns any accumulated error. Exhausting all the key/value pairs
// is not considered to be an error.
func (iter *pebbleIterator) Error() error {
	return iter.iter.Error()
}

// Key returns the key of the current key/value pair, or nil if done. The caller
// should not modify the contents of the returned slice, and its contents may
// change on the next call to Next.
func (iter *pebbleIterator) Key() []byte {
	return iter.iter.Key()
}

// Value returns the value of the current key/value pair, or nil if done. The
// caller should not modify the contents of the returned slice, and its contents
// may change on the next call to Next.
func (iter *pebbleIterator) Value() []byte {
	return iter.iter.Value()
}

// Release releases associated resources. Release should always succeed and can
// be called multiple times without causing error.
func (iter *pebbleIterator) Release() {
	if !iter.released {
		iter.iter.Close()
		iter.released = true
	}
}<|MERGE_RESOLUTION|>--- conflicted
+++ resolved
@@ -642,14 +642,10 @@
 
 	for {
 		kind, k, v, ok, err := reader.Next()
-<<<<<<< HEAD
-		if !ok || err != nil {
-=======
 		if err != nil {
 			return err
 		}
 		if !ok {
->>>>>>> d903330c
 			break
 		}
 		// The (k,v) slices might be overwritten if the batch is reset/reused,
