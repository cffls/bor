--- conflicted
+++ resolved
@@ -533,9 +533,6 @@
 		if d.writeDelayMeter != nil {
 			d.writeDelayMeter.Mark(writeDelayTimes[i%2] - writeDelayTimes[(i-1)%2])
 		}
-<<<<<<< HEAD
-
-=======
 		// Print a warning log if writing has been stalled for a while. The log will
 		// be printed per minute to avoid overwhelming users.
 		if d.writeStalled.Load() && writeDelayCounts[i%2] == writeDelayCounts[(i-1)%2] &&
@@ -543,7 +540,6 @@
 			d.log.Warn("Database compacting, degraded performance")
 			lastWriteStallReport = time.Now()
 		}
->>>>>>> aadddf3a
 		if d.compTimeMeter != nil {
 			d.compTimeMeter.Mark(compTimes[i%2] - compTimes[(i-1)%2])
 		}
