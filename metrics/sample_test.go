--- conflicted
+++ resolved
@@ -236,12 +236,7 @@
 }
 
 func TestUniformSampleSnapshot(t *testing.T) {
-<<<<<<< HEAD
-	rand.Seed(1)
-	s := NewUniformSample(100)
-=======
 	s := NewUniformSample(100).(*UniformSample).SetRand(rand.New(rand.NewSource(1)))
->>>>>>> ea9e62ca
 	for i := 1; i <= 10000; i++ {
 		s.Update(int64(i))
 	}
@@ -335,9 +330,6 @@
 	if testing.Short() {
 		t.Skip("skipping in short mode")
 	}
-
-	rand.Seed(1)
-
 	s := NewUniformSample(100)
 	for i := 0; i < 100; i++ {
 		s.Update(int64(i))
