package metrics

import (
	"testing"

	"golang.org/x/exp/slices"
)

func TestMetricsSorting(t *testing.T) {
	var namedMetrics = []namedMetric{
		{name: "zzz"},
		{name: "bbb"},
		{name: "fff"},
		{name: "ggg"},
	}

<<<<<<< HEAD
	sort.Sort(namedMetrics)

=======
	slices.SortFunc(namedMetrics, namedMetric.cmp)
>>>>>>> bed84606
	for i, name := range []string{"bbb", "fff", "ggg", "zzz"} {
		if namedMetrics[i].name != name {
			t.Fail()
		}
	}
}<|MERGE_RESOLUTION|>--- conflicted
+++ resolved
@@ -14,12 +14,7 @@
 		{name: "ggg"},
 	}
 
-<<<<<<< HEAD
-	sort.Sort(namedMetrics)
-
-=======
 	slices.SortFunc(namedMetrics, namedMetric.cmp)
->>>>>>> bed84606
 	for i, name := range []string{"bbb", "fff", "ggg", "zzz"} {
 		if namedMetrics[i].name != name {
 			t.Fail()
